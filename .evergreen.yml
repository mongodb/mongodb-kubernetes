# 2h timeout for all the tasks
exec_timeout_secs: 7200

include:
  - filename: .evergreen-functions.yml
  - filename: .evergreen-tasks.yml
  - filename: .evergreen-mco.yml

variables:
  - &ops_manager_60_latest 6.0.27 # The order/index is important, since these are anchors. Please do not change

  - &ops_manager_70_latest 7.0.17 # The order/index is important, since these are anchors. Please do not change

  - &ops_manager_80_latest 8.0.12 # The order/index is important, since these are anchors. Please do not change

  # The dependency unification between static and non-static is intentional here.
  # Even though some images are exclusive, in EVG they all are built once and in parallel.
  # It is not worth the effort of splitting them out.
  # Once Static Containers are default, this piece can be cleaned up.
  - &base_om6_dependency
    depends_on:
      - name: build_om_images
        variant: build_om60_images
      - name: build_operator_ubi
        variant: init_test_run
      - name: build_init_database_image_ubi
        variant: init_test_run
      - name: build_database_image_ubi
        variant: init_test_run
      - name: build_test_image
        variant: init_test_run
      - name: build_init_appdb_images_ubi
        variant: init_test_run
      - name: build_init_om_images_ubi
        variant: init_test_run
      - name: build_agent_images_ubi
        variant: init_test_run

  - &base_no_om_image_dependency
    depends_on:
      - name: build_om_images
        variant: build_om70_images
      - name: build_operator_ubi
        variant: init_test_run
      - name: build_init_database_image_ubi
        variant: init_test_run
      - name: build_database_image_ubi
        variant: init_test_run
      - name: build_init_om_images_ubi
        variant: init_test_run
      - name: build_test_image
        variant: init_test_run
      - name: build_init_appdb_images_ubi
        variant: init_test_run
      - name: build_agent_images_ubi
        variant: init_test_run

  - &community_dependency
    depends_on:
      - name: build_operator_ubi
        variant: init_test_run
      - name: build_test_image
        variant: init_test_run
      - name: build_readiness_probe_image
        variant: init_test_run
      - name: build_upgrade_hook_image
        variant: init_test_run
      - name: build_mco_test_image
        variant: init_test_run
      - name: build_agent_images_ubi
        variant: init_test_run

  - &setup_group
    setup_group_can_fail_task: true
    setup_group:
      - func: clone
      - func: download_kube_tools
      - func: setup_building_host

  - &setup_group_ibm
    setup_group_can_fail_task: true
    setup_group:
      - func: clone
      - func: setup_building_host_minikube
      - func: build_multi_cluster_binary

  - &setup_group_multi_cluster
    setup_group_can_fail_task: true
    setup_group:
      - func: clone
      - func: download_kube_tools
      - func: setup_building_host
      - func: build_multi_cluster_binary

  - &setup_and_teardown_group_gke_code_snippets
    setup_task_can_fail_task: true
    setup_group:
      - func: clone
      - func: setup_gcloud_cli
      - func: setup_mongosh
      - func: download_kube_tools
      - func: build_multi_cluster_binary
    teardown_group:
      - func: upload_code_snippets_logs

  - &setup_and_teardown_group_kind_code_snippets
    setup_task_can_fail_task: true
    setup_group:
      - func: clone
      - func: cleanup_exec_environment
      - func: download_kube_tools
      - func: configure_docker_auth
      - func: setup_kubernetes_environment
    teardown_task:
      - func: upload_e2e_logs
      - func: upload_code_snippets_logs

  - &setup_and_teardown_task_cloudqa
    setup_task_can_fail_task: true
    setup_task:
      - func: cleanup_exec_environment
      - func: configure_docker_auth
      - func: setup_kubernetes_environment
      - func: setup_cloud_qa
    teardown_task_can_fail_task: true
    teardown_task:
      - func: teardown_cloud_qa
      - func: upload_e2e_logs
      - func: teardown_kubernetes_environment

  - &setup_and_teardown_task
    setup_task_can_fail_task: true
    setup_task:
      - func: cleanup_exec_environment
      - func: configure_docker_auth
      - func: setup_kubernetes_environment
    teardown_task_can_fail_task: true
    teardown_task:
      - func: upload_e2e_logs
      - func: teardown_kubernetes_environment

  - &teardown_group
    teardown_group:
      - func: prune_docker_resources
      - func: run_retry_script

  - &base_om7_dependency
    depends_on:
      - name: build_om_images
        variant: build_om70_images
      - name: build_operator_ubi
        variant: init_test_run
      - name: build_init_database_image_ubi
        variant: init_test_run
      - name: build_database_image_ubi
        variant: init_test_run
      - name: build_test_image
        variant: init_test_run
      - name: build_init_appdb_images_ubi
        variant: init_test_run
      - name: build_init_om_images_ubi
        variant: init_test_run
      - name: build_agent_images_ubi
        variant: init_test_run

  - &base_om7_dependency_with_race
    depends_on:
      - name: build_om_images
        variant: build_om70_images
      - name: build_operator_race_ubi
        variant: init_test_run
      - name: build_init_database_image_ubi
        variant: init_test_run
      - name: build_database_image_ubi
        variant: init_test_run
      - name: build_test_image
        variant: init_test_run
      - name: build_init_appdb_images_ubi
        variant: init_test_run
      - name: build_init_om_images_ubi
        variant: init_test_run
      - name: build_agent_images_ubi
        variant: init_test_run

  - &base_om8_dependency
    depends_on:
      - name: build_om_images
        variant: build_om80_images
      - name: build_operator_ubi
        variant: init_test_run
      - name: build_init_database_image_ubi
        variant: init_test_run
      - name: build_database_image_ubi
        variant: init_test_run
      - name: build_test_image
        variant: init_test_run
      - name: build_init_appdb_images_ubi
        variant: init_test_run
      - name: build_init_om_images_ubi
        variant: init_test_run
      - name: build_agent_images_ubi
        variant: init_test_run

parameters:
  - key: evergreen_retry
    value: "true"
    description: set this to false to suppress retries on failure

  - key: pin_tag_at
    value: 10:00
    description: Pin tags at this time of the day. Midnight by default for periodic and 10 for releases.

  - key: OVERRIDE_VERSION_ID
    value: ""
    description: "Patch id to reuse images from other Evergreen build"

  - key: code_snippets_teardown
    value: "true"
    description: set this to false if you would like to keep the clusters created during code snippets tests

  - key: code_snippets_reset
    value: "false"
    description: set this to true if you would like to delete the resources created in the code snippet tests, but keep the clusters

  - key: code_snippets_commit_output
    value: "false"
    description: set this to true if you would like the pipeline to automatically push a branch with updated snippets outputs


# Triggered manually or by PCT.
patch_aliases:
  - alias: "periodic_builds"
    variant_tags: [ "periodic_build" ]
    task: ".*"
  - alias: "periodic_teardowns"
    variant_tags: [ "periodic_teardown" ]
    task: ".*"
  - alias: "release_agent"
    variant_tags: [ "release_agent" ]
    task: ".*"
  - alias: "release_all_agents_manually"
    variant_tags: [ "release_all_agents_manually" ]
    task: ".*"
  - alias: "release"
    variant_tags: [ "release", "e2e_smoke_release_test_suite" ]
    task_tags: [ "image_release", "image_preflight", "openshift_bundles", "code_snippets", "patch-run" ]
  - alias: "smoke_test_release"
    variant_tags: [ "e2e_smoke_release_test_suite" ]
    task_tags: [ "patch-run" ]
  - alias: "patch-run-cloudqa"
    variant_tags: [ "cloudqa" ]
    task: ".*"

# Triggered whenever the GitHub PR is created
github_pr_aliases:
  - variant_tags: [ "unit_tests" ]
    task_tags: [ "unit_tests" ]
  - variant_tags: [ "e2e_test_suite" ]
    task_tags: [ "patch-run" ]
  - variant_tags: [ "e2e_mco_test_suite" ]
    task: ".*"
  - variant_tags: [ "auto_bump" ]
    task_tags: [ "patch-run" ]
  - variant_tags: [ "release_agents_on_ecr" ]
    task: ".*"

# Allows to see evergreen checks in GitHub commits
# https://github.com/mongodb/mongodb-kubernetes/commits/master/
github_checks_aliases:
  - variant: ".*"
    task: ".*"

# Triggered on git tag
git_tag_aliases:
  - git_tag: "^(\\d+\\.)?(\\d+\\.)?(\\d+)$"
    variant_tags: [ "release", "e2e_smoke_release_test_suite" ]
    task_tags: [ "image_release", "image_preflight", "openshift_bundles", "code_snippets", "patch-run" ]

tasks:
  - name: unit_tests_golang
    tags: [ "unit_tests" ]
    commands:
      - func: "test_golang_unit"

  - name: unit_tests_python
    tags: [ "unit_tests" ]
    commands:
      - func: "test_python_unit"

  - name: sbom_tests
    tags: [ "unit_tests" ]
    # The SBOM tests run only on commit builds. Running this on patches might cause false-positive failures
    # because certain images might not be there yet. Such situation happens for OM image upgrades for example.
    # See https://docs.devprod.prod.corp.mongodb.com/evergreen/Project-Configuration/Project-Configuration-Files#limiting-when-a-task-or-variant-will-run
    patchable: false
    commands:
      - func: "test_sboms"

  - name: lint_repo
    tags: [ "unit_tests" ]
    commands:
      - func: lint_repo

  - name: release_operator
    tags: [ "image_release" ]
    allowed_requesters: [ "patch", "github_tag" ]
    commands:
      - func: clone
      - func: setup_building_host
      - func: quay_login
      - func: setup_docker_sbom
      - func: legacy_pipeline
        vars:
          image_name: operator
          include_tags: release

  # Releases init images to Quay
  - name: release_init_appdb
    tags: [ "image_release" ]
    allowed_requesters: [ "patch", "github_tag" ]
    commands:
      - func: clone
      - func: setup_building_host
      - func: quay_login
      - func: setup_docker_sbom
      - func: legacy_pipeline
        vars:
          image_name: init-appdb
          include_tags: release

  - name: release_init_database
    tags: [ "image_release" ]
    allowed_requesters: [ "patch", "github_tag" ]
    commands:
      - func: clone
      - func: setup_building_host
      - func: quay_login
      - func: setup_docker_sbom
      - func: legacy_pipeline
        vars:
          image_name: init-database
          include_tags: release

  - name: release_init_ops_manager
    tags: [ "image_release" ]
    allowed_requesters: [ "patch", "github_tag" ]
    commands:
      - func: clone
      - func: setup_building_host
      - func: quay_login
      - func: setup_docker_sbom
      - func: legacy_pipeline
        vars:
          image_name: init-ops-manager
          include_tags: release

  # pct only triggers this variant once a new agent image is out
  - name: release_agent
    # this enables us to run this variant either manually (patch) which pct does or during an OM bump (github_pr)
    allowed_requesters: [ "patch", "github_pr" ]
    commands:
      - func: clone
      - func: setup_building_host
      - func: quay_login
      - func: setup_docker_sbom
      - func: legacy_pipeline
        vars:
          image_name: agent

  - name: run_precommit_and_push
    tags: ["patch-run"]
    commands:
      - func: clone
      - func: python_venv
      - func: download_kube_tools
      - func: setup_shellcheck
      - command: github.generate_token
        params:
          expansion_name: GH_TOKEN
      - command: subprocess.exec
        type: setup
        params:
          include_expansions_in_env:
            - GH_TOKEN
          working_dir: src/github.com/mongodb/mongodb-kubernetes
          binary: scripts/evergreen/precommit_bump.sh

  - name: release_all_agents_on_ecr
    # this enables us to run this manually (patch) and release all agent versions to ECR to verify
    # Dockerfile, script changes etc.
    allowed_requesters: [ "patch" ]
    commands:
      - func: clone
      - func: setup_building_host
      - func: pipeline
        vars:
          image_name: agent
          all_agents: "--all-agents"

  - name: build_test_image
    commands:
      - func: clone
      - func: setup_building_host
      - func: build_multi_cluster_binary
      - func: pipeline
        vars:
          image_name: meko-tests

  - name: build_test_image_ibm
    commands:
      - func: clone
      - command: subprocess.exec
        type: setup
        params:
          env:
            SKIP_MINIKUBE_SETUP: "true"
          working_dir: src/github.com/mongodb/mongodb-kubernetes
          add_to_path:
            - ${workdir}/bin
          command: scripts/evergreen/setup_minikube_host.sh
      - func: build_multi_cluster_binary
      - func: build_test_image_ibm

  - name: build_mco_test_image
    commands:
      - func: clone
      - func: setup_building_host
      - func: pipeline
        vars:
          image_name: mco-tests

  - name: build_operator_ubi
    commands:
      - func: clone
      - func: setup_building_host
      - func: pipeline
        vars:
          image_name: operator

  - name: build_operator_race_ubi
    commands:
      - func: clone
      - func: setup_building_host
      - func: pipeline
        vars:
          image_name: operator-race

  - name: build_init_om_images_ubi
    commands:
      - func: clone
      - func: setup_building_host
      - func: pipeline
        vars:
          image_name: init-ops-manager

  - name: build_init_appdb_images_ubi
    commands:
      - func: clone
      - func: setup_building_host
      - func: pipeline
        vars:
          image_name: init-appdb

  - name: build_agent_images_ubi
    commands:
      - func: clone
      - func: setup_building_host
      - func: pipeline
        vars:
          image_name: agent

  - name: build_init_database_image_ubi
    commands:
      - func: clone
      - func: setup_building_host
      - func: pipeline
        vars:
          image_name: init-database

  - name: build_database_image_ubi
    commands:
      - func: clone
      - func: setup_building_host
      - func: pipeline
        vars:
          image_name: database

  - name: build_readiness_probe_image
    commands:
      - func: clone
      - func: setup_building_host
      - func: pipeline
        vars:
          image_name: readiness-probe

  - name: build_upgrade_hook_image
    commands:
      - func: clone
      - func: setup_building_host
      - func: pipeline
        vars:
          image_name: upgrade-hook

  - name: prepare_aws
    priority: 59
    commands:
      - func: clone
      - func: setup_jq
      - func: setup_aws
      - func: prepare_aws

  - name: run_retry_script
    tags: [ "patch-run" ]
    commands:
      - func: run_retry_script

  - name: generate_perf_tasks_one_thread
    commands:
      - func: clone
      - func: generate_perf_tests_tasks
        vars:
          variant: e2e_operator_perf_one_thread
          size: small

  - name: generate_perf_tasks_10_thread
    commands:
      - func: clone
      - func: generate_perf_tests_tasks
        vars:
          variant: e2e_operator_perf
          size: small

  - name: generate_perf_tasks_30_thread
    commands:
      - func: clone
      - func: generate_perf_tests_tasks
        vars:
          variant: e2e_operator_perf_thirty
          size: small

  - name: release_database
    tags: [ "image_release" ]
    allowed_requesters: [ "patch", "github_tag" ]
    commands:
      - func: clone
      - func: setup_building_host
      - func: quay_login
      - func: setup_docker_sbom
      - func: legacy_pipeline
        vars:
          image_name: database

  - name: build_om_images
    commands:
      - func: clone
      - func: setup_building_host
      - func: pipeline
        vars:
          image_name: ops-manager
          skip_tags: release

  - name: publish_ops_manager
    commands:
      - func: clone
      - func: setup_building_host
      - func: quay_login
      - func: setup_docker_sbom
      - func: legacy_pipeline
        vars:
          image_name: ops-manager
          include_tags: release

  - name: prepare_and_upload_openshift_bundles_for_e2e
    commands:
      - func: clone
      - func: setup_building_host
      - func: download_kube_tools
      - func: setup_prepare_openshift_bundles
      - func: prepare_openshift_bundles_for_e2e

  - name: prepare_and_upload_openshift_bundles
    tags: [ "openshift_bundles" ]
    commands:
      - func: clone
      - func: setup_aws
      - func: configure_docker_auth
      - func: setup_prepare_openshift_bundles
      - func: prepare_openshift_bundles
      - func: update_evergreen_expansions
      - func: upload_openshift_bundle
        vars:
          # mongoDbOperator expansion is added in update_evergreen_expansions func from release.json
          bundle_file_name: "mck-operator-certified-${mongodbOperator}.tgz"

  - name: run_conditionally_prepare_and_upload_openshift_bundles
    tags: [ "openshift_bundles" ]
    commands:
      - func: clone
      - func: run_task_conditionally
        vars:
          condition_script: scripts/evergreen/should_prepare_openshift_bundles.sh
          variant: prepare_openshift_bundles
          task: prepare_and_upload_openshift_bundles

  - name: backup_csv_images_dry_run
    commands:
      - func: clone
      - func: quay_login
      - command: subprocess.exec
        params:
          working_dir: src/github.com/mongodb/mongodb-kubernetes
          binary: python3
          args:
            - scripts/dev/release/backup_csv_images.py
            - scripts/dev/release/1.2.0.clusterserviceversion.yaml
            - --dry-run
            - --verbose
  - name: backup_csv_images_limit_3
    commands:
      - func: clone
      - func: quay_login
      - command: subprocess.exec
        params:
          working_dir: src/github.com/mongodb/mongodb-kubernetes
          binary: python3
          args:
            - scripts/dev/release/backup_csv_images.py
            - scripts/dev/release/1.2.0.clusterserviceversion.yaml
            - --limit
            - "3"
            - --verbose
  - name: backup_csv_images_all
    commands:
      - func: clone
      - func: quay_login
      - command: subprocess.exec
        params:
          working_dir: src/github.com/mongodb/mongodb-kubernetes
          binary: python3
          args:
            - scripts/dev/release/backup_csv_images.py
            - scripts/dev/release/1.2.0.clusterserviceversion.yaml
            - --verbose

task_groups:
  - name: unit_task_group
    max_hosts: -1
    setup_group_can_fail_task: true
    setup_group:
      - func: clone
      - func: python_venv
      - func: download_kube_tools
      - func: setup_shellcheck
    tasks:
      - lint_repo
      - unit_tests_golang
      - unit_tests_python
      - sbom_tests

  - name: gke_code_snippets_task_group
    <<: *setup_and_teardown_group_gke_code_snippets
    max_hosts: -1
    tasks:
      - task_gke_multi_cluster_snippets
      - task_gke_multi_cluster_no_mesh_snippets

  - name: kind_code_snippets_task_group
    <<: *setup_and_teardown_group_kind_code_snippets
    max_hosts: -1
    tasks:
      - task_kind_community_search_snippets

  # Task group for deploying mongodbcommunity resources and testing the (former) MCO
  - name: e2e_mdb_community_task_group
    max_hosts: -1
    <<: *setup_group
    <<: *setup_and_teardown_task
    tasks:
      - e2e_community_replicaset_scale
      - e2e_search_community_basic

  # This is the task group that contains all the tests run in the e2e_mdb_kind_ubuntu_cloudqa build variant
  - name: e2e_mdb_kind_cloudqa_task_group
    max_hosts: -1
    <<: *setup_group
    <<: *setup_and_teardown_task_cloudqa
    tasks:
      # e2e_kube_only_task_group
      - e2e_crd_validation
      - e2e_replica_set_config_map
      - e2e_replica_set_exposed_externally
      - e2e_replica_set_pv
      - e2e_replica_set_pv_multiple
      - e2e_replica_set_schema_validation
      - e2e_replica_set_statefulset_status
      - e2e_sharded_cluster_pv
      - e2e_sharded_cluster_recovery
      - e2e_sharded_cluster_schema_validation
      - e2e_sharded_cluster_statefulset_status
      - e2e_standalone_config_map
      - e2e_standalone_recovery
      - e2e_standalone_schema_validation
      - e2e_users_schema_validation
      - e2e_replica_set_tls_default
      - e2e_replica_set_tls_override
      - e2e_replica_set_ignore_unknown_users
      # e2e_core_task_group
      - e2e_all_mongodb_resources_parallel
      - e2e_multiple_cluster_failures
      - e2e_replica_set_custom_podspec
      - e2e_replica_set_custom_sa
      - e2e_replica_set_report_pending_pods
      - e2e_replica_set_recovery
      - e2e_replica_set_upgrade_downgrade
      - e2e_replica_set_agent_flags_and_readinessProbe
      - e2e_sharded_cluster
      - e2e_sharded_cluster_secret
      - e2e_sharded_cluster_upgrade_downgrade
      - e2e_sharded_cluster_custom_podspec
      - e2e_sharded_cluster_agent_flags
      - e2e_standalone_upgrade_downgrade
      - e2e_standalone_custom_podspec
      - e2e_standalone_agent_flags
      - e2e_replica_set_process_hostnames
      - e2e_replica_set_member_options
      # e2e_tls_task_group
      - e2e_replica_set_tls_allow
      - e2e_replica_set_tls_prefer
      - e2e_replica_set_tls_require_upgrade
      - e2e_tls_rs_additional_certs
      - e2e_tls_sc_additional_certs
      - e2e_tls_rs_intermediate_ca
      - e2e_tls_sharded_cluster_certs_prefix
      - e2e_sharded_cluster_migration
      - e2e_standalone_no_tls_no_status_is_set
      - e2e_feature_controls_authentication
      - e2e_replica_set
      - e2e_replica_set_liveness_probe
      - e2e_replica_set_mongod_options
      - e2e_replica_set_readiness_probe
      - e2e_replica_set_update_delete_parallel
      - e2e_sharded_cluster_scale_shards
      - e2e_sharded_cluster_shard_overrides
      - e2e_sharded_cluster_mongod_options_and_log_rotation
      - e2e_tls_rs_external_access
      - e2e_replica_set_tls_require
      - e2e_replica_set_tls_certs_secret_prefix
      - e2e_disable_tls_scale_up
      - e2e_replica_set_tls_require_and_disable
      # e2e_x509_task_group
      - e2e_configure_tls_and_x509_simultaneously_st
      - e2e_configure_tls_and_x509_simultaneously_rs
      - e2e_configure_tls_and_x509_simultaneously_sc
      - e2e_tls_x509_rs
      - e2e_tls_x509_sc
      - e2e_tls_x509_configure_all_options_rs
      - e2e_tls_x509_configure_all_options_sc
      - e2e_tls_x509_user_connectivity
      - e2e_tls_x509_users_addition_removal
      - e2e_replica_set_tls_process_hostnames
      # e2e_ldap_task_group
      - e2e_replica_set_ldap
      - e2e_sharded_cluster_ldap
      - e2e_replica_set_ldap_tls
      - e2e_replica_set_ldap_user_to_dn_mapping
      # e2e_replica_set_ldap_agent_auth
      - e2e_replica_set_ldap_agent_client_certs
      - e2e_replica_set_ldap_custom_roles
      - e2e_replica_set_update_roles_no_privileges
      - e2e_replica_set_ldap_group_dn
      - e2e_replica_set_ldap_group_dn_with_x509_agent
      # e2e_scram_sha_task_group_with_manually_generated_certs
      - e2e_replica_set_scram_sha_256_user_connectivity
      - e2e_replica_set_scram_sha_256_user_first
      - e2e_replica_set_scram_sha_1_user_connectivity
      - e2e_replica_set_scram_sha_1_upgrade
      - e2e_replica_set_scram_x509_ic_manual_certs
      - e2e_sharded_cluster_scram_sha_1_upgrade
      - e2e_sharded_cluster_scram_sha_256_user_connectivity
      - e2e_sharded_cluster_scram_sha_1_user_connectivity
      - e2e_sharded_cluster_scram_x509_ic_manual_certs
      - e2e_sharded_cluster_external_access
      # e2e_auth_transitions_task_group
      - e2e_replica_set_scram_sha_and_x509
      - e2e_replica_set_x509_to_scram_transition
      - e2e_sharded_cluster_scram_sha_and_x509
      - e2e_sharded_cluster_x509_to_scram_transition
      - e2e_sharded_cluster_internal_cluster_transition
      # e2e_webhook_validation_task_group
      - e2e_mongodb_validation_webhook
      - e2e_mongodb_roles_validation_webhook
      - e2e_vault_setup
      - e2e_vault_setup_tls
      # this test will either migrate from static to non-static or the other way around
      - e2e_replica_set_migration
      - e2e_replica_set_pv_resize
      - e2e_sharded_cluster_pv_resize
      - e2e_community_and_meko_replicaset_scale
      # OIDC test group
      - e2e_replica_set_oidc_m2m_group
      - e2e_replica_set_oidc_m2m_user
      - e2e_replica_set_oidc_workforce
      - e2e_sharded_cluster_oidc_m2m_group
      - e2e_sharded_cluster_oidc_m2m_user
    <<: *teardown_group

  # this task group contains just a one task, which is smoke testing whether the operator
  # works correctly when we run it without installing webhook cluster roles
  - name: e2e_mdb_kind_no_webhook_roles_cloudqa_task_group
    max_hosts: -1
    <<: *setup_group
    <<: *setup_and_teardown_task_cloudqa
    tasks:
      - e2e_replica_set_agent_flags_and_readinessProbe
    <<: *teardown_group

  # This task group mostly duplicates tests running in e2e_mdb_kind_ubi_cloudqa
  # This is mostly a smoke test, so we execute only a few essential ones.
  - name: e2e_mdb_openshift_ubi_cloudqa_task_group
    # OM tests are also run on the same Openshift cluster, so we use 1 max host to not
    # allow the helm installations to interfere with each other during the setup of the tests.
    max_hosts: 1
    <<: *setup_group
    <<: *setup_and_teardown_task_cloudqa
    tasks:
      - e2e_crd_validation
      - e2e_replica_set_scram_sha_256_user_connectivity
      - e2e_sharded_cluster_scram_sha_256_user_connectivity
      - e2e_replica_set_pv
      - e2e_sharded_cluster_pv

  - name: e2e_custom_domain_task_group
    max_hosts: -1
    <<: *setup_group
    <<: *setup_and_teardown_task_cloudqa
    tasks:
      - e2e_replica_set

  # e2e_operator_task_group includes the tests for the specific Operator configuration/behavior. They may deal with
  # cluster-wide resources so should be run in isolated K8s clusters only (Kind or Minikube).
  - name: e2e_operator_task_group
    max_hosts: -1
    <<: *setup_group
    <<: *setup_and_teardown_task_cloudqa
    tasks:
      - e2e_operator_upgrade_replica_set
      - e2e_sharded_cluster_operator_upgrade_v1_27_to_mck
      - e2e_operator_upgrade_ops_manager
      - e2e_operator_proxy
      - e2e_operator_partial_crd
      - e2e_operator_clusterwide
      - e2e_operator_multi_namespaces
      - e2e_appdb_tls_operator_upgrade_v1_32_to_mck
      - e2e_meko_mck_upgrade
    <<: *teardown_group

  # e2e_operator_race_with_telemetry_task_group includes the tests for testing the operator with race detector enabled
  # additionally, it sends telemetry to cloud-dev; more here: https://wiki.corp.mongodb.com/display/MMS/Telemetry
  - name: e2e_operator_race_with_telemetry_task_group
    max_hosts: -1
    <<: *setup_group_multi_cluster
    <<: *setup_and_teardown_task
    tasks:
      - e2e_om_reconcile_race_with_telemetry
    <<: *teardown_group

  # e2e_operator_task_group includes the tests for the specific Operator configuration/behavior. They may deal with
  # cluster-wide resources so should be run in isolated K8s clusters only (Kind or Minikube).
  - name: e2e_static_operator_task_group
    max_hosts: -1
    <<: *setup_group
    <<: *setup_and_teardown_task_cloudqa
    tasks:
      - e2e_operator_upgrade_replica_set
      - e2e_sharded_cluster_operator_upgrade_v1_27_to_mck
      - e2e_operator_upgrade_ops_manager
      - e2e_operator_proxy
      - e2e_operator_partial_crd
      - e2e_operator_clusterwide
      - e2e_operator_multi_namespaces
      - e2e_appdb_tls_operator_upgrade_v1_32_to_mck
      - e2e_meko_mck_upgrade
    <<: *teardown_group

  - name: e2e_multi_cluster_kind_task_group
    max_hosts: -1
    <<: *setup_group
    <<: *setup_and_teardown_task_cloudqa
    tasks:
      - e2e_multi_cluster_replica_set
      - e2e_multi_cluster_replica_set_migration
      - e2e_multi_cluster_replica_set_member_options
      - e2e_multi_cluster_recover
      - e2e_multi_cluster_recover_clusterwide
      - e2e_multi_cluster_specific_namespaces
      - e2e_multi_cluster_scram
      - e2e_multi_cluster_tls_with_x509
      - e2e_multi_cluster_tls_no_mesh
      - e2e_multi_cluster_enable_tls
      # e2e_multi_cluster_with_ldap
      # e2e_multi_cluster_with_ldap_custom_roles
      - e2e_multi_cluster_mtls_test
      - e2e_multi_cluster_replica_set_deletion
      - e2e_multi_cluster_replica_set_scale_up
      - e2e_multi_cluster_scale_up_cluster
      - e2e_multi_cluster_scale_up_cluster_new_cluster
      - e2e_multi_cluster_replica_set_scale_down
      - e2e_multi_cluster_scale_down_cluster
      - e2e_multi_sts_override
      - e2e_multi_cluster_tls_with_scram
      - e2e_multi_cluster_upgrade_downgrade
      - e2e_multi_cluster_backup_restore
      - e2e_multi_cluster_backup_restore_no_mesh
      - e2e_multi_cluster_disaster_recovery
      - e2e_multi_cluster_multi_disaster_recovery
      - e2e_multi_cluster_recover_network_partition
      - e2e_multi_cluster_validation
      - e2e_multi_cluster_agent_flags
      - e2e_multi_cluster_replica_set_ignore_unknown_users
      - e2e_multi_cluster_pvc_resize
      - e2e_multi_cluster_sharded_geo_sharding
      - e2e_multi_cluster_sharded_scaling
      - e2e_multi_cluster_sharded_scaling_all_shard_overrides
      - e2e_multi_cluster_sharded_simplest
      - e2e_multi_cluster_sharded_snippets
      - e2e_multi_cluster_sharded_simplest_no_mesh
      - e2e_multi_cluster_sharded_external_access_no_ext_domain
      - e2e_multi_cluster_sharded_tls_no_mesh
      - e2e_multi_cluster_sharded_tls
      - e2e_multi_cluster_sharded_disaster_recovery
      - e2e_sharded_cluster
      - e2e_sharded_cluster_agent_flags
      - e2e_sharded_cluster_custom_podspec
      - e2e_sharded_cluster_mongod_options_and_log_rotation
      - e2e_sharded_cluster_migration
      - e2e_sharded_cluster_pv
      - e2e_sharded_cluster_pv_resize
      - e2e_sharded_cluster_recovery
      - e2e_sharded_cluster_scale_shards
      - e2e_sharded_cluster_shard_overrides
      - e2e_sharded_cluster_secret
      - e2e_sharded_cluster_statefulset_status
      - e2e_sharded_cluster_upgrade_downgrade
      - e2e_configure_tls_and_x509_simultaneously_sc
      - e2e_sharded_cluster_tls_require_custom_ca
      - e2e_tls_sharded_cluster_certs_prefix
      - e2e_tls_sc_additional_certs
      - e2e_tls_x509_configure_all_options_sc
      - e2e_tls_x509_sc
      - e2e_meko_mck_upgrade
      - e2e_mongodb_custom_roles
      - e2e_sharded_cluster_oidc_m2m_group
      - e2e_sharded_cluster_oidc_m2m_user
      - e2e_multi_cluster_oidc_m2m_group
      - e2e_multi_cluster_oidc_m2m_user

    <<: *teardown_group

  - name: e2e_multi_cluster_2_clusters_task_group
    max_hosts: -1
    <<: *setup_group
    <<: *setup_and_teardown_task_cloudqa
    tasks:
      - e2e_multi_cluster_2_clusters_replica_set
      - e2e_multi_cluster_2_clusters_clusterwide
    <<: *teardown_group

  - name: e2e_multi_cluster_om_appdb_task_group
    max_hosts: -1
    <<: *setup_group_multi_cluster
    <<: *setup_and_teardown_task
    tasks:
      # Dedicated AppDB Multi-Cluster tests
      - e2e_multi_cluster_appdb_validation
      - e2e_multi_cluster_om_validation
      - e2e_multi_cluster_appdb
      - e2e_multi_cluster_appdb_cleanup
      - e2e_multi_cluster_appdb_s3_based_backup_restore
      - e2e_multi_cluster_appdb_disaster_recovery
      - e2e_multi_cluster_appdb_disaster_recovery_force_reconfigure
      - e2e_multi_cluster_om_networking_clusterwide
      - e2e_multi_cluster_om_appdb_no_mesh
      # Reused OM tests with AppDB Multi-Cluster topology
      - e2e_appdb_tls_operator_upgrade_v1_32_to_mck
      - e2e_om_appdb_flags_and_config
      - e2e_om_appdb_upgrade
      - e2e_om_appdb_monitoring_tls
      - e2e_om_ops_manager_backup
      - e2e_om_ops_manager_backup_light
      - e2e_om_ops_manager_backup_liveness_probe
      - e2e_om_ops_manager_pod_spec
      - e2e_om_ops_manager_secure_config
      - e2e_om_appdb_validation
      - e2e_om_appdb_scram
      - e2e_om_external_connectivity
      - e2e_om_jvm_params
      - e2e_om_migration
      - e2e_om_localmode
      - e2e_om_ops_manager_enable_local_mode_running_om
      - e2e_om_localmode_multiple_pv
      - e2e_om_weak_password
      - e2e_om_ops_manager_backup_delete_sts_and_log_rotation
      - e2e_om_ops_manager_backup_tls
      - e2e_om_ops_manager_backup_s3_tls
      - e2e_om_ops_manager_backup_tls_custom_ca
      - e2e_om_ops_manager_backup_sharded_cluster
      - e2e_om_ops_manager_backup_kmip
      - e2e_om_ops_manager_https_enabled
      - e2e_om_ops_manager_https_enabled_hybrid
      - e2e_om_ops_manager_https_enabled_internet_mode
      - e2e_om_ops_manager_https_enabled_prefix
      - e2e_om_ops_manager_scale
      - e2e_om_ops_manager_upgrade
      - e2e_om_update_before_reconciliation
      - e2e_om_feature_controls
      - e2e_multi_cluster_appdb_upgrade_downgrade_v1_27_to_mck
      - e2e_multi_cluster_sharded_disaster_recovery
    # disabled tests:
    #    - e2e_om_multiple # multi-cluster failures in EVG
    #    - e2e_om_appdb_scale_up_down # test not "reused" for multi-cluster appdb
    <<: *teardown_group

  - name: e2e_static_multi_cluster_om_appdb_task_group
    max_hosts: -1
    <<: *setup_group_multi_cluster
    <<: *setup_and_teardown_task
    tasks:
      # Dedicated AppDB Multi-Cluster tests
      - e2e_multi_cluster_appdb_validation
      - e2e_multi_cluster_om_validation
      - e2e_multi_cluster_appdb
      - e2e_multi_cluster_appdb_cleanup
      - e2e_multi_cluster_appdb_s3_based_backup_restore
      - e2e_multi_cluster_appdb_disaster_recovery
      - e2e_multi_cluster_appdb_disaster_recovery_force_reconfigure
      - e2e_multi_cluster_om_networking_clusterwide
      - e2e_multi_cluster_om_appdb_no_mesh
      # Reused OM tests with AppDB Multi-Cluster topology
      - e2e_om_appdb_flags_and_config
      - e2e_om_appdb_upgrade
      - e2e_om_appdb_monitoring_tls
      - e2e_om_ops_manager_backup
      - e2e_om_ops_manager_backup_light
      - e2e_om_ops_manager_backup_liveness_probe
      - e2e_om_ops_manager_pod_spec
      - e2e_om_ops_manager_secure_config
      - e2e_om_appdb_validation
      - e2e_om_appdb_scram
      - e2e_om_external_connectivity
      - e2e_om_jvm_params
      - e2e_om_migration
      #  Deactivated tests
      #    - e2e_om_localmode
      #    - e2e_om_localmode_multiple_pv
      #    - e2e_om_ops_manager_https_enabled
      #    - e2e_om_ops_manager_https_enabled_hybrid
      #    - e2e_om_ops_manager_https_enabled_internet_mode
      - e2e_om_ops_manager_https_enabled_prefix
      - e2e_om_ops_manager_enable_local_mode_running_om
      - e2e_om_weak_password
      - e2e_om_ops_manager_backup_delete_sts_and_log_rotation
      - e2e_om_ops_manager_backup_tls
      - e2e_om_ops_manager_backup_s3_tls
      - e2e_om_ops_manager_backup_tls_custom_ca
      - e2e_om_ops_manager_backup_sharded_cluster
      - e2e_om_ops_manager_backup_kmip
      - e2e_om_ops_manager_scale
      - e2e_om_ops_manager_upgrade
      - e2e_multi_cluster_appdb_upgrade_downgrade_v1_27_to_mck
      - e2e_om_update_before_reconciliation
      - e2e_om_feature_controls
      - e2e_multi_cluster_sharded_disaster_recovery
    <<: *teardown_group

  # Dedicated task group for deploying OM Multi-Cluster when the operator is in the central cluster
  # that is not in the mesh
  - name: e2e_multi_cluster_om_operator_not_in_mesh_task_group
    max_hosts: -1
    <<: *setup_group_multi_cluster
    <<: *setup_and_teardown_task
    tasks:
      - e2e_multi_cluster_om_clusterwide_operator_not_in_mesh_networking
    <<: *teardown_group


  # This task group runs on Kind clusters. In theory ALL Ops Manager tests should be added here
  # including the cluster-wide resources changing. Uses Cloud-qa. TODO why Cloud-qa? those are OM tests
  - name: e2e_ops_manager_kind_only_task_group
    max_hosts: -1
    <<: *setup_group
    <<: *setup_and_teardown_task
    tasks:
      - e2e_om_appdb_external_connectivity
      - e2e_om_appdb_flags_and_config
      - e2e_om_appdb_monitoring_tls
      - e2e_om_appdb_multi_change
      - e2e_om_appdb_scale_up_down
      - e2e_om_appdb_upgrade
      - e2e_om_appdb_validation
      - e2e_om_appdb_scram
      - e2e_om_external_connectivity
      - e2e_om_jvm_params
      - e2e_om_migration
      - e2e_om_localmode
      - e2e_om_ops_manager_enable_local_mode_running_om
      - e2e_om_localmode_multiple_pv
      - e2e_om_weak_password
      - e2e_om_ops_manager_backup_delete_sts_and_log_rotation
      - e2e_om_ops_manager_backup_light
      - e2e_om_ops_manager_backup_tls
      - e2e_om_ops_manager_backup_s3_tls
      - e2e_om_ops_manager_backup_restore_minio
      - e2e_om_ops_manager_backup_tls_custom_ca
      - e2e_om_ops_manager_backup_liveness_probe
      - e2e_om_ops_manager_backup_sharded_cluster
      - e2e_om_ops_manager_backup_kmip
      - e2e_om_ops_manager_pod_spec
      - e2e_om_ops_manager_https_enabled
      - e2e_om_ops_manager_https_enabled_hybrid
      - e2e_om_ops_manager_https_enabled_internet_mode
      - e2e_om_ops_manager_https_enabled_prefix
      - e2e_om_ops_manager_scale
      - e2e_om_validation_webhook
      - e2e_om_ops_manager_secure_config
      - e2e_om_update_before_reconciliation
      - e2e_om_multiple
      - e2e_om_feature_controls
      - e2e_vault_setup_om
      - e2e_vault_setup_om_backup
    <<: *teardown_group

  - name: e2e_static_ops_manager_kind_only_task_group
    max_hosts: -1
    <<: *setup_group
    <<: *setup_and_teardown_task
    tasks:
      - e2e_om_appdb_external_connectivity
      - e2e_om_appdb_flags_and_config
      - e2e_om_appdb_monitoring_tls
      - e2e_om_appdb_multi_change
      - e2e_om_appdb_scale_up_down
      - e2e_om_appdb_upgrade
      - e2e_om_appdb_validation
      - e2e_om_appdb_scram
      - e2e_om_external_connectivity
      - e2e_om_jvm_params
      - e2e_om_weak_password
      - e2e_om_ops_manager_backup_delete_sts_and_log_rotation
      - e2e_om_ops_manager_backup_light
      - e2e_om_ops_manager_backup_tls
      - e2e_om_ops_manager_backup_s3_tls
      - e2e_om_ops_manager_backup_restore_minio
      - e2e_om_ops_manager_backup_tls_custom_ca
      - e2e_om_ops_manager_backup_liveness_probe
      - e2e_om_ops_manager_backup_sharded_cluster
      - e2e_om_ops_manager_backup_kmip
      - e2e_om_ops_manager_pod_spec
      - e2e_om_ops_manager_scale
      - e2e_om_validation_webhook
      - e2e_om_ops_manager_secure_config
      - e2e_om_update_before_reconciliation
      - e2e_om_multiple
      - e2e_om_feature_controls
      - e2e_vault_setup_om
      - e2e_vault_setup_om_backup
    #   Deactivated tests
    #    - e2e_om_localmode_multiple_pv
    #    - e2e_om_localmode
    #    - e2e_om_ops_manager_https_enabled_hybrid
    #    - e2e_om_ops_manager_https_enabled_internet_mode
    #    - e2e_om_ops_manager_https_enabled
    #    - e2e_om_ops_manager_https_enabled_prefix
    <<: *teardown_group

  - name: e2e_smoke_task_group
    max_hosts: -1
    <<: *setup_group
    <<: *setup_and_teardown_task
    tasks:
      - e2e_om_ops_manager_backup
    <<: *teardown_group

  - name: e2e_smoke_arm_task_group
    max_hosts: -1
    <<: *setup_group
    <<: *setup_and_teardown_task_cloudqa
    tasks:
      - e2e_replica_set
    <<: *teardown_group

  - name: e2e_smoke_ibm_task_group
    max_hosts: -1
    <<: *setup_group_ibm
    <<: *setup_and_teardown_task_cloudqa
    tasks:
      - e2e_replica_set
    <<: *teardown_group

  - name: e2e_ops_manager_kind_5_0_only_task_group
    max_hosts: -1
    <<: *setup_group
    <<: *setup_and_teardown_task
    tasks:
      - e2e_om_remotemode
      - e2e_om_ops_manager_backup_restore
      - e2e_om_ops_manager_queryable_backup
      - e2e_om_ops_manager_backup
    <<: *teardown_group

  # Tests features only supported on OM60
  - name: e2e_ops_manager_kind_6_0_only_task_group
    max_hosts: -1
    <<: *setup_group
    <<: *setup_and_teardown_task
    tasks:
      - e2e_om_ops_manager_prometheus
    <<: *teardown_group

  # Tests features only supported on OM70 and OM80, its only upgrade test as we test upgrading from 6 to 7 or 7 to 8
  - name: e2e_ops_manager_upgrade_only_task_group
    max_hosts: -1
    <<: *setup_group
    <<: *setup_and_teardown_task
    tasks:
      - e2e_om_ops_manager_upgrade
    <<: *teardown_group

  # Tests features only supported on OM60
  - name: e2e_static_ops_manager_kind_6_0_only_task_group
    max_hosts: -1
    <<: *setup_group
    <<: *setup_and_teardown_task
    tasks:
      - e2e_om_ops_manager_prometheus
    <<: *teardown_group

  - name: e2e_kind_olm_group
    max_hosts: -1
    <<: *setup_group
    <<: *setup_and_teardown_task
    setup_task_can_fail_task: true
    setup_task:
      # Even if the two first tasks are already part of setup_and_teardown_task,
      # we need to repeat them because we are overriding the setup_task variable of the YAML anchor
      - func: cleanup_exec_environment
      - func: configure_docker_auth
      - func: setup_kubernetes_environment
      - func: setup_prepare_openshift_bundles
      - func: install_olm
    tasks:
      - e2e_olm_operator_upgrade
      - e2e_olm_operator_upgrade_with_resources
      - e2e_olm_meko_operator_upgrade_with_resources
    <<: *teardown_group

buildvariants:
  ## Unit tests + lint build variant

  - name: unit_tests
    display_name: "unit_tests"
    tags: [ "unit_tests" ]
    run_on:
      - ubuntu2204-small
    tasks:
      - name: "unit_task_group"

  ## Build variants for E2E tests

  # The pattern for naming build variants for E2E tests:
  # e2e_<type>_<cluster>_<distro>[_<om_version>]
  # where <type> is any of mdb|om<version>|operator
  # where <cluster> is any of kind|openshift
  # where <distro> is any of ubuntu|ubi
  # where <om_version> denotes the OM version tested (e.g. om50, om60, cloudqa) - used only for MDB tests

  # MongoDBCommunity build variant
  - name: e2e_mdb_community
    display_name: e2e_mdb_community
    tags: [ "e2e_test_suite"]
    run_on:
      - ubuntu2204-large
    <<: *community_dependency
    tasks:
      - name: e2e_mdb_community_task_group

  ## MongoDB build variants
  - name: e2e_mdb_kind_ubi_cloudqa
    display_name: e2e_mdb_kind_ubi_cloudqa
    tags: [ "e2e_test_suite", "cloudqa" ]
    run_on:
      - ubuntu2204-large
    <<: *base_no_om_image_dependency
    tasks:
      - name: e2e_mdb_kind_cloudqa_task_group

  - name: e2e_custom_domain_mdb_kind_ubi_cloudqa
    display_name: e2e_custom_domain_mdb_kind_ubi_cloudqa
    tags: [ "e2e_test_suite", "cloudqa" ]
    run_on:
      - ubuntu2204-large
    <<: *base_no_om_image_dependency
    tasks:
      - name: e2e_custom_domain_task_group

  - name: e2e_static_mdb_kind_ubi_cloudqa
    display_name: e2e_static_mdb_kind_ubi_cloudqa
    tags: [ "e2e_test_suite", "cloudqa" ]
    run_on:
      - ubuntu2204-large
    <<: *base_no_om_image_dependency
    tasks:
      - name: e2e_mdb_kind_cloudqa_task_group

  - name: e2e_static_custom_domain_mdb_kind_ubi_cloudqa
    display_name: e2e_static_custom_domain_mdb_kind_ubi_cloudqa
    tags: [ "e2e_test_suite", "cloudqa" ]
    run_on:
      - ubuntu2204-large
    depends_on:
      - name: build_operator_ubi
        variant: init_test_run
      - name: build_test_image
        variant: init_test_run
      - name: build_init_appdb_images_ubi
        variant: init_test_run
      - name: build_init_om_images_ubi
        variant: init_test_run
      - name: build_init_database_image_ubi
        variant: init_test_run

    tasks:
      - name: e2e_custom_domain_task_group

  - name: e2e_mdb_openshift_ubi_cloudqa
    display_name: e2e_mdb_openshift_ubi_cloudqa
    tags: [ "e2e_openshift_test_suite", "cloudqa" ]
    depends_on:
      - name: build_operator_ubi
        variant: init_test_run
      - name: build_init_database_image_ubi
        variant: init_test_run
      - name: build_database_image_ubi
        variant: init_test_run
      - name: build_test_image
        variant: init_test_run
    run_on:
      - ubuntu2204-small
    tasks:
      - name: e2e_mdb_openshift_ubi_cloudqa_task_group

  # This name is on purpose reversed from e2e_static_openshift to e2e_openshift_static.
  # That is because we run a regex
  # in evergreen for all variants matching e2e_static-*, but we do not want to run openshift variants on every pr.
  - name: e2e_openshift_static_mdb_ubi_cloudqa
    display_name: e2e_openshift_static_mdb_ubi_cloudqa
    tags: [ "e2e_openshift_test_suite", "cloudqa" ]
    depends_on:
      - name: build_operator_ubi
        variant: init_test_run
      - name: build_test_image
        variant: init_test_run
      - name: build_init_database_image_ubi
        variant: init_test_run

    run_on:
      - ubuntu2204-small
    tasks:
      - name: e2e_mdb_openshift_ubi_cloudqa_task_group

  ## Ops Manager build variants

  # Isolated Ops Manager Tests for 6.0 version
  - name: e2e_om60_kind_ubi
    display_name: e2e_om60_kind_ubi
    tags: [ "e2e_test_suite" ]
    run_on:
      - ubuntu2204-large
    <<: *base_om6_dependency
    tasks:
      - name: e2e_ops_manager_kind_only_task_group
      - name: e2e_ops_manager_kind_5_0_only_task_group
      - name: e2e_ops_manager_kind_6_0_only_task_group

  # Isolated Ops Manager Tests for 6.0 version
  - name: e2e_static_om60_kind_ubi
    display_name: e2e_static_om60_kind_ubi
    tags: [ "e2e_test_suite" ]
    run_on:
      - ubuntu2204-large
    <<: *base_om6_dependency
    tasks:
      - name: e2e_static_ops_manager_kind_only_task_group
      - name: e2e_static_ops_manager_kind_6_0_only_task_group

  - name: e2e_om70_kind_ubi
    display_name: e2e_om70_kind_ubi
    tags: [ "e2e_test_suite" ]
    run_on:
      - ubuntu2204-large
    <<: *base_om7_dependency
    tasks:
      - name: e2e_ops_manager_kind_only_task_group
      - name: e2e_ops_manager_kind_5_0_only_task_group
      - name: e2e_ops_manager_kind_6_0_only_task_group
      - name: e2e_ops_manager_upgrade_only_task_group

  - name: e2e_static_om70_kind_ubi
    display_name: e2e_static_om70_kind_ubi
    tags: [ "e2e_test_suite" ]
    run_on:
      - ubuntu2204-large
    <<: *base_om7_dependency
    tasks:
      - name: e2e_static_ops_manager_kind_only_task_group
      - name: e2e_static_ops_manager_kind_6_0_only_task_group
      - name: e2e_ops_manager_upgrade_only_task_group

  - name: e2e_om80_kind_ubi
    display_name: e2e_om80_kind_ubi
    tags: [ "e2e_test_suite" ]
    run_on:
      - ubuntu2204-large
    <<: *base_om8_dependency
    tasks:
      - name: e2e_ops_manager_kind_only_task_group
      - name: e2e_ops_manager_kind_5_0_only_task_group
      - name: e2e_ops_manager_kind_6_0_only_task_group
      - name: e2e_ops_manager_upgrade_only_task_group

  - name: e2e_static_om80_kind_ubi
    display_name: e2e_static_om80_kind_ubi
    tags: [ "e2e_test_suite" ]
    run_on:
      - ubuntu2204-large
    <<: *base_om8_dependency
    tasks:
      - name: e2e_static_ops_manager_kind_only_task_group
      - name: e2e_static_ops_manager_kind_6_0_only_task_group
      - name: e2e_ops_manager_upgrade_only_task_group

  - name: e2e_operator_race_ubi_with_telemetry
    display_name: e2e_operator_race_ubi_with_telemetry
    tags: [ "e2e_test_suite" ]
    run_on:
      - ubuntu1804-xlarge
    <<: *base_om7_dependency_with_race
    tasks:
      - name: e2e_operator_race_with_telemetry_task_group

  - name: e2e_smoke
    display_name: e2e_smoke
    tags: [ "e2e_test_suite", "e2e_smoke_release_test_suite" ]
    run_on:
      - ubuntu2204-large
    allowed_requesters: [ "patch", "github_tag" ]
    depends_on:
      - name: build_test_image
        variant: init_test_run
    tasks:
      - name: e2e_smoke_task_group

  - name: e2e_smoke_ibm_power
    display_name: e2e_smoke_ibm_power
    tags: [ "e2e_test_suite", "e2e_smoke_release_test_suite" ]
    run_on:
      - rhel9-power-small
      - rhel9-power-large
    allowed_requesters: [ "github_tag" ]
    depends_on:
      - name: build_operator_ubi
        variant: init_test_run
      - name: build_init_database_image_ubi
        variant: init_test_run
      - name: build_database_image_ubi
        variant: init_test_run
      - name: build_init_appdb_images_ubi
        variant: init_test_run
      - name: build_init_om_images_ubi
        variant: init_test_run
      - name: build_agent_images_ubi
        variant: init_test_run
      - name: build_test_image_ibm
        variant: init_test_run_ibm_power
    tasks:
      - name: e2e_smoke_ibm_task_group

  - name: e2e_smoke_ibm_z
    display_name: e2e_smoke_ibm_z
    tags: [ "e2e_test_suite", "e2e_smoke_release_test_suite" ]
    run_on:
      - rhel9-zseries-small
      - rhel9-zseries-large
    allowed_requesters: [ "github_tag" ]
    depends_on:
      - name: build_operator_ubi
        variant: init_test_run
      - name: build_init_database_image_ubi
        variant: init_test_run
      - name: build_database_image_ubi
        variant: init_test_run
      - name: build_init_appdb_images_ubi
        variant: init_test_run
      - name: build_init_om_images_ubi
        variant: init_test_run
      - name: build_agent_images_ubi
        variant: init_test_run
      - name: build_test_image_ibm
        variant: init_test_run_ibm_z
    tasks:
      - name: e2e_smoke_ibm_task_group

  - name: e2e_smoke_arm
    display_name: e2e_smoke_arm
    tags: [ "e2e_test_suite", "e2e_smoke_release_test_suite" ]
    run_on:
      - ubuntu2204-arm64-large
    allowed_requesters: [ "patch", "github_tag" ]
    <<: *base_no_om_image_dependency
    tasks:
      - name: e2e_smoke_arm_task_group

  - name: e2e_static_smoke
    display_name: e2e_static_smoke
    tags: [ "e2e_test_suite", "e2e_smoke_release_test_suite" ]
    run_on:
      - ubuntu2204-large
    allowed_requesters: [ "patch", "github_tag" ]
    depends_on:
      - name: build_test_image
        variant: init_test_run
    tasks:
      - name: e2e_smoke_task_group

  - name: e2e_multi_cluster_kind
    display_name: e2e_multi_cluster_kind
    tags: [ "e2e_test_suite" ]
    run_on:
      - ubuntu2204-large
    <<: *base_om6_dependency
    tasks:
      - name: e2e_multi_cluster_kind_task_group

  - name: e2e_static_multi_cluster_kind
    display_name: e2e_static_multi_cluster_kind
    tags: [ "e2e_test_suite" ]
    run_on:
      - ubuntu2204-large
    <<: *base_om6_dependency
    tasks:
      - name: e2e_multi_cluster_kind_task_group

  - name: e2e_multi_cluster_2_clusters
    display_name: e2e_multi_cluster_2_clusters
    tags: [ "e2e_test_suite" ]
    run_on:
      - ubuntu2204-large
    <<: *base_om6_dependency
    tasks:
      - name: e2e_multi_cluster_2_clusters_task_group

  - name: e2e_static_multi_cluster_2_clusters
    display_name: e2e_static_multi_cluster_2_clusters
    tags: [ "e2e_test_suite" ]
    run_on:
      - ubuntu2204-large
    <<: *base_om6_dependency
    tasks:
      - name: e2e_multi_cluster_2_clusters_task_group

  - name: e2e_multi_cluster_om_appdb
    display_name: e2e_multi_cluster_om_appdb
    tags: [ "e2e_test_suite" ]
    run_on:
      - ubuntu2204-large
    <<: *base_om6_dependency
    tasks:
      - name: e2e_multi_cluster_om_appdb_task_group

  - name: e2e_static_multi_cluster_om_appdb
    display_name: e2e_static_multi_cluster_om_appdb
    tags: [ "e2e_test_suite" ]
    run_on:
      - ubuntu2204-large
    <<: *base_om6_dependency
    tasks:
      - name: e2e_static_multi_cluster_om_appdb_task_group

  - name: e2e_multi_cluster_om_operator_not_in_mesh
    display_name: e2e_multi_cluster_om_operator_not_in_mesh
    tags: [ "e2e_test_suite" ]
    run_on:
      - ubuntu2204-large
    <<: *base_om7_dependency
    tasks:
      - name: e2e_multi_cluster_om_operator_not_in_mesh_task_group

  ## Operator tests build variants

  - name: e2e_operator_kind_ubi_cloudqa
    display_name: e2e_operator_kind_ubi_cloudqa
    tags: [ "e2e_test_suite", "cloudqa" ]
    run_on:
      - ubuntu2204-large
    <<: *base_no_om_image_dependency
    tasks:
      - name: e2e_operator_task_group

  - name: e2e_static_operator_kind_ubi_cloudqa
    display_name: e2e_static_operator_kind_ubi_cloudqa
    tags: [ "e2e_test_suite", "cloudqa" ]
    run_on:
      - ubuntu2204-large
    <<: *base_no_om_image_dependency
    tasks:
      - name: e2e_static_operator_task_group

  - name: e2e_operator_no_webhook_roles_cloudqa
    display_name: e2e_operator_no_webhook_roles_cloudqa
    tags: [ "e2e_test_suite", "cloudqa" ]
    run_on:
      - ubuntu2204-large
    <<: *base_no_om_image_dependency
    tasks:
      - name: e2e_mdb_kind_no_webhook_roles_cloudqa_task_group

  - name: e2e_kind_olm_ubi
    display_name: e2e_kind_olm_ubi
    tags: [ "e2e_test_suite" ]
    run_on:
      - ubuntu2204-large
    depends_on:
      - name: build_om_images
        variant: build_om60_images
      - name: build_operator_ubi
        variant: init_test_run
      - name: build_test_image
        variant: init_test_run
      - name: build_init_om_images_ubi
        variant: init_test_run
      - name: build_init_database_image_ubi
        variant: init_test_run
      - name: build_database_image_ubi
        variant: init_test_run
      - name: build_init_appdb_images_ubi
        variant: init_test_run
      - name: prepare_and_upload_openshift_bundles_for_e2e
        variant: init_tests_with_olm
      - name: build_agent_images_ubi
        variant: init_test_run
    tasks:
      - name: e2e_kind_olm_group

  - name: e2e_static_kind_olm_ubi
    display_name: e2e_static_kind_olm_ubi
    tags: [ "e2e_test_suite" ]
    run_on:
      - ubuntu2204-large
    depends_on:
      - name: build_om_images
        variant: build_om60_images
      - name: build_operator_ubi
        variant: init_test_run
      - name: build_test_image
        variant: init_test_run
      - name: build_init_om_images_ubi
        variant: init_test_run
      - name: build_init_appdb_images_ubi
        variant: init_test_run
      - name: prepare_and_upload_openshift_bundles_for_e2e
        variant: init_tests_with_olm
      - name: build_init_database_image_ubi
        variant: init_test_run
      - name: build_agent_images_ubi
        variant: init_test_run

    tasks:
      - name: e2e_kind_olm_group

    # This variants runs the tests from MCO with the MEKO operator binary
  - name: e2e_mco_tests
    display_name: "e2e_mco_tests"
    tags: [ "e2e_mco_test_suite"]
    <<: *community_dependency
    run_on:
      - ubuntu2004-large

  ## Manual (patch) E2E tests not run for every PR and commit

  - name: e2e_operator_perf
    display_name: e2e_operator_perf
    tags: [ "e2e_perf_test_suite" ]
    allowed_requesters: [ "patch" ]
    run_on:
      - ubuntu1804-xlarge
    <<: *base_om7_dependency
    tasks:
      - name: generate_perf_tasks_10_thread

  - name: e2e_operator_perf_one_thread
    display_name: e2e_operator_perf_one_thread
    tags: [ "e2e_perf_test_suite" ]
    allowed_requesters: [ "patch" ]
    run_on:
      - ubuntu1804-xlarge
    <<: *base_om7_dependency
    tasks:
      - name: generate_perf_tasks_one_thread

  - name: e2e_operator_perf_thirty
    display_name: e2e_operator_perf_thirty
    tags: [ "e2e_perf_test_suite" ]
    allowed_requesters: [ "patch" ]
    run_on:
      - ubuntu1804-xlarge
    <<: *base_om7_dependency
    tasks:
      - name: generate_perf_tasks_30_thread

  ### Prerequisites for E2E test suite

  - name: init_test_run
    display_name: init_test_run
    max_hosts: -1
    run_on:
      - ubuntu2204-small
    tasks:
      - name: build_operator_ubi
      - name: build_operator_race_ubi
      - name: build_test_image
      - name: build_mco_test_image
      - name: build_init_appdb_images_ubi
      - name: build_init_om_images_ubi
      - name: build_init_database_image_ubi
      - name: build_database_image_ubi
      - name: build_agent_images_ubi
      - name: build_readiness_probe_image
      - name: build_upgrade_hook_image
      - name: prepare_aws

<<<<<<< HEAD
  - name: init_test_run_ibm_power
    display_name: init_test_run_ibm_power
    max_hosts: -1
    run_on:
      - rhel9-power-small
      - rhel9-power-large
    tasks:
      - name: build_test_image_ibm

  - name: init_test_run_ibm_z
    display_name: init_test_run_ibm_z
    max_hosts: -1
    run_on:
      - rhel9-zseries-small
      - rhel9-zseries-large
    tasks:
      - name: build_test_image_ibm

  - name: init_release_agents_on_ecr
    display_name: init_release_agents_on_ecr
    # this enables us to run this variant either manually (patch) which pct does or during an OM bump (github_pr)
    allowed_requesters: [ "patch", "github_pr" ]
    tags: [ "release_agents_on_ecr" ]
    # We want that to run first and finish asap. Digest pinning depends on this to succeed.
    priority: 70
    run_on:
      - ubuntu2204-large
    tasks:
      - name: release_agents_on_ecr_conditional

=======
>>>>>>> da6c026f
  - name: run_pre_commit
    priority: 70
    display_name: run_pre_commit
    allowed_requesters: [ "patch", "github_pr" ]
    tags: [ "auto_bump" ]
    run_on:
      - ubuntu2204-small
    tasks:
      - name: run_precommit_and_push

  - name: init_tests_with_olm
    display_name: init_tests_with_olm
    depends_on:
      - name: build_om_images
        variant: build_om60_images
      - name: build_operator_ubi
        variant: init_test_run
      - name: build_init_database_image_ubi
        variant: init_test_run
      - name: build_database_image_ubi
        variant: init_test_run
      - name: build_test_image
        variant: init_test_run
      - name: build_init_appdb_images_ubi
        variant: init_test_run
      - name: build_init_om_images_ubi
        variant: init_test_run

    run_on:
      - ubuntu2204-small
    tasks:
      - name: prepare_and_upload_openshift_bundles_for_e2e

  ### End of build variants for E2E

  ### Variants that run on each commit

  - name: preflight_release_images_check_only
    display_name: preflight_release_images_check_only
    run_on:
      - rhel90-large
    tasks:
      - name: preflight_images_task_group

  - name: build_om60_images
    display_name: build_om60_images
    run_on:
      - ubuntu2204-small
    tasks:
      - name: build_om_images

  - name: preflight_om60_images
    display_name: preflight_om60_images
    run_on:
      - rhel90-large
    tasks:
      - name: preflight_om_image

  - name: build_om70_images
    display_name: build_om70_images
    run_on:
      - ubuntu2204-small
    tasks:
      - name: build_om_images

  - name: preflight_om70_images
    display_name: preflight_om70_images
    run_on:
      - rhel90-large
    tasks:
      - name: preflight_om_image

  - name: build_om80_images
    display_name: build_om80_images
    run_on:
      - ubuntu2204-small
    tasks:
      - name: build_om_images

  - name: preflight_om80_images
    display_name: preflight_om80_images
    run_on:
      - rhel90-large
    tasks:
      - name: preflight_om_image

  ### Release build variants

  ## Adds versions as supported in the supported versions Database.
  - name: release_images
    display_name: release_images
    tags: [ "release" ]
    allowed_requesters: [ "patch", "github_tag" ]
    max_hosts: -1
    run_on:
      - release-ubuntu2204-large # This is required for CISA attestation https://jira.mongodb.org/browse/DEVPROD-17780
    depends_on:
      - name: build_operator_ubi
        variant: init_test_run
      - name: build_init_om_images_ubi
        variant: init_test_run
      - name: build_init_appdb_images_ubi
        variant: init_test_run
      - name: build_init_database_image_ubi
        variant: init_test_run
      - name: build_database_image_ubi
        variant: init_test_run
    tasks:
      - name: release_operator
      - name: release_init_appdb
      - name: release_init_database
      - name: release_init_ops_manager
      - name: release_database

  - name: preflight_release_images
    display_name: preflight_release_images
    tags: [ "release" ]
    allowed_requesters: [ "patch", "github_tag" ]
    depends_on:
      - name: "*"
        variant: release_images
    run_on:
      - rhel90-large
    expansions:
      preflight_submit: true
    tasks:
      - name: preflight_images_task_group

  - name: prepare_openshift_bundles
    display_name: prepare_openshift_bundles
    tags: [ "release" ]
    allowed_requesters: [ "patch", "github_tag" ]
    depends_on:
      - name: "*"
        variant: release_images
      - name: "*"
        variant: preflight_release_images
    run_on:
      - ubuntu2204-large
    tasks:
      - name: run_conditionally_prepare_and_upload_openshift_bundles

    # It will be called by pct while bumping the agent cloud manager image
  - name: release_agent
    display_name: release_agent
    tags: [ "release_agent" ]
    run_on:
      - release-ubuntu2204-large # This is required for CISA attestation https://jira.mongodb.org/browse/DEVPROD-17780
    depends_on:
      - variant: init_test_run
        name: build_agent_images_ubi # this ensures the agent gets released to ECR as well
      - variant: e2e_multi_cluster_kind
        name: '*'
      - variant: e2e_static_multi_cluster_2_clusters
        name: '*'
      - variant: e2e_mdb_kind_ubi_cloudqa
        name: '*'
      - variant: e2e_static_mdb_kind_ubi_cloudqa
        name: '*'
    tasks:
      - name: release_agent

    # Only called manually, It's used for testing the task release_agents_on_ecr in case the release.json
    # has not changed, and you still want to push the images to ecr.
  - name: manual_ecr_release_agent
    display_name: Manual Agent Release for all versions
    tags: [ "release_all_agents_manually" ]
    run_on:
      - ubuntu2204-large
    tasks:
      - name: release_all_agents_on_ecr

    # These variants are used to test the code snippets and each one can be used in patches
    # Prerelease is especially used when the repo is tagged
    # More details in the TD: https://docs.google.com/document/d/1fuTxfRtP8QPtn7sKYxQM_AGcD6xycTZH8svngGxyKhc/edit?tab=t.0#bookmark=id.e8uva0393mbe
  - name: public_gke_code_snippets
    display_name: public_gke_code_snippets
    allowed_requesters: ["patch"]
    run_on:
      - ubuntu2204-small
    tasks:
      - name: gke_code_snippets_task_group

  - name: prerelease_gke_code_snippets
    display_name: prerelease_gke_code_snippets
    tags: [ "release" ]
    allowed_requesters: ["patch", "github_tag"]
    depends_on:
      - variant: release_images
        name: '*'
        patch_optional: true
    run_on:
      - ubuntu2204-small
    tasks:
      - name: gke_code_snippets_task_group

  - name: private_gke_code_snippets
    display_name: private_gke_code_snippets
    allowed_requesters: ["patch"]
    run_on:
      - ubuntu2204-small
    <<: *base_om8_dependency
    tasks:
      - name: gke_code_snippets_task_group

  - name: private_kind_code_snippets
    display_name: private_kind_code_snippets
    tags: [ "e2e_test_suite" ]
    allowed_requesters: ["patch", "github_pr"]
    run_on:
      - ubuntu2204-large
    <<: *base_om8_dependency
    tasks:
      - name: kind_code_snippets_task_group

  - name: prerelease_kind_code_snippets
    display_name: prerelease_kind_code_snippets
    allowed_requesters: ["patch"]
    run_on:
      - ubuntu2204-large
    tasks:
      - name: kind_code_snippets_task_group

  - name: public_kind_code_snippets
    display_name: public_kind_code_snippets
    allowed_requesters: ["patch"]
    run_on:
      - ubuntu2204-large
    tasks:
      - name: kind_code_snippets_task_group

  ### Build variants for manual patch only

  - name: backup_csv_images
    display_name: "Backup CSV Images"
    allowed_requesters: [ "patch" ]
    run_on:
      - ubuntu2204-small
    tasks:
      - name: backup_csv_images_dry_run
      - name: backup_csv_images_limit_3
      - name: backup_csv_images_all

  - name: publish_om60_images
    display_name: publish_om60_images
    allowed_requesters: [ "patch", "github_pr" ]
    run_on:
      - release-ubuntu2204-large # This is required for CISA attestation https://jira.mongodb.org/browse/DEVPROD-17780
    depends_on:
      - variant: e2e_om60_kind_ubi
        name: '*'
      - variant: e2e_static_om60_kind_ubi
        name: '*'
    tasks:
      - name: publish_ops_manager
      - name: release_agent

  - name: publish_om70_images
    display_name: publish_om70_images
    allowed_requesters: [ "patch", "github_pr" ]
    run_on:
      - release-ubuntu2204-large # This is required for CISA attestation https://jira.mongodb.org/browse/DEVPROD-17780
    depends_on:
      - variant: e2e_om70_kind_ubi
        name: '*'
      - variant: e2e_static_om70_kind_ubi
        name: '*'
    tasks:
      - name: publish_ops_manager
      - name: release_agent

  - name: publish_om80_images
    display_name: publish_om80_images
    allowed_requesters: [ "patch", "github_pr" ]
    run_on:
      - release-ubuntu2204-large # This is required for CISA attestation https://jira.mongodb.org/browse/DEVPROD-17780
    depends_on:
      - variant: e2e_om80_kind_ubi
        name: '*'
      - variant: e2e_static_om80_kind_ubi
        name: '*'
    tasks:
      - name: publish_ops_manager
      - name: release_agent<|MERGE_RESOLUTION|>--- conflicted
+++ resolved
@@ -1737,7 +1737,6 @@
       - name: build_upgrade_hook_image
       - name: prepare_aws
 
-<<<<<<< HEAD
   - name: init_test_run_ibm_power
     display_name: init_test_run_ibm_power
     max_hosts: -1
@@ -1756,20 +1755,6 @@
     tasks:
       - name: build_test_image_ibm
 
-  - name: init_release_agents_on_ecr
-    display_name: init_release_agents_on_ecr
-    # this enables us to run this variant either manually (patch) which pct does or during an OM bump (github_pr)
-    allowed_requesters: [ "patch", "github_pr" ]
-    tags: [ "release_agents_on_ecr" ]
-    # We want that to run first and finish asap. Digest pinning depends on this to succeed.
-    priority: 70
-    run_on:
-      - ubuntu2204-large
-    tasks:
-      - name: release_agents_on_ecr_conditional
-
-=======
->>>>>>> da6c026f
   - name: run_pre_commit
     priority: 70
     display_name: run_pre_commit
