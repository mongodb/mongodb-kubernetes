--- conflicted
+++ resolved
@@ -431,7 +431,6 @@
       - func: pipeline
         vars:
           image_name: meko-tests
-<<<<<<< HEAD
 
   - name: build_test_image_ibm
     commands:
@@ -447,8 +446,6 @@
           command: scripts/evergreen/setup_minikube_host.sh
       - func: build_multi_cluster_binary
       - func: build_test_image_ibm
-=======
->>>>>>> 6f856087
 
   - name: build_mco_test_image
     commands:
