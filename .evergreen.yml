--- conflicted
+++ resolved
@@ -1464,7 +1464,6 @@
     run_on:
       - ubuntu2404-arm64-large
     allowed_requesters: [ "patch", "commit" ]
-<<<<<<< HEAD
     depends_on:
       - name: build_operator_ubi
         variant: init_test_run
@@ -1474,12 +1473,9 @@
         variant: init_test_run
       - name: build_test_image_arm
         variant: init_test_run_arm
-=======
     # TODO: Re-enable when staging is added to pipeline
     # https://jira.mongodb.org/browse/CLOUDP-349096
     disable: true
-    <<: *base_no_om_image_dependency
->>>>>>> 219a3df6
     tasks:
       - name: e2e_smoke_arm_task_group
 
@@ -1489,7 +1485,6 @@
     run_on:
       - ubuntu2404-arm64-large
     allowed_requesters: [ "patch", "commit" ]
-<<<<<<< HEAD
     depends_on:
       - name: build_operator_ubi
         variant: init_test_run
@@ -1497,12 +1492,9 @@
         variant: init_test_run
       - name: build_test_image_arm
         variant: init_test_run_arm
-=======
     # TODO: Re-enable when staging is added to pipeline
     # https://jira.mongodb.org/browse/CLOUDP-349096
     disable: true
-    <<: *base_no_om_image_dependency
->>>>>>> 219a3df6
     tasks:
       - name: e2e_smoke_arm_task_group
 
