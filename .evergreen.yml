--- conflicted
+++ resolved
@@ -1787,19 +1787,6 @@
     tags: [ "release_agent" ]
     run_on:
       - release-ubuntu2204-large # This is required for CISA attestation https://jira.mongodb.org/browse/DEVPROD-17780
-<<<<<<< HEAD
-#    depends_on:
-##      - variant: init_test_run
-##        name: build_agent_images_ubi # this ensures the agent gets released to ECR as well
-##      - variant: e2e_multi_cluster_kind
-##        name: '*'
-##      - variant: e2e_static_multi_cluster_2_clusters
-##        name: '*'
-##      - variant: e2e_mdb_kind_ubi_cloudqa
-##        name: '*'
-##      - variant: e2e_static_mdb_kind_ubi_cloudqa
-##        name: '*'
-=======
     depends_on:
       - variant: init_test_run
         name: build_agent_images_ubi # this ensures the agent gets released to ECR as well
@@ -1811,7 +1798,6 @@
         name: '*'
       - variant: e2e_static_mdb_kind_ubi_cloudqa
         name: '*'
->>>>>>> da6c026f
     tasks:
       - name: release_agent
 
