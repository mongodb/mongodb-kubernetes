# 2h timeout for all the tasks
exec_timeout_secs: 7200

include:
  - filename: .evergreen-functions.yml
  - filename: .evergreen-tasks.yml
  - filename: .evergreen-mco.yml

variables:
  - &ops_manager_60_latest 6.0.27 # The order/index is important, since these are anchors. Please do not change

  - &ops_manager_70_latest 7.0.17 # The order/index is important, since these are anchors. Please do not change

  - &ops_manager_80_latest 8.0.12 # The order/index is important, since these are anchors. Please do not change

  # The dependency unification between static and non-static is intentional here.
  # Even though some images are exclusive, in EVG they all are built once and in parallel.
  # It is not worth the effort of splitting them out.
  # Once Static Containers are default, this piece can be cleaned up.
  - &base_om6_dependency
    depends_on:
      - name: build_om_images
        variant: build_om60_images
      - name: build_operator_ubi
        variant: init_test_run
      - name: build_init_database_image_ubi
        variant: init_test_run
      - name: build_database_image_ubi
        variant: init_test_run
      - name: build_test_image
        variant: init_test_run
      - name: build_init_appdb_images_ubi
        variant: init_test_run
      - name: build_init_om_images_ubi
        variant: init_test_run


  - &base_no_om_image_dependency
    depends_on:
      - name: build_om_images
        variant: build_om70_images
      - name: build_operator_ubi
        variant: init_test_run
      - name: build_init_database_image_ubi
        variant: init_test_run
      - name: build_database_image_ubi
        variant: init_test_run
      - name: build_init_om_images_ubi
        variant: init_test_run
      - name: build_test_image
        variant: init_test_run
      - name: build_init_appdb_images_ubi
        variant: init_test_run


  - &community_dependency
    depends_on:
      - name: build_operator_ubi
        variant: init_test_run
      - name: build_test_image
        variant: init_test_run
      - name: build_readiness_probe_image
        variant: init_test_run
      - name: build_upgrade_hook_image
        variant: init_test_run
      - name: build_mco_test_image
        variant: init_test_run
      - name: build_agent_images_ubi
        variant: init_test_run

  - &setup_group
    setup_group_can_fail_task: true
    setup_group:
      - func: clone
      - func: download_kube_tools
      - func: setup_building_host

  - &setup_group_ibm
    setup_group_can_fail_task: true
    setup_group:
      - func: clone
      - func: setup_building_host_minikube
      - func: build_multi_cluster_binary

  - &setup_group_multi_cluster
    setup_group_can_fail_task: true
    setup_group:
      - func: clone
      - func: download_kube_tools
      - func: setup_building_host
      - func: build_multi_cluster_binary

  - &setup_and_teardown_group_gke_code_snippets
    setup_task_can_fail_task: true
    setup_group:
      - func: clone
      - func: setup_gcloud_cli
      - func: setup_mongosh
      - func: download_kube_tools
      - func: build_multi_cluster_binary
    teardown_group:
      - func: upload_code_snippets_logs

  - &setup_and_teardown_group_kind_code_snippets
    setup_task_can_fail_task: true
    setup_group:
      - func: clone
      - func: cleanup_exec_environment
      - func: download_kube_tools
      - func: configure_docker_auth
      - func: setup_kubernetes_environment
    teardown_task:
      - func: upload_e2e_logs
      - func: upload_code_snippets_logs

  - &setup_and_teardown_task_cloudqa
    setup_task_can_fail_task: true
    setup_task:
      - func: cleanup_exec_environment
      - func: configure_docker_auth
      - func: setup_kubernetes_environment
      - func: setup_cloud_qa
    teardown_task_can_fail_task: true
    teardown_task:
      - func: teardown_cloud_qa
      - func: upload_e2e_logs
      - func: teardown_kubernetes_environment

  - &setup_and_teardown_task
    setup_task_can_fail_task: true
    setup_task:
      - func: cleanup_exec_environment
      - func: configure_docker_auth
      - func: setup_kubernetes_environment
    teardown_task_can_fail_task: true
    teardown_task:
      - func: upload_e2e_logs
      - func: teardown_kubernetes_environment

  - &teardown_group
    teardown_group:
      - func: prune_docker_resources
      - func: run_retry_script

  - &base_om7_dependency
    depends_on:
      - name: build_om_images
        variant: build_om70_images
      - name: build_operator_ubi
        variant: init_test_run
      - name: build_init_database_image_ubi
        variant: init_test_run
      - name: build_database_image_ubi
        variant: init_test_run
      - name: build_test_image
        variant: init_test_run
      - name: build_init_appdb_images_ubi
        variant: init_test_run
      - name: build_init_om_images_ubi
        variant: init_test_run


  - &base_om7_dependency_with_race
    depends_on:
      - name: build_om_images
        variant: build_om70_images
      - name: build_operator_race_ubi
        variant: init_test_run
      - name: build_init_database_image_ubi
        variant: init_test_run
      - name: build_database_image_ubi
        variant: init_test_run
      - name: build_test_image
        variant: init_test_run
      - name: build_init_appdb_images_ubi
        variant: init_test_run
      - name: build_init_om_images_ubi
        variant: init_test_run


  - &base_om8_dependency
    depends_on:
      - name: build_om_images
        variant: build_om80_images
      - name: build_operator_ubi
        variant: init_test_run
      - name: build_init_database_image_ubi
        variant: init_test_run
      - name: build_database_image_ubi
        variant: init_test_run
      - name: build_test_image
        variant: init_test_run
      - name: build_init_appdb_images_ubi
        variant: init_test_run
      - name: build_init_om_images_ubi
        variant: init_test_run


parameters:
  - key: evergreen_retry
    value: "true"
    description: set this to false to suppress retries on failure

  - key: pin_tag_at
    value: 10:00
    description: Pin tags at this time of the day. Midnight by default for periodic and 10 for releases.

  - key: OVERRIDE_VERSION_ID
    value: ""
    description: "Patch id to reuse images from other Evergreen build"

  - key: code_snippets_teardown
    value: "true"
    description: set this to false if you would like to keep the clusters created during code snippets tests

  - key: code_snippets_reset
    value: "false"
    description: set this to true if you would like to delete the resources created in the code snippet tests, but keep the clusters

  - key: code_snippets_commit_output
    value: "false"
    description: set this to true if you would like the pipeline to automatically push a branch with updated snippets outputs


# Triggered manually or by PCT.
patch_aliases:
  - alias: "periodic_builds"
    variant_tags: [ "periodic_build" ]
    task: ".*"
  - alias: "periodic_teardowns"
    variant_tags: [ "periodic_teardown" ]
    task: ".*"
  - alias: "release_agent"
    variant_tags: [ "release_agent" ]
    task: ".*"
  - alias: "release_all_agents_manually"
    variant_tags: [ "release_all_agents_manually" ]
    task: ".*"
  - alias: "release"
    variant_tags: [ "release", "e2e_smoke_release_test_suite" ]
    task_tags: [ "image_release", "image_preflight", "openshift_bundles", "code_snippets", "patch-run" ]
  - alias: "smoke_test_release"
    variant_tags: [ "e2e_smoke_release_test_suite" ]
    task_tags: [ "patch-run" ]
  - alias: "patch-run-cloudqa"
    variant_tags: [ "cloudqa" ]
    task: ".*"

# Triggered whenever the GitHub PR is created
github_pr_aliases:
  - variant_tags: [ "unit_tests" ]
    task_tags: [ "unit_tests" ]
  - variant_tags: [ "e2e_test_suite" ]
    task_tags: [ "patch-run" ]
  - variant_tags: [ "e2e_mco_test_suite" ]
    task: ".*"
  - variant_tags: [ "auto_bump" ]
    task_tags: [ "patch-run" ]
  - variant_tags: [ "release_agents_on_ecr" ]
    task: ".*"

# Allows to see evergreen checks in GitHub commits
# https://github.com/mongodb/mongodb-kubernetes/commits/master/
github_checks_aliases:
  - variant: ".*"
    task: ".*"

# Triggered on git tag
git_tag_aliases:
  - git_tag: "^(\\d+\\.)?(\\d+\\.)?(\\d+)$"
    variant_tags: [ "release", "e2e_smoke_release_test_suite" ]
    task_tags: [ "image_release", "image_preflight", "openshift_bundles", "code_snippets", "patch-run" ]

tasks:
  - name: unit_tests_golang
    tags: [ "unit_tests" ]
    commands:
      - func: "test_golang_unit"

  - name: unit_tests_python
    tags: [ "unit_tests" ]
    commands:
      - func: "test_python_unit"

  - name: sbom_tests
    tags: [ "unit_tests" ]
    # The SBOM tests run only on commit builds. Running this on patches might cause false-positive failures
    # because certain images might not be there yet. Such situation happens for OM image upgrades for example.
    # See https://docs.devprod.prod.corp.mongodb.com/evergreen/Project-Configuration/Project-Configuration-Files#limiting-when-a-task-or-variant-will-run
    patchable: false
    commands:
      - func: "test_sboms"

  - name: lint_repo
    tags: [ "unit_tests" ]
    commands:
      - func: lint_repo

  - name: release_operator
    tags: [ "image_release" ]
    allowed_requesters: [ "patch", "github_tag" ]
    commands:
      - func: clone
      - func: setup_building_host
      - func: quay_login
      - func: setup_docker_sbom
      - func: legacy_pipeline
        vars:
          image_name: operator
          include_tags: release

  # Releases init images to Quay
  - name: release_init_appdb
    tags: [ "image_release" ]
    allowed_requesters: [ "patch", "github_tag" ]
    commands:
      - func: clone
      - func: setup_building_host
      - func: quay_login
      - func: setup_docker_sbom
      - func: legacy_pipeline
        vars:
          image_name: init-appdb
          include_tags: release

  - name: release_init_database
    tags: [ "image_release" ]
    allowed_requesters: [ "patch", "github_tag" ]
    commands:
      - func: clone
      - func: setup_building_host
      - func: quay_login
      - func: setup_docker_sbom
      - func: legacy_pipeline
        vars:
          image_name: init-database
          include_tags: release

  - name: release_init_ops_manager
    tags: [ "image_release" ]
    allowed_requesters: [ "patch", "github_tag" ]
    commands:
      - func: clone
      - func: setup_building_host
      - func: quay_login
      - func: setup_docker_sbom
      - func: legacy_pipeline
        vars:
          image_name: init-ops-manager
          include_tags: release

  # pct only triggers this variant once a new agent image is out
  - name: release_agent
    # this enables us to run this variant either manually (patch) which pct does or during an OM bump (github_pr)
    allowed_requesters: [ "patch", "github_pr" ]
    commands:
      - func: clone
      - func: setup_building_host
      - func: quay_login
      - func: setup_docker_sbom
      - func: legacy_pipeline
        vars:
          image_name: agent

  - name: run_precommit_and_push
    tags: ["patch-run"]
    commands:
      - func: clone
      - func: python_venv
      - func: download_kube_tools
      - func: setup_shellcheck
      - command: github.generate_token
        params:
          expansion_name: GH_TOKEN
      - command: subprocess.exec
        type: setup
        params:
          include_expansions_in_env:
            - GH_TOKEN
          working_dir: src/github.com/mongodb/mongodb-kubernetes
          binary: scripts/evergreen/precommit_bump.sh

<<<<<<< HEAD
  - name: release_agents_on_ecr
    # this enables us to run this variant either manually (patch) which pct does or during an OM bump (github_pr)
    allowed_requesters: [ "patch", "github_pr" ]
    priority: 70
=======
  - name: release_all_agents_on_ecr
    # this enables us to run this manually (patch) and release all agent versions to ECR to verify
    # Dockerfile, script changes etc.
    allowed_requesters: [ "patch" ]
>>>>>>> d1fd1e19
    commands:
      - func: clone
      - func: setup_building_host
      - func: pipeline
        vars:
          image_name: agent
          all_agents: "--all-agents"

<<<<<<< HEAD
  - name: release_all_agents_on_ecr
=======
  - name: release_all_currently_used_agents_on_ecr
>>>>>>> d1fd1e19
    # this enables us to run this manually (patch) and release all agent versions to ECR to verify
    # Dockerfile, script changes etc.
    allowed_requesters: [ "patch" ]
    commands:
      - func: clone
      - func: setup_building_host
      - func: pipeline
        vars:
          image_name: agent
<<<<<<< HEAD
          all_agents: "--all-agents"
=======
          all_agents: "--current-agents"
>>>>>>> d1fd1e19

  - name: build_test_image
    commands:
      - func: clone
      - func: setup_building_host
      - func: build_multi_cluster_binary
      - func: pipeline
        vars:
          image_name: meko-tests

  - name: build_test_image_ibm
    commands:
      - func: clone
      - command: subprocess.exec
        type: setup
        params:
          env:
            SKIP_MINIKUBE_SETUP: "true"
          working_dir: src/github.com/mongodb/mongodb-kubernetes
          add_to_path:
            - ${workdir}/bin
          command: scripts/evergreen/setup_minikube_host.sh
      - func: build_multi_cluster_binary
      - func: build_test_image_ibm

  - name: build_mco_test_image
    commands:
      - func: clone
      - func: setup_building_host
      - func: pipeline
        vars:
          image_name: mco-tests

  - name: build_operator_ubi
    commands:
      - func: clone
      - func: setup_building_host
      - func: pipeline
        vars:
          image_name: operator

  - name: build_operator_race_ubi
    commands:
      - func: clone
      - func: setup_building_host
      - func: pipeline
        vars:
          image_name: operator-race

  - name: build_init_om_images_ubi
    commands:
      - func: clone
      - func: setup_building_host
      - func: pipeline
        vars:
          image_name: init-ops-manager

  - name: build_init_appdb_images_ubi
    commands:
      - func: clone
      - func: setup_building_host
      - func: pipeline
        vars:
          image_name: init-appdb

  - name: build_agent_images_ubi
    commands:
      - func: clone
      - func: setup_building_host
      - func: pipeline
        vars:
          image_name: agent

  - name: build_init_database_image_ubi
    commands:
      - func: clone
      - func: setup_building_host
      - func: pipeline
        vars:
          image_name: init-database

  - name: build_database_image_ubi
    commands:
      - func: clone
      - func: setup_building_host
      - func: pipeline
        vars:
          image_name: database

  - name: build_readiness_probe_image
    commands:
      - func: clone
      - func: setup_building_host
      - func: pipeline
        vars:
          image_name: readiness-probe

  - name: build_upgrade_hook_image
    commands:
      - func: clone
      - func: setup_building_host
      - func: pipeline
        vars:
          image_name: upgrade-hook

  - name: prepare_aws
    priority: 59
    commands:
      - func: clone
      - func: setup_jq
      - func: setup_aws
      - func: prepare_aws

  - name: run_retry_script
    tags: [ "patch-run" ]
    commands:
      - func: run_retry_script

  - name: generate_perf_tasks_one_thread
    commands:
      - func: clone
      - func: generate_perf_tests_tasks
        vars:
          variant: e2e_operator_perf_one_thread
          size: small

  - name: generate_perf_tasks_10_thread
    commands:
      - func: clone
      - func: generate_perf_tests_tasks
        vars:
          variant: e2e_operator_perf
          size: small

  - name: generate_perf_tasks_30_thread
    commands:
      - func: clone
      - func: generate_perf_tests_tasks
        vars:
          variant: e2e_operator_perf_thirty
          size: small

  - name: release_database
    tags: [ "image_release" ]
    allowed_requesters: [ "patch", "github_tag" ]
    commands:
      - func: clone
      - func: setup_building_host
      - func: quay_login
      - func: setup_docker_sbom
      - func: legacy_pipeline
        vars:
          image_name: database

  - name: build_om_images
    commands:
      - func: clone
      - func: setup_building_host
      - func: pipeline
        vars:
          image_name: ops-manager
          skip_tags: release

  - name: publish_ops_manager
    commands:
      - func: clone
      - func: setup_building_host
      - func: quay_login
      - func: setup_docker_sbom
      - func: legacy_pipeline
        vars:
          image_name: ops-manager
          include_tags: release

  - name: prepare_and_upload_openshift_bundles_for_e2e
    commands:
      - func: clone
      - func: setup_building_host
      - func: download_kube_tools
      - func: setup_prepare_openshift_bundles
      - func: prepare_openshift_bundles_for_e2e

  - name: prepare_and_upload_openshift_bundles
    tags: [ "openshift_bundles" ]
    commands:
      - func: clone
      - func: setup_aws
      - func: configure_docker_auth
      - func: setup_prepare_openshift_bundles
      - func: prepare_openshift_bundles
      - func: update_evergreen_expansions
      - func: upload_openshift_bundle
        vars:
          # mongoDbOperator expansion is added in update_evergreen_expansions func from release.json
          bundle_file_name: "mck-operator-certified-${mongodbOperator}.tgz"

  - name: run_conditionally_prepare_and_upload_openshift_bundles
    tags: [ "openshift_bundles" ]
    commands:
      - func: clone
      - func: run_task_conditionally
        vars:
          condition_script: scripts/evergreen/should_prepare_openshift_bundles.sh
          variant: prepare_openshift_bundles
          task: prepare_and_upload_openshift_bundles

  - name: backup_csv_images_dry_run
    commands:
      - func: clone
      - func: quay_login
      - command: subprocess.exec
        params:
          working_dir: src/github.com/mongodb/mongodb-kubernetes
          binary: python3
          args:
            - scripts/dev/release/backup_csv_images.py
            - scripts/dev/release/1.2.0.clusterserviceversion.yaml
            - --dry-run
            - --verbose
  - name: backup_csv_images_limit_3
    commands:
      - func: clone
      - func: quay_login
      - command: subprocess.exec
        params:
          working_dir: src/github.com/mongodb/mongodb-kubernetes
          binary: python3
          args:
            - scripts/dev/release/backup_csv_images.py
            - scripts/dev/release/1.2.0.clusterserviceversion.yaml
            - --limit
            - "3"
            - --verbose
  - name: backup_csv_images_all
    commands:
      - func: clone
      - func: quay_login
      - command: subprocess.exec
        params:
          working_dir: src/github.com/mongodb/mongodb-kubernetes
          binary: python3
          args:
            - scripts/dev/release/backup_csv_images.py
            - scripts/dev/release/1.2.0.clusterserviceversion.yaml
            - --verbose

task_groups:
  - name: unit_task_group
    max_hosts: -1
    setup_group_can_fail_task: true
    setup_group:
      - func: clone
      - func: python_venv
      - func: download_kube_tools
      - func: setup_shellcheck
    tasks:
      - lint_repo
      - unit_tests_golang
      - unit_tests_python
      - sbom_tests

  - name: gke_code_snippets_task_group
    <<: *setup_and_teardown_group_gke_code_snippets
    max_hosts: -1
    tasks:
      - task_gke_multi_cluster_snippets
      - task_gke_multi_cluster_no_mesh_snippets

  - name: kind_code_snippets_task_group
    <<: *setup_and_teardown_group_kind_code_snippets
    max_hosts: -1
    tasks:
      - task_kind_community_search_snippets

  # Task group for deploying mongodbcommunity resources and testing the (former) MCO
  - name: e2e_mdb_community_task_group
    max_hosts: -1
    <<: *setup_group
    <<: *setup_and_teardown_task
    tasks:
      - e2e_community_replicaset_scale
      - e2e_search_community_basic

  # This is the task group that contains all the tests run in the e2e_mdb_kind_ubuntu_cloudqa build variant
  - name: e2e_mdb_kind_cloudqa_task_group
    max_hosts: -1
    <<: *setup_group
    <<: *setup_and_teardown_task_cloudqa
    tasks:
      # e2e_kube_only_task_group
      - e2e_crd_validation
      - e2e_replica_set_config_map
      - e2e_replica_set_exposed_externally
      - e2e_replica_set_pv
      - e2e_replica_set_pv_multiple
      - e2e_replica_set_schema_validation
      - e2e_replica_set_statefulset_status
      - e2e_sharded_cluster_pv
      - e2e_sharded_cluster_recovery
      - e2e_sharded_cluster_schema_validation
      - e2e_sharded_cluster_statefulset_status
      - e2e_standalone_config_map
      - e2e_standalone_recovery
      - e2e_standalone_schema_validation
      - e2e_users_schema_validation
      - e2e_replica_set_tls_default
      - e2e_replica_set_tls_override
      - e2e_replica_set_ignore_unknown_users
      # e2e_core_task_group
      - e2e_all_mongodb_resources_parallel
      - e2e_multiple_cluster_failures
      - e2e_replica_set_custom_podspec
      - e2e_replica_set_custom_sa
      - e2e_replica_set_report_pending_pods
      - e2e_replica_set_recovery
      - e2e_replica_set_upgrade_downgrade
      - e2e_replica_set_agent_flags_and_readinessProbe
      - e2e_sharded_cluster
      - e2e_sharded_cluster_secret
      - e2e_sharded_cluster_upgrade_downgrade
      - e2e_sharded_cluster_custom_podspec
      - e2e_sharded_cluster_agent_flags
      - e2e_standalone_upgrade_downgrade
      - e2e_standalone_custom_podspec
      - e2e_standalone_agent_flags
      - e2e_replica_set_process_hostnames
      - e2e_replica_set_member_options
      # e2e_tls_task_group
      - e2e_replica_set_tls_allow
      - e2e_replica_set_tls_prefer
      - e2e_replica_set_tls_require_upgrade
      - e2e_tls_rs_additional_certs
      - e2e_tls_sc_additional_certs
      - e2e_tls_rs_intermediate_ca
      - e2e_tls_sharded_cluster_certs_prefix
      - e2e_sharded_cluster_migration
      - e2e_standalone_no_tls_no_status_is_set
      - e2e_feature_controls_authentication
      - e2e_replica_set
      - e2e_replica_set_liveness_probe
      - e2e_replica_set_mongod_options
      - e2e_replica_set_readiness_probe
      - e2e_replica_set_update_delete_parallel
      - e2e_sharded_cluster_scale_shards
      - e2e_sharded_cluster_shard_overrides
      - e2e_sharded_cluster_mongod_options_and_log_rotation
      - e2e_tls_rs_external_access
      - e2e_replica_set_tls_require
      - e2e_replica_set_tls_certs_secret_prefix
      - e2e_disable_tls_scale_up
      - e2e_replica_set_tls_require_and_disable
      # e2e_x509_task_group
      - e2e_configure_tls_and_x509_simultaneously_st
      - e2e_configure_tls_and_x509_simultaneously_rs
      - e2e_configure_tls_and_x509_simultaneously_sc
      - e2e_tls_x509_rs
      - e2e_tls_x509_sc
      - e2e_tls_x509_configure_all_options_rs
      - e2e_tls_x509_configure_all_options_sc
      - e2e_tls_x509_user_connectivity
      - e2e_tls_x509_users_addition_removal
      - e2e_replica_set_tls_process_hostnames
      # e2e_ldap_task_group
      - e2e_replica_set_ldap
      - e2e_sharded_cluster_ldap
      - e2e_replica_set_ldap_tls
      - e2e_replica_set_ldap_user_to_dn_mapping
      # e2e_replica_set_ldap_agent_auth
      - e2e_replica_set_ldap_agent_client_certs
      - e2e_replica_set_ldap_custom_roles
      - e2e_replica_set_update_roles_no_privileges
      - e2e_replica_set_ldap_group_dn
      - e2e_replica_set_ldap_group_dn_with_x509_agent
      # e2e_scram_sha_task_group_with_manually_generated_certs
      - e2e_replica_set_scram_sha_256_user_connectivity
      - e2e_replica_set_scram_sha_256_user_first
      - e2e_replica_set_scram_sha_1_user_connectivity
      - e2e_replica_set_scram_sha_1_upgrade
      - e2e_replica_set_scram_x509_ic_manual_certs
      - e2e_sharded_cluster_scram_sha_1_upgrade
      - e2e_sharded_cluster_scram_sha_256_user_connectivity
      - e2e_sharded_cluster_scram_sha_1_user_connectivity
      - e2e_sharded_cluster_scram_x509_ic_manual_certs
      - e2e_sharded_cluster_external_access
      # e2e_auth_transitions_task_group
      - e2e_replica_set_scram_sha_and_x509
      - e2e_replica_set_x509_to_scram_transition
      - e2e_sharded_cluster_scram_sha_and_x509
      - e2e_sharded_cluster_x509_to_scram_transition
      - e2e_sharded_cluster_internal_cluster_transition
      # e2e_webhook_validation_task_group
      - e2e_mongodb_validation_webhook
      - e2e_mongodb_roles_validation_webhook
      - e2e_vault_setup
      - e2e_vault_setup_tls
      # this test will either migrate from static to non-static or the other way around
      - e2e_replica_set_migration
      - e2e_replica_set_pv_resize
      - e2e_sharded_cluster_pv_resize
      - e2e_community_and_meko_replicaset_scale
      # OIDC test group
      - e2e_replica_set_oidc_m2m_group
      - e2e_replica_set_oidc_m2m_user
      - e2e_replica_set_oidc_workforce
      - e2e_sharded_cluster_oidc_m2m_group
      - e2e_sharded_cluster_oidc_m2m_user
    <<: *teardown_group

  # this task group contains just a one task, which is smoke testing whether the operator
  # works correctly when we run it without installing webhook cluster roles
  - name: e2e_mdb_kind_no_webhook_roles_cloudqa_task_group
    max_hosts: -1
    <<: *setup_group
    <<: *setup_and_teardown_task_cloudqa
    tasks:
      - e2e_replica_set_agent_flags_and_readinessProbe
    <<: *teardown_group

  # This task group mostly duplicates tests running in e2e_mdb_kind_ubi_cloudqa
  # This is mostly a smoke test, so we execute only a few essential ones.
  - name: e2e_mdb_openshift_ubi_cloudqa_task_group
    # OM tests are also run on the same Openshift cluster, so we use 1 max host to not
    # allow the helm installations to interfere with each other during the setup of the tests.
    max_hosts: 1
    <<: *setup_group
    <<: *setup_and_teardown_task_cloudqa
    tasks:
      - e2e_crd_validation
      - e2e_replica_set_scram_sha_256_user_connectivity
      - e2e_sharded_cluster_scram_sha_256_user_connectivity
      - e2e_replica_set_pv
      - e2e_sharded_cluster_pv

  - name: e2e_custom_domain_task_group
    max_hosts: -1
    <<: *setup_group
    <<: *setup_and_teardown_task_cloudqa
    tasks:
      - e2e_replica_set

  # e2e_operator_task_group includes the tests for the specific Operator configuration/behavior. They may deal with
  # cluster-wide resources so should be run in isolated K8s clusters only (Kind or Minikube).
  - name: e2e_operator_task_group
    max_hosts: -1
    <<: *setup_group
    <<: *setup_and_teardown_task_cloudqa
    tasks:
      - e2e_operator_upgrade_replica_set
      - e2e_sharded_cluster_operator_upgrade_v1_27_to_mck
      - e2e_operator_upgrade_ops_manager
      - e2e_operator_proxy
      - e2e_operator_partial_crd
      - e2e_operator_clusterwide
      - e2e_operator_multi_namespaces
      - e2e_appdb_tls_operator_upgrade_v1_32_to_mck
      - e2e_meko_mck_upgrade
    <<: *teardown_group

  # e2e_operator_race_with_telemetry_task_group includes the tests for testing the operator with race detector enabled
  # additionally, it sends telemetry to cloud-dev; more here: https://wiki.corp.mongodb.com/display/MMS/Telemetry
  - name: e2e_operator_race_with_telemetry_task_group
    max_hosts: -1
    <<: *setup_group_multi_cluster
    <<: *setup_and_teardown_task
    tasks:
      - e2e_om_reconcile_race_with_telemetry
    <<: *teardown_group

  # e2e_operator_task_group includes the tests for the specific Operator configuration/behavior. They may deal with
  # cluster-wide resources so should be run in isolated K8s clusters only (Kind or Minikube).
  - name: e2e_static_operator_task_group
    max_hosts: -1
    <<: *setup_group
    <<: *setup_and_teardown_task_cloudqa
    tasks:
      - e2e_operator_upgrade_replica_set
      - e2e_sharded_cluster_operator_upgrade_v1_27_to_mck
      - e2e_operator_upgrade_ops_manager
      - e2e_operator_proxy
      - e2e_operator_partial_crd
      - e2e_operator_clusterwide
      - e2e_operator_multi_namespaces
      - e2e_appdb_tls_operator_upgrade_v1_32_to_mck
      - e2e_meko_mck_upgrade
    <<: *teardown_group

  - name: e2e_multi_cluster_kind_task_group
    max_hosts: -1
    <<: *setup_group
    <<: *setup_and_teardown_task_cloudqa
    tasks:
      - e2e_multi_cluster_replica_set
      - e2e_multi_cluster_replica_set_migration
      - e2e_multi_cluster_replica_set_member_options
      - e2e_multi_cluster_recover
      - e2e_multi_cluster_recover_clusterwide
      - e2e_multi_cluster_specific_namespaces
      - e2e_multi_cluster_scram
      - e2e_multi_cluster_tls_with_x509
      - e2e_multi_cluster_tls_no_mesh
      - e2e_multi_cluster_enable_tls
      # e2e_multi_cluster_with_ldap
      # e2e_multi_cluster_with_ldap_custom_roles
      - e2e_multi_cluster_mtls_test
      - e2e_multi_cluster_replica_set_deletion
      - e2e_multi_cluster_replica_set_scale_up
      - e2e_multi_cluster_scale_up_cluster
      - e2e_multi_cluster_scale_up_cluster_new_cluster
      - e2e_multi_cluster_replica_set_scale_down
      - e2e_multi_cluster_scale_down_cluster
      - e2e_multi_sts_override
      - e2e_multi_cluster_tls_with_scram
      - e2e_multi_cluster_upgrade_downgrade
      - e2e_multi_cluster_backup_restore
      - e2e_multi_cluster_backup_restore_no_mesh
      - e2e_multi_cluster_disaster_recovery
      - e2e_multi_cluster_multi_disaster_recovery
      - e2e_multi_cluster_recover_network_partition
      - e2e_multi_cluster_validation
      - e2e_multi_cluster_agent_flags
      - e2e_multi_cluster_replica_set_ignore_unknown_users
      - e2e_multi_cluster_pvc_resize
      - e2e_multi_cluster_sharded_geo_sharding
      - e2e_multi_cluster_sharded_scaling
      - e2e_multi_cluster_sharded_scaling_all_shard_overrides
      - e2e_multi_cluster_sharded_simplest
      - e2e_multi_cluster_sharded_snippets
      - e2e_multi_cluster_sharded_simplest_no_mesh
      - e2e_multi_cluster_sharded_external_access_no_ext_domain
      - e2e_multi_cluster_sharded_tls_no_mesh
      - e2e_multi_cluster_sharded_tls
      - e2e_multi_cluster_sharded_disaster_recovery
      - e2e_sharded_cluster
      - e2e_sharded_cluster_agent_flags
      - e2e_sharded_cluster_custom_podspec
      - e2e_sharded_cluster_mongod_options_and_log_rotation
      - e2e_sharded_cluster_migration
      - e2e_sharded_cluster_pv
      - e2e_sharded_cluster_pv_resize
      - e2e_sharded_cluster_recovery
      - e2e_sharded_cluster_scale_shards
      - e2e_sharded_cluster_shard_overrides
      - e2e_sharded_cluster_secret
      - e2e_sharded_cluster_statefulset_status
      - e2e_sharded_cluster_upgrade_downgrade
      - e2e_configure_tls_and_x509_simultaneously_sc
      - e2e_sharded_cluster_tls_require_custom_ca
      - e2e_tls_sharded_cluster_certs_prefix
      - e2e_tls_sc_additional_certs
      - e2e_tls_x509_configure_all_options_sc
      - e2e_tls_x509_sc
      - e2e_meko_mck_upgrade
      - e2e_mongodb_custom_roles
      - e2e_sharded_cluster_oidc_m2m_group
      - e2e_sharded_cluster_oidc_m2m_user
      - e2e_multi_cluster_oidc_m2m_group
      - e2e_multi_cluster_oidc_m2m_user

    <<: *teardown_group

  - name: e2e_multi_cluster_2_clusters_task_group
    max_hosts: -1
    <<: *setup_group
    <<: *setup_and_teardown_task_cloudqa
    tasks:
      - e2e_multi_cluster_2_clusters_replica_set
      - e2e_multi_cluster_2_clusters_clusterwide
    <<: *teardown_group

  - name: e2e_multi_cluster_om_appdb_task_group
    max_hosts: -1
    <<: *setup_group_multi_cluster
    <<: *setup_and_teardown_task
    tasks:
      # Dedicated AppDB Multi-Cluster tests
      - e2e_multi_cluster_appdb_validation
      - e2e_multi_cluster_om_validation
      - e2e_multi_cluster_appdb
      - e2e_multi_cluster_appdb_cleanup
      - e2e_multi_cluster_appdb_s3_based_backup_restore
      - e2e_multi_cluster_appdb_disaster_recovery
      - e2e_multi_cluster_appdb_disaster_recovery_force_reconfigure
      - e2e_multi_cluster_om_networking_clusterwide
      - e2e_multi_cluster_om_appdb_no_mesh
      # Reused OM tests with AppDB Multi-Cluster topology
      - e2e_appdb_tls_operator_upgrade_v1_32_to_mck
      - e2e_om_appdb_flags_and_config
      - e2e_om_appdb_upgrade
      - e2e_om_appdb_monitoring_tls
      - e2e_om_ops_manager_backup
      - e2e_om_ops_manager_backup_light
      - e2e_om_ops_manager_backup_liveness_probe
      - e2e_om_ops_manager_pod_spec
      - e2e_om_ops_manager_secure_config
      - e2e_om_appdb_validation
      - e2e_om_appdb_scram
      - e2e_om_external_connectivity
      - e2e_om_jvm_params
      - e2e_om_migration
      - e2e_om_localmode
      - e2e_om_ops_manager_enable_local_mode_running_om
      - e2e_om_localmode_multiple_pv
      - e2e_om_weak_password
      - e2e_om_ops_manager_backup_delete_sts_and_log_rotation
      - e2e_om_ops_manager_backup_tls
      - e2e_om_ops_manager_backup_s3_tls
      - e2e_om_ops_manager_backup_tls_custom_ca
      - e2e_om_ops_manager_backup_sharded_cluster
      - e2e_om_ops_manager_backup_kmip
      - e2e_om_ops_manager_https_enabled
      - e2e_om_ops_manager_https_enabled_hybrid
      - e2e_om_ops_manager_https_enabled_internet_mode
      - e2e_om_ops_manager_https_enabled_prefix
      - e2e_om_ops_manager_scale
      - e2e_om_ops_manager_upgrade
      - e2e_om_update_before_reconciliation
      - e2e_om_feature_controls
      - e2e_multi_cluster_appdb_upgrade_downgrade_v1_27_to_mck
      - e2e_multi_cluster_sharded_disaster_recovery
    # disabled tests:
    #    - e2e_om_multiple # multi-cluster failures in EVG
    #    - e2e_om_appdb_scale_up_down # test not "reused" for multi-cluster appdb
    <<: *teardown_group

  - name: e2e_static_multi_cluster_om_appdb_task_group
    max_hosts: -1
    <<: *setup_group_multi_cluster
    <<: *setup_and_teardown_task
    tasks:
      # Dedicated AppDB Multi-Cluster tests
      - e2e_multi_cluster_appdb_validation
      - e2e_multi_cluster_om_validation
      - e2e_multi_cluster_appdb
      - e2e_multi_cluster_appdb_cleanup
      - e2e_multi_cluster_appdb_s3_based_backup_restore
      - e2e_multi_cluster_appdb_disaster_recovery
      - e2e_multi_cluster_appdb_disaster_recovery_force_reconfigure
      - e2e_multi_cluster_om_networking_clusterwide
      - e2e_multi_cluster_om_appdb_no_mesh
      # Reused OM tests with AppDB Multi-Cluster topology
      - e2e_om_appdb_flags_and_config
      - e2e_om_appdb_upgrade
      - e2e_om_appdb_monitoring_tls
      - e2e_om_ops_manager_backup
      - e2e_om_ops_manager_backup_light
      - e2e_om_ops_manager_backup_liveness_probe
      - e2e_om_ops_manager_pod_spec
      - e2e_om_ops_manager_secure_config
      - e2e_om_appdb_validation
      - e2e_om_appdb_scram
      - e2e_om_external_connectivity
      - e2e_om_jvm_params
      - e2e_om_migration
      #  Deactivated tests
      #    - e2e_om_localmode
      #    - e2e_om_localmode_multiple_pv
      #    - e2e_om_ops_manager_https_enabled
      #    - e2e_om_ops_manager_https_enabled_hybrid
      #    - e2e_om_ops_manager_https_enabled_internet_mode
      - e2e_om_ops_manager_https_enabled_prefix
      - e2e_om_ops_manager_enable_local_mode_running_om
      - e2e_om_weak_password
      - e2e_om_ops_manager_backup_delete_sts_and_log_rotation
      - e2e_om_ops_manager_backup_tls
      - e2e_om_ops_manager_backup_s3_tls
      - e2e_om_ops_manager_backup_tls_custom_ca
      - e2e_om_ops_manager_backup_sharded_cluster
      - e2e_om_ops_manager_backup_kmip
      - e2e_om_ops_manager_scale
      - e2e_om_ops_manager_upgrade
      - e2e_multi_cluster_appdb_upgrade_downgrade_v1_27_to_mck
      - e2e_om_update_before_reconciliation
      - e2e_om_feature_controls
      - e2e_multi_cluster_sharded_disaster_recovery
    <<: *teardown_group

  # Dedicated task group for deploying OM Multi-Cluster when the operator is in the central cluster
  # that is not in the mesh
  - name: e2e_multi_cluster_om_operator_not_in_mesh_task_group
    max_hosts: -1
    <<: *setup_group_multi_cluster
    <<: *setup_and_teardown_task
    tasks:
      - e2e_multi_cluster_om_clusterwide_operator_not_in_mesh_networking
    <<: *teardown_group


  # This task group runs on Kind clusters. In theory ALL Ops Manager tests should be added here
  # including the cluster-wide resources changing. Uses Cloud-qa. TODO why Cloud-qa? those are OM tests
  - name: e2e_ops_manager_kind_only_task_group
    max_hosts: -1
    <<: *setup_group
    <<: *setup_and_teardown_task
    tasks:
      - e2e_om_appdb_external_connectivity
      - e2e_om_appdb_flags_and_config
      - e2e_om_appdb_monitoring_tls
      - e2e_om_appdb_multi_change
      - e2e_om_appdb_scale_up_down
      - e2e_om_appdb_upgrade
      - e2e_om_appdb_validation
      - e2e_om_appdb_scram
      - e2e_om_external_connectivity
      - e2e_om_jvm_params
      - e2e_om_migration
      - e2e_om_localmode
      - e2e_om_ops_manager_enable_local_mode_running_om
      - e2e_om_localmode_multiple_pv
      - e2e_om_weak_password
      - e2e_om_ops_manager_backup_delete_sts_and_log_rotation
      - e2e_om_ops_manager_backup_light
      - e2e_om_ops_manager_backup_tls
      - e2e_om_ops_manager_backup_s3_tls
      - e2e_om_ops_manager_backup_restore_minio
      - e2e_om_ops_manager_backup_tls_custom_ca
      - e2e_om_ops_manager_backup_liveness_probe
      - e2e_om_ops_manager_backup_sharded_cluster
      - e2e_om_ops_manager_backup_kmip
      - e2e_om_ops_manager_pod_spec
      - e2e_om_ops_manager_https_enabled
      - e2e_om_ops_manager_https_enabled_hybrid
      - e2e_om_ops_manager_https_enabled_internet_mode
      - e2e_om_ops_manager_https_enabled_prefix
      - e2e_om_ops_manager_scale
      - e2e_om_validation_webhook
      - e2e_om_ops_manager_secure_config
      - e2e_om_update_before_reconciliation
      - e2e_om_multiple
      - e2e_om_feature_controls
      - e2e_vault_setup_om
      - e2e_vault_setup_om_backup
    <<: *teardown_group

  - name: e2e_static_ops_manager_kind_only_task_group
    max_hosts: -1
    <<: *setup_group
    <<: *setup_and_teardown_task
    tasks:
      - e2e_om_appdb_external_connectivity
      - e2e_om_appdb_flags_and_config
      - e2e_om_appdb_monitoring_tls
      - e2e_om_appdb_multi_change
      - e2e_om_appdb_scale_up_down
      - e2e_om_appdb_upgrade
      - e2e_om_appdb_validation
      - e2e_om_appdb_scram
      - e2e_om_external_connectivity
      - e2e_om_jvm_params
      - e2e_om_weak_password
      - e2e_om_ops_manager_backup_delete_sts_and_log_rotation
      - e2e_om_ops_manager_backup_light
      - e2e_om_ops_manager_backup_tls
      - e2e_om_ops_manager_backup_s3_tls
      - e2e_om_ops_manager_backup_restore_minio
      - e2e_om_ops_manager_backup_tls_custom_ca
      - e2e_om_ops_manager_backup_liveness_probe
      - e2e_om_ops_manager_backup_sharded_cluster
      - e2e_om_ops_manager_backup_kmip
      - e2e_om_ops_manager_pod_spec
      - e2e_om_ops_manager_scale
      - e2e_om_validation_webhook
      - e2e_om_ops_manager_secure_config
      - e2e_om_update_before_reconciliation
      - e2e_om_multiple
      - e2e_om_feature_controls
      - e2e_vault_setup_om
      - e2e_vault_setup_om_backup
    #   Deactivated tests
    #    - e2e_om_localmode_multiple_pv
    #    - e2e_om_localmode
    #    - e2e_om_ops_manager_https_enabled_hybrid
    #    - e2e_om_ops_manager_https_enabled_internet_mode
    #    - e2e_om_ops_manager_https_enabled
    #    - e2e_om_ops_manager_https_enabled_prefix
    <<: *teardown_group

  - name: e2e_smoke_task_group
    max_hosts: -1
    <<: *setup_group
    <<: *setup_and_teardown_task
    tasks:
      - e2e_om_ops_manager_backup
    <<: *teardown_group

  - name: e2e_smoke_arm_task_group
    max_hosts: -1
    <<: *setup_group
    <<: *setup_and_teardown_task_cloudqa
    tasks:
      - e2e_replica_set
    <<: *teardown_group

  - name: e2e_smoke_ibm_task_group
    max_hosts: -1
    <<: *setup_group_ibm
    <<: *setup_and_teardown_task_cloudqa
    tasks:
      - e2e_replica_set
    <<: *teardown_group

  - name: e2e_ops_manager_kind_5_0_only_task_group
    max_hosts: -1
    <<: *setup_group
    <<: *setup_and_teardown_task
    tasks:
      - e2e_om_remotemode
      - e2e_om_ops_manager_backup_restore
      - e2e_om_ops_manager_queryable_backup
      - e2e_om_ops_manager_backup
    <<: *teardown_group

  # Tests features only supported on OM60
  - name: e2e_ops_manager_kind_6_0_only_task_group
    max_hosts: -1
    <<: *setup_group
    <<: *setup_and_teardown_task
    tasks:
      - e2e_om_ops_manager_prometheus
    <<: *teardown_group

  # Tests features only supported on OM70 and OM80, its only upgrade test as we test upgrading from 6 to 7 or 7 to 8
  - name: e2e_ops_manager_upgrade_only_task_group
    max_hosts: -1
    <<: *setup_group
    <<: *setup_and_teardown_task
    tasks:
      - e2e_om_ops_manager_upgrade
    <<: *teardown_group

  # Tests features only supported on OM60
  - name: e2e_static_ops_manager_kind_6_0_only_task_group
    max_hosts: -1
    <<: *setup_group
    <<: *setup_and_teardown_task
    tasks:
      - e2e_om_ops_manager_prometheus
    <<: *teardown_group

  - name: e2e_kind_olm_group
    max_hosts: -1
    <<: *setup_group
    <<: *setup_and_teardown_task
    setup_task_can_fail_task: true
    setup_task:
      # Even if the two first tasks are already part of setup_and_teardown_task,
      # we need to repeat them because we are overriding the setup_task variable of the YAML anchor
      - func: cleanup_exec_environment
      - func: configure_docker_auth
      - func: setup_kubernetes_environment
      - func: setup_prepare_openshift_bundles
      - func: install_olm
    tasks:
      - e2e_olm_operator_upgrade
      - e2e_olm_operator_upgrade_with_resources
      - e2e_olm_meko_operator_upgrade_with_resources
    <<: *teardown_group

buildvariants:
  ## Unit tests + lint build variant

  - name: unit_tests
    display_name: "unit_tests"
    tags: [ "unit_tests" ]
    run_on:
      - ubuntu2204-small
    tasks:
      - name: "unit_task_group"

  ## Build variants for E2E tests

  # The pattern for naming build variants for E2E tests:
  # e2e_<type>_<cluster>_<distro>[_<om_version>]
  # where <type> is any of mdb|om<version>|operator
  # where <cluster> is any of kind|openshift
  # where <distro> is any of ubuntu|ubi
  # where <om_version> denotes the OM version tested (e.g. om50, om60, cloudqa) - used only for MDB tests

  # MongoDBCommunity build variant
  - name: e2e_mdb_community
    display_name: e2e_mdb_community
    tags: [ "e2e_test_suite"]
    run_on:
      - ubuntu2204-large
    <<: *community_dependency
    tasks:
      - name: e2e_mdb_community_task_group

  ## MongoDB build variants
  - name: e2e_mdb_kind_ubi_cloudqa
    display_name: e2e_mdb_kind_ubi_cloudqa
    tags: [ "e2e_test_suite", "cloudqa" ]
    run_on:
      - ubuntu2204-large
    <<: *base_no_om_image_dependency
    tasks:
      - name: e2e_mdb_kind_cloudqa_task_group

  - name: e2e_custom_domain_mdb_kind_ubi_cloudqa
    display_name: e2e_custom_domain_mdb_kind_ubi_cloudqa
    tags: [ "e2e_test_suite", "cloudqa" ]
    run_on:
      - ubuntu2204-large
    <<: *base_no_om_image_dependency
    tasks:
      - name: e2e_custom_domain_task_group

  - name: e2e_static_mdb_kind_ubi_cloudqa
    display_name: e2e_static_mdb_kind_ubi_cloudqa
    tags: [ "e2e_test_suite", "cloudqa" ]
    run_on:
      - ubuntu2204-large
    <<: *base_no_om_image_dependency
    tasks:
      - name: e2e_mdb_kind_cloudqa_task_group

  - name: e2e_static_custom_domain_mdb_kind_ubi_cloudqa
    display_name: e2e_static_custom_domain_mdb_kind_ubi_cloudqa
    tags: [ "e2e_test_suite", "cloudqa" ]
    run_on:
      - ubuntu2204-large
    depends_on:
      - name: build_operator_ubi
        variant: init_test_run
      - name: build_test_image
        variant: init_test_run
      - name: build_init_appdb_images_ubi
        variant: init_test_run
      - name: build_init_om_images_ubi
        variant: init_test_run
      - name: build_init_database_image_ubi
        variant: init_test_run

    tasks:
      - name: e2e_custom_domain_task_group

  - name: e2e_mdb_openshift_ubi_cloudqa
    display_name: e2e_mdb_openshift_ubi_cloudqa
    tags: [ "e2e_openshift_test_suite", "cloudqa" ]
    depends_on:
      - name: build_operator_ubi
        variant: init_test_run
      - name: build_init_database_image_ubi
        variant: init_test_run
      - name: build_database_image_ubi
        variant: init_test_run
      - name: build_test_image
        variant: init_test_run
    run_on:
      - ubuntu2204-small
    tasks:
      - name: e2e_mdb_openshift_ubi_cloudqa_task_group

  # This name is on purpose reversed from e2e_static_openshift to e2e_openshift_static.
  # That is because we run a regex
  # in evergreen for all variants matching e2e_static-*, but we do not want to run openshift variants on every pr.
  - name: e2e_openshift_static_mdb_ubi_cloudqa
    display_name: e2e_openshift_static_mdb_ubi_cloudqa
    tags: [ "e2e_openshift_test_suite", "cloudqa" ]
    depends_on:
      - name: build_operator_ubi
        variant: init_test_run
      - name: build_test_image
        variant: init_test_run
      - name: build_init_database_image_ubi
        variant: init_test_run

    run_on:
      - ubuntu2204-small
    tasks:
      - name: e2e_mdb_openshift_ubi_cloudqa_task_group

  ## Ops Manager build variants

  # Isolated Ops Manager Tests for 6.0 version
  - name: e2e_om60_kind_ubi
    display_name: e2e_om60_kind_ubi
    tags: [ "e2e_test_suite" ]
    run_on:
      - ubuntu2204-large
    <<: *base_om6_dependency
    tasks:
      - name: e2e_ops_manager_kind_only_task_group
      - name: e2e_ops_manager_kind_5_0_only_task_group
      - name: e2e_ops_manager_kind_6_0_only_task_group

  # Isolated Ops Manager Tests for 6.0 version
  - name: e2e_static_om60_kind_ubi
    display_name: e2e_static_om60_kind_ubi
    tags: [ "e2e_test_suite" ]
    run_on:
      - ubuntu2204-large
    <<: *base_om6_dependency
    tasks:
      - name: e2e_static_ops_manager_kind_only_task_group
      - name: e2e_static_ops_manager_kind_6_0_only_task_group

  - name: e2e_om70_kind_ubi
    display_name: e2e_om70_kind_ubi
    tags: [ "e2e_test_suite" ]
    run_on:
      - ubuntu2204-large
    <<: *base_om7_dependency
    tasks:
      - name: e2e_ops_manager_kind_only_task_group
      - name: e2e_ops_manager_kind_5_0_only_task_group
      - name: e2e_ops_manager_kind_6_0_only_task_group
      - name: e2e_ops_manager_upgrade_only_task_group

  - name: e2e_static_om70_kind_ubi
    display_name: e2e_static_om70_kind_ubi
    tags: [ "e2e_test_suite" ]
    run_on:
      - ubuntu2204-large
    <<: *base_om7_dependency
    tasks:
      - name: e2e_static_ops_manager_kind_only_task_group
      - name: e2e_static_ops_manager_kind_6_0_only_task_group
      - name: e2e_ops_manager_upgrade_only_task_group

  - name: e2e_om80_kind_ubi
    display_name: e2e_om80_kind_ubi
    tags: [ "e2e_test_suite" ]
    run_on:
      - ubuntu2204-large
    <<: *base_om8_dependency
    tasks:
      - name: e2e_ops_manager_kind_only_task_group
      - name: e2e_ops_manager_kind_5_0_only_task_group
      - name: e2e_ops_manager_kind_6_0_only_task_group
      - name: e2e_ops_manager_upgrade_only_task_group

  - name: e2e_static_om80_kind_ubi
    display_name: e2e_static_om80_kind_ubi
    tags: [ "e2e_test_suite" ]
    run_on:
      - ubuntu2204-large
    <<: *base_om8_dependency
    tasks:
      - name: e2e_static_ops_manager_kind_only_task_group
      - name: e2e_static_ops_manager_kind_6_0_only_task_group
      - name: e2e_ops_manager_upgrade_only_task_group

  - name: e2e_operator_race_ubi_with_telemetry
    display_name: e2e_operator_race_ubi_with_telemetry
    tags: [ "e2e_test_suite" ]
    run_on:
      - ubuntu1804-xlarge
    <<: *base_om7_dependency_with_race
    tasks:
      - name: e2e_operator_race_with_telemetry_task_group

  - name: e2e_smoke
    display_name: e2e_smoke
    tags: [ "e2e_test_suite", "e2e_smoke_release_test_suite" ]
    run_on:
      - ubuntu2204-large
    allowed_requesters: [ "patch", "github_tag" ]
    depends_on:
      - name: build_test_image
        variant: init_test_run
    tasks:
      - name: e2e_smoke_task_group

  - name: e2e_smoke_ibm_power
    display_name: e2e_smoke_ibm_power
    tags: [ "e2e_test_suite", "e2e_smoke_release_test_suite" ]
    run_on:
      - rhel9-power-small
      - rhel9-power-large
    allowed_requesters: [ "github_tag" ]
    depends_on:
      - name: build_operator_ubi
        variant: init_test_run
      - name: build_init_database_image_ubi
        variant: init_test_run
      - name: build_database_image_ubi
        variant: init_test_run
      - name: build_init_appdb_images_ubi
        variant: init_test_run
      - name: build_init_om_images_ubi
        variant: init_test_run
<<<<<<< HEAD

=======
      - name: build_agent_images_ubi
        variant: init_test_run
>>>>>>> d1fd1e19
      - name: build_test_image_ibm
        variant: init_test_run_ibm_power
    tasks:
      - name: e2e_smoke_ibm_task_group

  - name: e2e_smoke_ibm_z
    display_name: e2e_smoke_ibm_z
    tags: [ "e2e_test_suite", "e2e_smoke_release_test_suite" ]
    run_on:
      - rhel9-zseries-small
      - rhel9-zseries-large
    allowed_requesters: [ "github_tag" ]
    depends_on:
      - name: build_operator_ubi
        variant: init_test_run
      - name: build_init_database_image_ubi
        variant: init_test_run
      - name: build_database_image_ubi
        variant: init_test_run
      - name: build_init_appdb_images_ubi
        variant: init_test_run
      - name: build_init_om_images_ubi
        variant: init_test_run
<<<<<<< HEAD

      - name: build_test_image_ibm
        variant: init_test_run_ibm_z
    tasks:
      - name: e2e_smoke_ibm_task_group

  - name: e2e_static_smoke_ibm_z
    display_name: e2e_static_smoke_ibm_z
    tags: [ "e2e_test_suite", "e2e_smoke_release_test_suite" ]
    run_on:
      - rhel9-zseries-small
      - rhel9-zseries-large
    allowed_requesters: [ "patch", "github_tag" ]
    depends_on:
      - name: build_operator_ubi
        variant: init_test_run
      - name: build_init_database_image_ubi
        variant: init_test_run
      - name: build_database_image_ubi
        variant: init_test_run
      - name: build_init_appdb_images_ubi
        variant: init_test_run
      - name: build_init_om_images_ubi
        variant: init_test_run

=======
      - name: build_agent_images_ubi
        variant: init_test_run
>>>>>>> d1fd1e19
      - name: build_test_image_ibm
        variant: init_test_run_ibm_z
    tasks:
      - name: e2e_smoke_ibm_task_group

<<<<<<< HEAD
  - name: e2e_static_smoke_ibm_power
    display_name: e2e_static_smoke_ibm_power
    tags: [ "e2e_test_suite", "e2e_smoke_release_test_suite" ]
    run_on:
      - rhel9-power-small
      - rhel9-power-large
    allowed_requesters: [ "patch", "github_tag" ]
    depends_on:
      - name: build_operator_ubi
        variant: init_test_run
      - name: build_init_database_image_ubi
        variant: init_test_run
      - name: build_database_image_ubi
        variant: init_test_run
      - name: build_init_appdb_images_ubi
        variant: init_test_run
      - name: build_init_om_images_ubi
        variant: init_test_run

      - name: build_test_image_ibm
        variant: init_test_run_ibm_power
    tasks:
      - name: e2e_smoke_ibm_task_group

=======
>>>>>>> d1fd1e19
  - name: e2e_smoke_arm
    display_name: e2e_smoke_arm
    tags: [ "e2e_test_suite", "e2e_smoke_release_test_suite" ]
    run_on:
      - ubuntu2204-arm64-large
    allowed_requesters: [ "patch", "github_tag" ]
    <<: *base_no_om_image_dependency
    tasks:
      - name: e2e_smoke_arm_task_group

  - name: e2e_static_smoke
    display_name: e2e_static_smoke
    tags: [ "e2e_test_suite", "e2e_smoke_release_test_suite" ]
    run_on:
      - ubuntu2204-large
    allowed_requesters: [ "patch", "github_tag" ]
    depends_on:
      - name: build_test_image
        variant: init_test_run
    tasks:
      - name: e2e_smoke_task_group

  - name: e2e_multi_cluster_kind
    display_name: e2e_multi_cluster_kind
    tags: [ "e2e_test_suite" ]
    run_on:
      - ubuntu2204-large
    <<: *base_om6_dependency
    tasks:
      - name: e2e_multi_cluster_kind_task_group

  - name: e2e_static_multi_cluster_kind
    display_name: e2e_static_multi_cluster_kind
    tags: [ "e2e_test_suite" ]
    run_on:
      - ubuntu2204-large
    <<: *base_om6_dependency
    tasks:
      - name: e2e_multi_cluster_kind_task_group

  - name: e2e_multi_cluster_2_clusters
    display_name: e2e_multi_cluster_2_clusters
    tags: [ "e2e_test_suite" ]
    run_on:
      - ubuntu2204-large
    <<: *base_om6_dependency
    tasks:
      - name: e2e_multi_cluster_2_clusters_task_group

  - name: e2e_static_multi_cluster_2_clusters
    display_name: e2e_static_multi_cluster_2_clusters
    tags: [ "e2e_test_suite" ]
    run_on:
      - ubuntu2204-large
    <<: *base_om6_dependency
    tasks:
      - name: e2e_multi_cluster_2_clusters_task_group

  - name: e2e_multi_cluster_om_appdb
    display_name: e2e_multi_cluster_om_appdb
    tags: [ "e2e_test_suite" ]
    run_on:
      - ubuntu2204-large
    <<: *base_om6_dependency
    tasks:
      - name: e2e_multi_cluster_om_appdb_task_group

  - name: e2e_static_multi_cluster_om_appdb
    display_name: e2e_static_multi_cluster_om_appdb
    tags: [ "e2e_test_suite" ]
    run_on:
      - ubuntu2204-large
    <<: *base_om6_dependency
    tasks:
      - name: e2e_static_multi_cluster_om_appdb_task_group

  - name: e2e_multi_cluster_om_operator_not_in_mesh
    display_name: e2e_multi_cluster_om_operator_not_in_mesh
    tags: [ "e2e_test_suite" ]
    run_on:
      - ubuntu2204-large
    <<: *base_om7_dependency
    tasks:
      - name: e2e_multi_cluster_om_operator_not_in_mesh_task_group

  ## Operator tests build variants

  - name: e2e_operator_kind_ubi_cloudqa
    display_name: e2e_operator_kind_ubi_cloudqa
    tags: [ "e2e_test_suite", "cloudqa" ]
    run_on:
      - ubuntu2204-large
    <<: *base_no_om_image_dependency
    tasks:
      - name: e2e_operator_task_group

  - name: e2e_static_operator_kind_ubi_cloudqa
    display_name: e2e_static_operator_kind_ubi_cloudqa
    tags: [ "e2e_test_suite", "cloudqa" ]
    run_on:
      - ubuntu2204-large
    <<: *base_no_om_image_dependency
    tasks:
      - name: e2e_static_operator_task_group

  - name: e2e_operator_no_webhook_roles_cloudqa
    display_name: e2e_operator_no_webhook_roles_cloudqa
    tags: [ "e2e_test_suite", "cloudqa" ]
    run_on:
      - ubuntu2204-large
    <<: *base_no_om_image_dependency
    tasks:
      - name: e2e_mdb_kind_no_webhook_roles_cloudqa_task_group

  - name: e2e_kind_olm_ubi
    display_name: e2e_kind_olm_ubi
    tags: [ "e2e_test_suite" ]
    run_on:
      - ubuntu2204-large
    depends_on:
      - name: build_om_images
        variant: build_om60_images
      - name: build_operator_ubi
        variant: init_test_run
      - name: build_test_image
        variant: init_test_run
      - name: build_init_om_images_ubi
        variant: init_test_run
      - name: build_init_database_image_ubi
        variant: init_test_run
      - name: build_database_image_ubi
        variant: init_test_run
      - name: build_init_appdb_images_ubi
        variant: init_test_run
      - name: prepare_and_upload_openshift_bundles_for_e2e
        variant: init_tests_with_olm
      - name: build_agent_images_ubi
        variant: init_test_run
    tasks:
      - name: e2e_kind_olm_group

  - name: e2e_static_kind_olm_ubi
    display_name: e2e_static_kind_olm_ubi
    tags: [ "e2e_test_suite" ]
    run_on:
      - ubuntu2204-large
    depends_on:
      - name: build_om_images
        variant: build_om60_images
      - name: build_operator_ubi
        variant: init_test_run
      - name: build_test_image
        variant: init_test_run
      - name: build_init_om_images_ubi
        variant: init_test_run
      - name: build_init_appdb_images_ubi
        variant: init_test_run
      - name: prepare_and_upload_openshift_bundles_for_e2e
        variant: init_tests_with_olm
      - name: build_init_database_image_ubi
        variant: init_test_run
<<<<<<< HEAD
=======
      - name: build_agent_images_ubi
        variant: init_test_run
>>>>>>> d1fd1e19

    tasks:
      - name: e2e_kind_olm_group

    # This variants runs the tests from MCO with the MEKO operator binary
  - name: e2e_mco_tests
    display_name: "e2e_mco_tests"
    tags: [ "e2e_mco_test_suite"]
    <<: *community_dependency
    run_on:
      - ubuntu2004-large

  ## Manual (patch) E2E tests not run for every PR and commit

  - name: e2e_operator_perf
    display_name: e2e_operator_perf
    tags: [ "e2e_perf_test_suite" ]
    allowed_requesters: [ "patch" ]
    run_on:
      - ubuntu1804-xlarge
    <<: *base_om7_dependency
    tasks:
      - name: generate_perf_tasks_10_thread

  - name: e2e_operator_perf_one_thread
    display_name: e2e_operator_perf_one_thread
    tags: [ "e2e_perf_test_suite" ]
    allowed_requesters: [ "patch" ]
    run_on:
      - ubuntu1804-xlarge
    <<: *base_om7_dependency
    tasks:
      - name: generate_perf_tasks_one_thread

  - name: e2e_operator_perf_thirty
    display_name: e2e_operator_perf_thirty
    tags: [ "e2e_perf_test_suite" ]
    allowed_requesters: [ "patch" ]
    run_on:
      - ubuntu1804-xlarge
    <<: *base_om7_dependency
    tasks:
      - name: generate_perf_tasks_30_thread

  ### Prerequisites for E2E test suite

  - name: init_test_run
    display_name: init_test_run
    max_hosts: -1
    run_on:
      - ubuntu2204-small
    tasks:
      - name: build_operator_ubi
      - name: build_operator_race_ubi
      - name: build_test_image
      - name: build_mco_test_image
      - name: build_init_appdb_images_ubi
      - name: build_init_om_images_ubi
      - name: build_init_database_image_ubi
      - name: build_database_image_ubi
      - name: build_agent_images_ubi
      - name: build_readiness_probe_image
      - name: build_upgrade_hook_image
      - name: prepare_aws

  - name: init_test_run_ibm_power
    display_name: init_test_run_ibm_power
    max_hosts: -1
    run_on:
      - rhel9-power-small
      - rhel9-power-large
    tasks:
      - name: build_test_image_ibm

  - name: init_test_run_ibm_z
    display_name: init_test_run_ibm_z
    max_hosts: -1
    run_on:
      - rhel9-zseries-small
      - rhel9-zseries-large
    tasks:
      - name: build_test_image_ibm

  - name: run_pre_commit
    priority: 70
    display_name: run_pre_commit
    allowed_requesters: [ "patch", "github_pr" ]
    tags: [ "auto_bump" ]
    run_on:
      - ubuntu2204-small
    tasks:
      - name: run_precommit_and_push

  - name: init_tests_with_olm
    display_name: init_tests_with_olm
    depends_on:
      - name: build_om_images
        variant: build_om60_images
      - name: build_operator_ubi
        variant: init_test_run
      - name: build_init_database_image_ubi
        variant: init_test_run
      - name: build_database_image_ubi
        variant: init_test_run
      - name: build_test_image
        variant: init_test_run
      - name: build_init_appdb_images_ubi
        variant: init_test_run
      - name: build_init_om_images_ubi
        variant: init_test_run

    run_on:
      - ubuntu2204-small
    tasks:
      - name: prepare_and_upload_openshift_bundles_for_e2e

  ### End of build variants for E2E

  ### Variants that run on each commit

  - name: preflight_release_images_check_only
    display_name: preflight_release_images_check_only
    run_on:
      - rhel90-large
    tasks:
      - name: preflight_images_task_group

  - name: build_om60_images
    display_name: build_om60_images
    run_on:
      - ubuntu2204-small
    tasks:
      - name: build_om_images

  - name: preflight_om60_images
    display_name: preflight_om60_images
    run_on:
      - rhel90-large
    tasks:
      - name: preflight_om_image

  - name: build_om70_images
    display_name: build_om70_images
    run_on:
      - ubuntu2204-small
    tasks:
      - name: build_om_images

  - name: preflight_om70_images
    display_name: preflight_om70_images
    run_on:
      - rhel90-large
    tasks:
      - name: preflight_om_image

  - name: build_om80_images
    display_name: build_om80_images
    run_on:
      - ubuntu2204-small
    tasks:
      - name: build_om_images

  - name: preflight_om80_images
    display_name: preflight_om80_images
    run_on:
      - rhel90-large
    tasks:
      - name: preflight_om_image

  ### Release build variants

  ## Adds versions as supported in the supported versions Database.
  - name: release_images
    display_name: release_images
    tags: [ "release" ]
    allowed_requesters: [ "patch", "github_tag" ]
    max_hosts: -1
    run_on:
      - release-ubuntu2204-large # This is required for CISA attestation https://jira.mongodb.org/browse/DEVPROD-17780
    depends_on:
      - name: build_operator_ubi
        variant: init_test_run
      - name: build_init_om_images_ubi
        variant: init_test_run
      - name: build_init_appdb_images_ubi
        variant: init_test_run
      - name: build_init_database_image_ubi
        variant: init_test_run
      - name: build_database_image_ubi
        variant: init_test_run
    tasks:
      - name: release_operator
      - name: release_init_appdb
      - name: release_init_database
      - name: release_init_ops_manager
      - name: release_database

  - name: preflight_release_images
    display_name: preflight_release_images
    tags: [ "release" ]
    allowed_requesters: [ "patch", "github_tag" ]
    depends_on:
      - name: "*"
        variant: release_images
    run_on:
      - rhel90-large
    expansions:
      preflight_submit: true
    tasks:
      - name: preflight_images_task_group

  - name: prepare_openshift_bundles
    display_name: prepare_openshift_bundles
    tags: [ "release" ]
    allowed_requesters: [ "patch", "github_tag" ]
    depends_on:
      - name: "*"
        variant: release_images
      - name: "*"
        variant: preflight_release_images
    run_on:
      - ubuntu2204-large
    tasks:
      - name: run_conditionally_prepare_and_upload_openshift_bundles

    # It will be called by pct while bumping the agent cloud manager image
  - name: release_agent
    display_name: release_agent
    tags: [ "release_agent" ]
    run_on:
      - release-ubuntu2204-large # This is required for CISA attestation https://jira.mongodb.org/browse/DEVPROD-17780
    depends_on:
      - variant: init_test_run
        name: build_agent_images_ubi # this ensures the agent gets released to ECR as well
      - variant: e2e_multi_cluster_kind
        name: '*'
      - variant: e2e_static_multi_cluster_2_clusters
        name: '*'
      - variant: e2e_mdb_kind_ubi_cloudqa
        name: '*'
      - variant: e2e_static_mdb_kind_ubi_cloudqa
        name: '*'
    tasks:
      - name: release_agent

    # Only called manually, It's used for testing the task release_agents_on_ecr in case the release.json
    # has not changed, and you still want to push the images to ecr.
  - name: manual_ecr_release_agent
    display_name: Manual Agent Release for all versions
    tags: [ "release_all_agents_manually" ]
    run_on:
      - ubuntu2204-large
    tasks:
      - name: release_all_agents_on_ecr

    # Only called manually, It's used for testing the task release_agents_on_ecr in case the release.json
    # has not changed, and you still want to push the images to ecr.
  - name: manual_ecr_release_agent_currently_used
    display_name: manual_ecr_release_agent_currently_used
    tags: [ "release_all_agents_manually" ]
    run_on:
      - ubuntu2204-large
    tasks:
      - name: release_all_currently_used_agents_on_ecr

    # These variants are used to test the code snippets and each one can be used in patches
    # Prerelease is especially used when the repo is tagged
    # More details in the TD: https://docs.google.com/document/d/1fuTxfRtP8QPtn7sKYxQM_AGcD6xycTZH8svngGxyKhc/edit?tab=t.0#bookmark=id.e8uva0393mbe
  - name: public_gke_code_snippets
    display_name: public_gke_code_snippets
    allowed_requesters: ["patch"]
    run_on:
      - ubuntu2204-small
    tasks:
      - name: gke_code_snippets_task_group

  - name: prerelease_gke_code_snippets
    display_name: prerelease_gke_code_snippets
    tags: [ "release" ]
    allowed_requesters: ["patch", "github_tag"]
    depends_on:
      - variant: release_images
        name: '*'
        patch_optional: true
    run_on:
      - ubuntu2204-small
    tasks:
      - name: gke_code_snippets_task_group

  - name: private_gke_code_snippets
    display_name: private_gke_code_snippets
    allowed_requesters: ["patch"]
    run_on:
      - ubuntu2204-small
    <<: *base_om8_dependency
    tasks:
      - name: gke_code_snippets_task_group

  - name: private_kind_code_snippets
    display_name: private_kind_code_snippets
    tags: [ "e2e_test_suite" ]
    allowed_requesters: ["patch", "github_pr"]
    run_on:
      - ubuntu2204-large
    <<: *base_om8_dependency
    tasks:
      - name: kind_code_snippets_task_group

  - name: prerelease_kind_code_snippets
    display_name: prerelease_kind_code_snippets
    allowed_requesters: ["patch"]
    run_on:
      - ubuntu2204-large
    tasks:
      - name: kind_code_snippets_task_group

  - name: public_kind_code_snippets
    display_name: public_kind_code_snippets
    allowed_requesters: ["patch"]
    run_on:
      - ubuntu2204-large
    tasks:
      - name: kind_code_snippets_task_group

  ### Build variants for manual patch only

  - name: backup_csv_images
    display_name: "Backup CSV Images"
    allowed_requesters: [ "patch" ]
    run_on:
      - ubuntu2204-small
    tasks:
      - name: backup_csv_images_dry_run
      - name: backup_csv_images_limit_3
      - name: backup_csv_images_all

  - name: publish_om60_images
    display_name: publish_om60_images
    allowed_requesters: [ "patch", "github_pr" ]
    run_on:
      - release-ubuntu2204-large # This is required for CISA attestation https://jira.mongodb.org/browse/DEVPROD-17780
    depends_on:
      - variant: e2e_om60_kind_ubi
        name: '*'
      - variant: e2e_static_om60_kind_ubi
        name: '*'
    tasks:
      - name: publish_ops_manager
      - name: release_agent

  - name: publish_om70_images
    display_name: publish_om70_images
    allowed_requesters: [ "patch", "github_pr" ]
    run_on:
      - release-ubuntu2204-large # This is required for CISA attestation https://jira.mongodb.org/browse/DEVPROD-17780
    depends_on:
      - variant: e2e_om70_kind_ubi
        name: '*'
      - variant: e2e_static_om70_kind_ubi
        name: '*'
    tasks:
      - name: publish_ops_manager
      - name: release_agent

  - name: publish_om80_images
    display_name: publish_om80_images
    allowed_requesters: [ "patch", "github_pr" ]
    run_on:
      - release-ubuntu2204-large # This is required for CISA attestation https://jira.mongodb.org/browse/DEVPROD-17780
    depends_on:
      - variant: e2e_om80_kind_ubi
        name: '*'
      - variant: e2e_static_om80_kind_ubi
        name: '*'
    tasks:
      - name: publish_ops_manager
      - name: release_agent<|MERGE_RESOLUTION|>--- conflicted
+++ resolved
@@ -33,7 +33,8 @@
         variant: init_test_run
       - name: build_init_om_images_ubi
         variant: init_test_run
-
+      - name: build_agent_images_ubi
+        variant: init_test_run
 
   - &base_no_om_image_dependency
     depends_on:
@@ -51,7 +52,8 @@
         variant: init_test_run
       - name: build_init_appdb_images_ubi
         variant: init_test_run
-
+      - name: build_agent_images_ubi
+        variant: init_test_run
 
   - &community_dependency
     depends_on:
@@ -158,7 +160,8 @@
         variant: init_test_run
       - name: build_init_om_images_ubi
         variant: init_test_run
-
+      - name: build_agent_images_ubi
+        variant: init_test_run
 
   - &base_om7_dependency_with_race
     depends_on:
@@ -176,7 +179,8 @@
         variant: init_test_run
       - name: build_init_om_images_ubi
         variant: init_test_run
-
+      - name: build_agent_images_ubi
+        variant: init_test_run
 
   - &base_om8_dependency
     depends_on:
@@ -194,7 +198,8 @@
         variant: init_test_run
       - name: build_init_om_images_ubi
         variant: init_test_run
-
+      - name: build_agent_images_ubi
+        variant: init_test_run
 
 parameters:
   - key: evergreen_retry
@@ -380,17 +385,10 @@
           working_dir: src/github.com/mongodb/mongodb-kubernetes
           binary: scripts/evergreen/precommit_bump.sh
 
-<<<<<<< HEAD
-  - name: release_agents_on_ecr
-    # this enables us to run this variant either manually (patch) which pct does or during an OM bump (github_pr)
-    allowed_requesters: [ "patch", "github_pr" ]
-    priority: 70
-=======
   - name: release_all_agents_on_ecr
     # this enables us to run this manually (patch) and release all agent versions to ECR to verify
     # Dockerfile, script changes etc.
     allowed_requesters: [ "patch" ]
->>>>>>> d1fd1e19
     commands:
       - func: clone
       - func: setup_building_host
@@ -399,11 +397,7 @@
           image_name: agent
           all_agents: "--all-agents"
 
-<<<<<<< HEAD
-  - name: release_all_agents_on_ecr
-=======
   - name: release_all_currently_used_agents_on_ecr
->>>>>>> d1fd1e19
     # this enables us to run this manually (patch) and release all agent versions to ECR to verify
     # Dockerfile, script changes etc.
     allowed_requesters: [ "patch" ]
@@ -413,11 +407,7 @@
       - func: pipeline
         vars:
           image_name: agent
-<<<<<<< HEAD
-          all_agents: "--all-agents"
-=======
           all_agents: "--current-agents"
->>>>>>> d1fd1e19
 
   - name: build_test_image
     commands:
@@ -1499,12 +1489,8 @@
         variant: init_test_run
       - name: build_init_om_images_ubi
         variant: init_test_run
-<<<<<<< HEAD
-
-=======
       - name: build_agent_images_ubi
         variant: init_test_run
->>>>>>> d1fd1e19
       - name: build_test_image_ibm
         variant: init_test_run_ibm_power
     tasks:
@@ -1528,12 +1514,32 @@
         variant: init_test_run
       - name: build_init_om_images_ubi
         variant: init_test_run
-<<<<<<< HEAD
-
+      - name: build_agent_images_ubi
+        variant: init_test_run
       - name: build_test_image_ibm
         variant: init_test_run_ibm_z
     tasks:
       - name: e2e_smoke_ibm_task_group
+
+  - name: e2e_smoke_arm
+    display_name: e2e_smoke_arm
+    tags: [ "e2e_test_suite", "e2e_smoke_release_test_suite" ]
+    run_on:
+      - ubuntu2204-arm64-large
+    allowed_requesters: [ "patch", "github_tag" ]
+    <<: *base_no_om_image_dependency
+    tasks:
+      - name: e2e_smoke_arm_task_group
+
+  - name: e2e_static_smoke_arm
+    display_name: e2e_smoke_arm
+    tags: [ "e2e_test_suite", "e2e_smoke_release_test_suite" ]
+    run_on:
+      - ubuntu2204-arm64-large
+    allowed_requesters: [ "patch", "github_tag" ]
+    <<: *base_no_om_image_dependency
+    tasks:
+      - name: e2e_smoke_arm_task_group
 
   - name: e2e_static_smoke_ibm_z
     display_name: e2e_static_smoke_ibm_z
@@ -1553,17 +1559,11 @@
         variant: init_test_run
       - name: build_init_om_images_ubi
         variant: init_test_run
-
-=======
-      - name: build_agent_images_ubi
-        variant: init_test_run
->>>>>>> d1fd1e19
       - name: build_test_image_ibm
         variant: init_test_run_ibm_z
     tasks:
       - name: e2e_smoke_ibm_task_group
 
-<<<<<<< HEAD
   - name: e2e_static_smoke_ibm_power
     display_name: e2e_static_smoke_ibm_power
     tags: [ "e2e_test_suite", "e2e_smoke_release_test_suite" ]
@@ -1582,23 +1582,10 @@
         variant: init_test_run
       - name: build_init_om_images_ubi
         variant: init_test_run
-
       - name: build_test_image_ibm
         variant: init_test_run_ibm_power
     tasks:
       - name: e2e_smoke_ibm_task_group
-
-=======
->>>>>>> d1fd1e19
-  - name: e2e_smoke_arm
-    display_name: e2e_smoke_arm
-    tags: [ "e2e_test_suite", "e2e_smoke_release_test_suite" ]
-    run_on:
-      - ubuntu2204-arm64-large
-    allowed_requesters: [ "patch", "github_tag" ]
-    <<: *base_no_om_image_dependency
-    tasks:
-      - name: e2e_smoke_arm_task_group
 
   - name: e2e_static_smoke
     display_name: e2e_static_smoke
@@ -1751,12 +1738,8 @@
         variant: init_tests_with_olm
       - name: build_init_database_image_ubi
         variant: init_test_run
-<<<<<<< HEAD
-=======
       - name: build_agent_images_ubi
         variant: init_test_run
->>>>>>> d1fd1e19
-
     tasks:
       - name: e2e_kind_olm_group
 
