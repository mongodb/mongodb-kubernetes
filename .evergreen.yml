--- conflicted
+++ resolved
@@ -1452,14 +1452,10 @@
         variant: init_test_run
       - name: build_database_image_ubi
         variant: init_test_run
-<<<<<<< HEAD
+      - name: build_test_image_ibm_power
+        variant: init_test_run_ibm_power
       - name: publish_helm_chart
         variant: init_test_run
-      - name: build_test_image_ibm
-=======
-      - name: build_test_image_ibm_power
->>>>>>> fd25d7ed
-        variant: init_test_run_ibm_power
     tasks:
       - name: e2e_smoke_ibm_task_group
 
@@ -1477,14 +1473,10 @@
         variant: init_test_run
       - name: build_database_image_ubi
         variant: init_test_run
-<<<<<<< HEAD
+      - name: build_test_image_ibm_power
+        variant: init_test_run_ibm_power
       - name: publish_helm_chart
         variant: init_test_run
-      - name: build_test_image_ibm
-=======
-      - name: build_test_image_ibm_power
->>>>>>> fd25d7ed
-        variant: init_test_run_ibm_power
     tasks:
       - name: e2e_smoke_ibm_task_group
 
@@ -1505,14 +1497,10 @@
         variant: init_test_run
       - name: build_database_image_ubi
         variant: init_test_run
-<<<<<<< HEAD
+      - name: build_test_image_ibm_z
+        variant: init_test_run_ibm_z
       - name: publish_helm_chart
         variant: init_test_run
-      - name: build_test_image_ibm
-=======
-      - name: build_test_image_ibm_z
->>>>>>> fd25d7ed
-        variant: init_test_run_ibm_z
     tasks:
       - name: e2e_smoke_ibm_task_group
 
@@ -1531,14 +1519,10 @@
         variant: init_test_run
       - name: build_init_database_image_ubi
         variant: init_test_run
-<<<<<<< HEAD
+      - name: build_test_image_ibm_z
+        variant: init_test_run_ibm_z
       - name: publish_helm_chart
         variant: init_test_run
-      - name: build_test_image_ibm
-=======
-      - name: build_test_image_ibm_z
->>>>>>> fd25d7ed
-        variant: init_test_run_ibm_z
     tasks:
       - name: e2e_smoke_ibm_task_group
 
@@ -1555,10 +1539,10 @@
         variant: init_test_run
       - name: build_database_image_ubi
         variant: init_test_run
-      - name: publish_helm_chart
-        variant: init_test_run
       - name: build_test_image_arm
         variant: init_test_run_arm
+      - name: publish_helm_chart
+        variant: init_test_run
     tasks:
       - name: e2e_smoke_arm_task_group
 
@@ -1573,10 +1557,10 @@
         variant: init_test_run
       - name: build_init_database_image_ubi
         variant: init_test_run
-      - name: publish_helm_chart
-        variant: init_test_run
       - name: build_test_image_arm
         variant: init_test_run_arm
+      - name: publish_helm_chart
+        variant: init_test_run
     tasks:
       - name: e2e_smoke_arm_task_group
 
