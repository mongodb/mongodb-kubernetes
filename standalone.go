--- conflicted
+++ resolved
@@ -69,11 +69,7 @@
 
 	currentDeployment.MergeStandalone(standaloneOmObject)
 
-<<<<<<< HEAD
-	_, err = omConnection.UpdateDeployment(deployment)
-=======
 	_, err = omConnection.ApplyDeployment(currentDeployment)
->>>>>>> 8e62dc72
 	if err != nil {
 		fmt.Println("Error while trying to push another deployment.")
 		fmt.Println(err)
