--- conflicted
+++ resolved
@@ -103,11 +103,7 @@
 	}
 
 	var wireprotoServer *mongot.ConfigWireproto
-<<<<<<< HEAD
-	if search.IsWireprotoForced() {
-=======
 	if search.IsWireprotoEnabled() {
->>>>>>> b384e337
 		wireprotoServer = &mongot.ConfigWireproto{
 			Address: fmt.Sprintf("0.0.0.0:%d", search.GetMongotWireprotoPort()),
 			Authentication: &mongot.ConfigAuthentication{
@@ -203,11 +199,7 @@
 			search := newMongoDBSearch("search", mock.TestNamespace, "mdb")
 			search.Spec.LogLevel = "WARN"
 			search.Annotations = map[string]string{
-<<<<<<< HEAD
-				searchv1.ForceWireprotoTransportAnnotation: strconv.FormatBool(tc.withWireproto),
-=======
 				searchv1.ForceWireprotoAnnotation: strconv.FormatBool(tc.withWireproto),
->>>>>>> b384e337
 			}
 
 			mdbc := newMongoDBCommunity("mdb", mock.TestNamespace)
