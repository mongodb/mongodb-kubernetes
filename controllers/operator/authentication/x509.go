package authentication

import (
	"regexp"

	"go.uber.org/zap"

	"github.com/mongodb/mongodb-kubernetes/controllers/om"
	"github.com/mongodb/mongodb-kubernetes/pkg/util"
	"github.com/mongodb/mongodb-kubernetes/pkg/util/stringutil"
)

<<<<<<< HEAD
var MongoDBX509Mechanism = ConnectionX509{}

type ConnectionX509 struct{}

func (x ConnectionX509) GetName() MechanismName {
	return MongoDBX509
}

func (x ConnectionX509) EnableAgentAuthentication(conn om.Connection, opts Options, log *zap.SugaredLogger) error {
=======
type connectionX509 struct{}

func (x *connectionX509) GetName() MechanismName {
	return MongoDBX509
}

func (x *connectionX509) EnableAgentAuthentication(conn om.Connection, opts Options, log *zap.SugaredLogger) error {
>>>>>>> 866d6ae5
	log.Info("Configuring x509 authentication")
	err := conn.ReadUpdateAutomationConfig(func(ac *om.AutomationConfig) error {
		if err := ac.EnsureKeyFileContents(); err != nil {
			return err
		}
		auth := ac.Auth
		auth.AutoPwd = util.MergoDelete
		auth.Disabled = false
		auth.AuthoritativeSet = opts.AuthoritativeSet
		auth.KeyFile = util.AutomationAgentKeyFilePathInContainer
		auth.KeyFileWindows = util.AutomationAgentWindowsKeyFilePath
		ac.AgentSSL = &om.AgentSSL{
			AutoPEMKeyFilePath:    util.AutomationAgentPemFilePath,
			CAFilePath:            opts.CAFilePath,
			ClientCertificateMode: opts.ClientCertificates,
		}

		auth.AutoUser = opts.AutomationSubject
		auth.LdapGroupDN = opts.AutoLdapGroupDN
		auth.AutoAuthMechanisms = []string{string(MongoDBX509)}

		return nil
	}, log)
	if err != nil {
		return err
	}

	log.Info("Configuring backup agent user")
	err = conn.ReadUpdateBackupAgentConfig(func(config *om.BackupAgentConfig) error {
		config.EnableX509Authentication(opts.AutomationSubject)
		config.SetLdapGroupDN(opts.AutoLdapGroupDN)
		return nil
	}, log)
	if err != nil {
		return err
	}

	log.Info("Configuring monitoring agent user")
	return conn.ReadUpdateMonitoringAgentConfig(func(config *om.MonitoringAgentConfig) error {
		config.EnableX509Authentication(opts.AutomationSubject)
		config.SetLdapGroupDN(opts.AutoLdapGroupDN)
		return nil
	}, log)
}

<<<<<<< HEAD
func (x ConnectionX509) DisableAgentAuthentication(conn om.Connection, log *zap.SugaredLogger) error {
=======
func (x *connectionX509) DisableAgentAuthentication(conn om.Connection, log *zap.SugaredLogger) error {
>>>>>>> 866d6ae5
	err := conn.ReadUpdateAutomationConfig(func(ac *om.AutomationConfig) error {
		ac.AgentSSL = &om.AgentSSL{
			AutoPEMKeyFilePath:    util.MergoDelete,
			ClientCertificateMode: util.OptionalClientCertficates,
		}

		if stringutil.Contains(ac.Auth.AutoAuthMechanisms, string(MongoDBX509)) {
			ac.Auth.AutoAuthMechanisms = stringutil.Remove(ac.Auth.AutoAuthMechanisms, string(MongoDBX509))
		}
		return nil
	}, log)
	if err != nil {
		return err
	}
	err = conn.ReadUpdateMonitoringAgentConfig(func(config *om.MonitoringAgentConfig) error {
		config.DisableX509Authentication()
		return nil
	}, log)
	if err != nil {
		return err
	}

	return conn.ReadUpdateBackupAgentConfig(func(config *om.BackupAgentConfig) error {
		config.DisableX509Authentication()
		return nil
	}, log)
}

<<<<<<< HEAD
func (x ConnectionX509) EnableDeploymentAuthentication(conn om.Connection, opts Options, log *zap.SugaredLogger) error {
=======
func (x *connectionX509) EnableDeploymentAuthentication(conn om.Connection, opts Options, log *zap.SugaredLogger) error {
>>>>>>> 866d6ae5
	return conn.ReadUpdateAutomationConfig(func(ac *om.AutomationConfig) error {
		if !stringutil.Contains(ac.Auth.DeploymentAuthMechanisms, util.AutomationConfigX509Option) {
			ac.Auth.DeploymentAuthMechanisms = append(ac.Auth.DeploymentAuthMechanisms, string(MongoDBX509))
		}
		// AutomationConfig validation requires the CAFile path to be specified in the case of multiple auth
		// mechanisms enabled. This is not required if only X509 is being configured
		ac.AgentSSL.CAFilePath = opts.CAFilePath
		return nil
	}, log)
}

<<<<<<< HEAD
func (x ConnectionX509) DisableDeploymentAuthentication(conn om.Connection, log *zap.SugaredLogger) error {
=======
func (x *connectionX509) DisableDeploymentAuthentication(conn om.Connection, log *zap.SugaredLogger) error {
>>>>>>> 866d6ae5
	return conn.ReadUpdateAutomationConfig(func(ac *om.AutomationConfig) error {
		ac.Auth.DeploymentAuthMechanisms = stringutil.Remove(ac.Auth.DeploymentAuthMechanisms, string(MongoDBX509))
		return nil
	}, log)
}

<<<<<<< HEAD
func (x ConnectionX509) IsAgentAuthenticationConfigured(ac *om.AutomationConfig, _ Options) bool {
=======
func (x *connectionX509) IsAgentAuthenticationConfigured(ac *om.AutomationConfig, _ Options) bool {
>>>>>>> 866d6ae5
	if ac.Auth.Disabled {
		return false
	}

	if !stringutil.Contains(ac.Auth.AutoAuthMechanisms, string(MongoDBX509)) {
		return false
	}

	if !isValidX509Subject(ac.Auth.AutoUser) {
		return false
	}

	if ac.Auth.Key == "" || ac.Auth.KeyFile == "" || ac.Auth.KeyFileWindows == "" {
		return false
	}

	return true
}

<<<<<<< HEAD
func (x ConnectionX509) IsDeploymentAuthenticationConfigured(ac *om.AutomationConfig, _ Options) bool {
=======
func (x *connectionX509) IsDeploymentAuthenticationConfigured(ac *om.AutomationConfig, _ Options) bool {
>>>>>>> 866d6ae5
	return stringutil.Contains(ac.Auth.DeploymentAuthMechanisms, string(MongoDBX509))
}

// isValidX509Subject checks the subject contains CommonName, Country and Organizational Unit, Location and State.
func isValidX509Subject(subject string) bool {
	expected := []string{"CN", "C", "OU"}
	for _, name := range expected {
		matched, err := regexp.MatchString(name+`=\w+`, subject)
		if err != nil {
			continue
		}
		if !matched {
			return false
		}
	}
	return true
}<|MERGE_RESOLUTION|>--- conflicted
+++ resolved
@@ -10,17 +10,6 @@
 	"github.com/mongodb/mongodb-kubernetes/pkg/util/stringutil"
 )
 
-<<<<<<< HEAD
-var MongoDBX509Mechanism = ConnectionX509{}
-
-type ConnectionX509 struct{}
-
-func (x ConnectionX509) GetName() MechanismName {
-	return MongoDBX509
-}
-
-func (x ConnectionX509) EnableAgentAuthentication(conn om.Connection, opts Options, log *zap.SugaredLogger) error {
-=======
 type connectionX509 struct{}
 
 func (x *connectionX509) GetName() MechanismName {
@@ -28,7 +17,6 @@
 }
 
 func (x *connectionX509) EnableAgentAuthentication(conn om.Connection, opts Options, log *zap.SugaredLogger) error {
->>>>>>> 866d6ae5
 	log.Info("Configuring x509 authentication")
 	err := conn.ReadUpdateAutomationConfig(func(ac *om.AutomationConfig) error {
 		if err := ac.EnsureKeyFileContents(); err != nil {
@@ -74,11 +62,7 @@
 	}, log)
 }
 
-<<<<<<< HEAD
-func (x ConnectionX509) DisableAgentAuthentication(conn om.Connection, log *zap.SugaredLogger) error {
-=======
 func (x *connectionX509) DisableAgentAuthentication(conn om.Connection, log *zap.SugaredLogger) error {
->>>>>>> 866d6ae5
 	err := conn.ReadUpdateAutomationConfig(func(ac *om.AutomationConfig) error {
 		ac.AgentSSL = &om.AgentSSL{
 			AutoPEMKeyFilePath:    util.MergoDelete,
@@ -107,11 +91,7 @@
 	}, log)
 }
 
-<<<<<<< HEAD
-func (x ConnectionX509) EnableDeploymentAuthentication(conn om.Connection, opts Options, log *zap.SugaredLogger) error {
-=======
 func (x *connectionX509) EnableDeploymentAuthentication(conn om.Connection, opts Options, log *zap.SugaredLogger) error {
->>>>>>> 866d6ae5
 	return conn.ReadUpdateAutomationConfig(func(ac *om.AutomationConfig) error {
 		if !stringutil.Contains(ac.Auth.DeploymentAuthMechanisms, util.AutomationConfigX509Option) {
 			ac.Auth.DeploymentAuthMechanisms = append(ac.Auth.DeploymentAuthMechanisms, string(MongoDBX509))
@@ -123,22 +103,14 @@
 	}, log)
 }
 
-<<<<<<< HEAD
-func (x ConnectionX509) DisableDeploymentAuthentication(conn om.Connection, log *zap.SugaredLogger) error {
-=======
 func (x *connectionX509) DisableDeploymentAuthentication(conn om.Connection, log *zap.SugaredLogger) error {
->>>>>>> 866d6ae5
 	return conn.ReadUpdateAutomationConfig(func(ac *om.AutomationConfig) error {
 		ac.Auth.DeploymentAuthMechanisms = stringutil.Remove(ac.Auth.DeploymentAuthMechanisms, string(MongoDBX509))
 		return nil
 	}, log)
 }
 
-<<<<<<< HEAD
-func (x ConnectionX509) IsAgentAuthenticationConfigured(ac *om.AutomationConfig, _ Options) bool {
-=======
 func (x *connectionX509) IsAgentAuthenticationConfigured(ac *om.AutomationConfig, _ Options) bool {
->>>>>>> 866d6ae5
 	if ac.Auth.Disabled {
 		return false
 	}
@@ -158,11 +130,7 @@
 	return true
 }
 
-<<<<<<< HEAD
-func (x ConnectionX509) IsDeploymentAuthenticationConfigured(ac *om.AutomationConfig, _ Options) bool {
-=======
 func (x *connectionX509) IsDeploymentAuthenticationConfigured(ac *om.AutomationConfig, _ Options) bool {
->>>>>>> 866d6ae5
 	return stringutil.Contains(ac.Auth.DeploymentAuthMechanisms, string(MongoDBX509))
 }
 
