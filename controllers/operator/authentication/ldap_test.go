--- conflicted
+++ resolved
@@ -79,9 +79,6 @@
 			AutomationSubject: validSubject("automation"),
 		},
 	}
-<<<<<<< HEAD
-=======
 
->>>>>>> 866d6ae5
 	assertAgentAuthenticationDisabled(t, LDAPPlainMechanism, conn, opts)
 }