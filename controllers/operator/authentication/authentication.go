--- conflicted
+++ resolved
@@ -263,11 +263,7 @@
 	}
 
 	// we then configure the agent authentication for that type
-<<<<<<< HEAD
-	mechanism := convertToMechanism(opts.AgentMechanism, ac)
-=======
 	mechanism := convertToMechanismOrPanic(opts.AgentMechanism, ac)
->>>>>>> dfa8f1e0
 	if err := ensureAgentAuthenticationIsConfigured(conn, opts, ac, mechanism, log); err != nil {
 		return xerrors.Errorf("error ensuring agent authentication is configured: %w", err)
 	}
@@ -324,15 +320,9 @@
 
 	// "opts.Mechanisms" is the list of mechanism names passed through from the MongoDB resource.
 	automationConfigAuthMechanisms := convertToMechanismList(opts.Mechanisms, ac)
-<<<<<<< HEAD
 
 	unsupportedMechanisms := mechanismsToDisable(automationConfigAuthMechanisms)
-
-=======
-
-	unsupportedMechanisms := mechanismsToDisable(automationConfigAuthMechanisms)
-
->>>>>>> dfa8f1e0
+  
 	log.Infow("Removing unsupported deployment authentication mechanisms", "Mechanisms", unsupportedMechanisms)
 	if err := ensureDeploymentMechanismsAreDisabled(conn, ac, unsupportedMechanisms, opts, log); err != nil {
 		return xerrors.Errorf("error ensuring deployment mechanisms are disabled: %w", err)
@@ -349,11 +339,7 @@
 	// If x509 is not enabled but still Client Certificates are, this automation config update
 	// will add the required configuration.
 	return conn.ReadUpdateAutomationConfig(func(ac *om.AutomationConfig) error {
-<<<<<<< HEAD
-		if convertToMechanism(opts.AgentMechanism, ac).GetName() == MongoDBX509 {
-=======
 		if convertToMechanismOrPanic(opts.AgentMechanism, ac).GetName() == MongoDBX509 {
->>>>>>> dfa8f1e0
 			// If TLS client authentication is managed by x509, we won't disable or enable it
 			// in here.
 			return nil
