package authentication

import (
	"go.uber.org/zap"

	"github.com/mongodb/mongodb-kubernetes/controllers/om"
	"github.com/mongodb/mongodb-kubernetes/pkg/util"
	"github.com/mongodb/mongodb-kubernetes/pkg/util/stringutil"
)

<<<<<<< HEAD
var (
	MongoDBCRMechanism   = AutomationConfigScramSha{MechanismName: MongoDBCR}
	ScramSha1Mechanism   = AutomationConfigScramSha{MechanismName: ScramSha1}
	ScramSha256Mechanism = AutomationConfigScramSha{MechanismName: ScramSha256}
)

// AutomationConfigScramSha applies all the changes required to configure SCRAM-SHA authentication
// directly to an AutomationConfig struct. This implementation does not communicate with Ops Manager in any way.
type AutomationConfigScramSha struct {
	MechanismName MechanismName
}

func (s AutomationConfigScramSha) GetName() MechanismName {
	return s.MechanismName
}

func (s AutomationConfigScramSha) EnableAgentAuthentication(conn om.Connection, opts Options, log *zap.SugaredLogger) error {
=======
// automationConfigScramSha applies all the changes required to configure SCRAM-SHA authentication
// directly to an AutomationConfig struct. This implementation does not communicate with Ops Manager in any way.
type automationConfigScramSha struct {
	MechanismName MechanismName
}

func (s *automationConfigScramSha) GetName() MechanismName {
	return s.MechanismName
}

func (s *automationConfigScramSha) EnableAgentAuthentication(conn om.Connection, opts Options, log *zap.SugaredLogger) error {
>>>>>>> 866d6ae5
	return conn.ReadUpdateAutomationConfig(func(ac *om.AutomationConfig) error {
		if err := configureScramAgentUsers(ac, opts); err != nil {
			return err
		}
		if err := ac.EnsureKeyFileContents(); err != nil {
			return err
		}

		auth := ac.Auth
		auth.Disabled = false
		auth.AuthoritativeSet = opts.AuthoritativeSet
		auth.KeyFile = util.AutomationAgentKeyFilePathInContainer
		auth.KeyFileWindows = util.AutomationAgentWindowsKeyFilePath

		// We can only have a single agent authentication mechanism specified at a given time
		auth.AutoAuthMechanisms = []string{string(s.MechanismName)}
		return nil
	}, log)
}

<<<<<<< HEAD
func (s AutomationConfigScramSha) DisableAgentAuthentication(conn om.Connection, log *zap.SugaredLogger) error {
=======
func (s *automationConfigScramSha) DisableAgentAuthentication(conn om.Connection, log *zap.SugaredLogger) error {
>>>>>>> 866d6ae5
	return conn.ReadUpdateAutomationConfig(func(ac *om.AutomationConfig) error {
		ac.Auth.AutoAuthMechanisms = stringutil.Remove(ac.Auth.AutoAuthMechanisms, string(s.MechanismName))
		return nil
	}, log)
}

<<<<<<< HEAD
func (s AutomationConfigScramSha) DisableDeploymentAuthentication(conn om.Connection, log *zap.SugaredLogger) error {
=======
func (s *automationConfigScramSha) DisableDeploymentAuthentication(conn om.Connection, log *zap.SugaredLogger) error {
>>>>>>> 866d6ae5
	return conn.ReadUpdateAutomationConfig(func(ac *om.AutomationConfig) error {
		ac.Auth.DeploymentAuthMechanisms = stringutil.Remove(ac.Auth.DeploymentAuthMechanisms, string(s.MechanismName))
		return nil
	}, log)
}

<<<<<<< HEAD
func (s AutomationConfigScramSha) EnableDeploymentAuthentication(conn om.Connection, _ Options, log *zap.SugaredLogger) error {
=======
func (s *automationConfigScramSha) EnableDeploymentAuthentication(conn om.Connection, _ Options, log *zap.SugaredLogger) error {
>>>>>>> 866d6ae5
	return conn.ReadUpdateAutomationConfig(func(ac *om.AutomationConfig) error {
		if !stringutil.Contains(ac.Auth.DeploymentAuthMechanisms, string(s.MechanismName)) {
			ac.Auth.DeploymentAuthMechanisms = append(ac.Auth.DeploymentAuthMechanisms, string(s.MechanismName))
		}
		return nil
	}, log)
}

<<<<<<< HEAD
func (s AutomationConfigScramSha) IsAgentAuthenticationConfigured(ac *om.AutomationConfig, _ Options) bool {
=======
func (s *automationConfigScramSha) IsAgentAuthenticationConfigured(ac *om.AutomationConfig, _ Options) bool {
>>>>>>> 866d6ae5
	if ac.Auth.Disabled {
		return false
	}

	if !stringutil.Contains(ac.Auth.AutoAuthMechanisms, string(s.MechanismName)) {
		return false
	}

	if ac.Auth.AutoUser != util.AutomationAgentName || (ac.Auth.AutoPwd == "" || ac.Auth.AutoPwd == util.MergoDelete) {
		return false
	}

	if ac.Auth.Key == "" || ac.Auth.KeyFile == "" || ac.Auth.KeyFileWindows == "" {
		return false
	}

	return true
}

<<<<<<< HEAD
func (s AutomationConfigScramSha) IsDeploymentAuthenticationConfigured(ac *om.AutomationConfig, _ Options) bool {
=======
func (s *automationConfigScramSha) IsDeploymentAuthenticationConfigured(ac *om.AutomationConfig, _ Options) bool {
>>>>>>> 866d6ae5
	return stringutil.Contains(ac.Auth.DeploymentAuthMechanisms, string(s.MechanismName))
}

// configureScramAgentUsers makes sure that the given automation config always has the correct SCRAM-SHA users
func configureScramAgentUsers(ac *om.AutomationConfig, authOpts Options) error {
	agentPassword, err := ac.EnsurePassword()
	if err != nil {
		return err
	}
	auth := ac.Auth
	if auth.AutoUser == "" {
		auth.AutoUser = authOpts.AutoUser
	}
	auth.AutoPwd = agentPassword

	return nil
}<|MERGE_RESOLUTION|>--- conflicted
+++ resolved
@@ -8,25 +8,6 @@
 	"github.com/mongodb/mongodb-kubernetes/pkg/util/stringutil"
 )
 
-<<<<<<< HEAD
-var (
-	MongoDBCRMechanism   = AutomationConfigScramSha{MechanismName: MongoDBCR}
-	ScramSha1Mechanism   = AutomationConfigScramSha{MechanismName: ScramSha1}
-	ScramSha256Mechanism = AutomationConfigScramSha{MechanismName: ScramSha256}
-)
-
-// AutomationConfigScramSha applies all the changes required to configure SCRAM-SHA authentication
-// directly to an AutomationConfig struct. This implementation does not communicate with Ops Manager in any way.
-type AutomationConfigScramSha struct {
-	MechanismName MechanismName
-}
-
-func (s AutomationConfigScramSha) GetName() MechanismName {
-	return s.MechanismName
-}
-
-func (s AutomationConfigScramSha) EnableAgentAuthentication(conn om.Connection, opts Options, log *zap.SugaredLogger) error {
-=======
 // automationConfigScramSha applies all the changes required to configure SCRAM-SHA authentication
 // directly to an AutomationConfig struct. This implementation does not communicate with Ops Manager in any way.
 type automationConfigScramSha struct {
@@ -38,7 +19,6 @@
 }
 
 func (s *automationConfigScramSha) EnableAgentAuthentication(conn om.Connection, opts Options, log *zap.SugaredLogger) error {
->>>>>>> 866d6ae5
 	return conn.ReadUpdateAutomationConfig(func(ac *om.AutomationConfig) error {
 		if err := configureScramAgentUsers(ac, opts); err != nil {
 			return err
@@ -59,33 +39,21 @@
 	}, log)
 }
 
-<<<<<<< HEAD
-func (s AutomationConfigScramSha) DisableAgentAuthentication(conn om.Connection, log *zap.SugaredLogger) error {
-=======
 func (s *automationConfigScramSha) DisableAgentAuthentication(conn om.Connection, log *zap.SugaredLogger) error {
->>>>>>> 866d6ae5
 	return conn.ReadUpdateAutomationConfig(func(ac *om.AutomationConfig) error {
 		ac.Auth.AutoAuthMechanisms = stringutil.Remove(ac.Auth.AutoAuthMechanisms, string(s.MechanismName))
 		return nil
 	}, log)
 }
 
-<<<<<<< HEAD
-func (s AutomationConfigScramSha) DisableDeploymentAuthentication(conn om.Connection, log *zap.SugaredLogger) error {
-=======
 func (s *automationConfigScramSha) DisableDeploymentAuthentication(conn om.Connection, log *zap.SugaredLogger) error {
->>>>>>> 866d6ae5
 	return conn.ReadUpdateAutomationConfig(func(ac *om.AutomationConfig) error {
 		ac.Auth.DeploymentAuthMechanisms = stringutil.Remove(ac.Auth.DeploymentAuthMechanisms, string(s.MechanismName))
 		return nil
 	}, log)
 }
 
-<<<<<<< HEAD
-func (s AutomationConfigScramSha) EnableDeploymentAuthentication(conn om.Connection, _ Options, log *zap.SugaredLogger) error {
-=======
 func (s *automationConfigScramSha) EnableDeploymentAuthentication(conn om.Connection, _ Options, log *zap.SugaredLogger) error {
->>>>>>> 866d6ae5
 	return conn.ReadUpdateAutomationConfig(func(ac *om.AutomationConfig) error {
 		if !stringutil.Contains(ac.Auth.DeploymentAuthMechanisms, string(s.MechanismName)) {
 			ac.Auth.DeploymentAuthMechanisms = append(ac.Auth.DeploymentAuthMechanisms, string(s.MechanismName))
@@ -94,11 +62,7 @@
 	}, log)
 }
 
-<<<<<<< HEAD
-func (s AutomationConfigScramSha) IsAgentAuthenticationConfigured(ac *om.AutomationConfig, _ Options) bool {
-=======
 func (s *automationConfigScramSha) IsAgentAuthenticationConfigured(ac *om.AutomationConfig, _ Options) bool {
->>>>>>> 866d6ae5
 	if ac.Auth.Disabled {
 		return false
 	}
@@ -118,11 +82,7 @@
 	return true
 }
 
-<<<<<<< HEAD
-func (s AutomationConfigScramSha) IsDeploymentAuthenticationConfigured(ac *om.AutomationConfig, _ Options) bool {
-=======
 func (s *automationConfigScramSha) IsDeploymentAuthenticationConfigured(ac *om.AutomationConfig, _ Options) bool {
->>>>>>> 866d6ae5
 	return stringutil.Contains(ac.Auth.DeploymentAuthMechanisms, string(s.MechanismName))
 }
 
