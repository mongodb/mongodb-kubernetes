package operator

import (
	"context"
	"encoding/json"
	"fmt"
	"reflect"
	"testing"
	"time"

	"github.com/google/uuid"
	"github.com/stretchr/testify/assert"
	"github.com/stretchr/testify/require"
	"go.uber.org/zap"
	"k8s.io/apimachinery/pkg/api/resource"
	"k8s.io/apimachinery/pkg/types"
	"k8s.io/utils/ptr"
	"sigs.k8s.io/controller-runtime/pkg/client"
	"sigs.k8s.io/controller-runtime/pkg/client/interceptor"
	"sigs.k8s.io/controller-runtime/pkg/reconcile"

	appsv1 "k8s.io/api/apps/v1"
	corev1 "k8s.io/api/core/v1"
	apiErrors "k8s.io/apimachinery/pkg/api/errors"
	metav1 "k8s.io/apimachinery/pkg/apis/meta/v1"

	mdbv1 "github.com/mongodb/mongodb-kubernetes/api/v1/mdb"
	"github.com/mongodb/mongodb-kubernetes/api/v1/status"
	"github.com/mongodb/mongodb-kubernetes/api/v1/status/pvc"
	"github.com/mongodb/mongodb-kubernetes/controllers/om"
	"github.com/mongodb/mongodb-kubernetes/controllers/om/backup"
	"github.com/mongodb/mongodb-kubernetes/controllers/om/deployment"
	"github.com/mongodb/mongodb-kubernetes/controllers/operator/authentication"
	"github.com/mongodb/mongodb-kubernetes/controllers/operator/construct"
	"github.com/mongodb/mongodb-kubernetes/controllers/operator/controlledfeature"
	"github.com/mongodb/mongodb-kubernetes/controllers/operator/create"
	"github.com/mongodb/mongodb-kubernetes/controllers/operator/mock"
	"github.com/mongodb/mongodb-kubernetes/controllers/operator/pem"
	"github.com/mongodb/mongodb-kubernetes/controllers/operator/watch"
	"github.com/mongodb/mongodb-kubernetes/controllers/operator/workflow"
	"github.com/mongodb/mongodb-kubernetes/mongodb-community-operator/api/v1/common"
	mcoConstruct "github.com/mongodb/mongodb-kubernetes/mongodb-community-operator/controllers/construct"
	kubernetesClient "github.com/mongodb/mongodb-kubernetes/mongodb-community-operator/pkg/kube/client"
	"github.com/mongodb/mongodb-kubernetes/pkg/images"
	"github.com/mongodb/mongodb-kubernetes/pkg/kube"
	"github.com/mongodb/mongodb-kubernetes/pkg/util"
	"github.com/mongodb/mongodb-kubernetes/pkg/util/architectures"
)

type ReplicaSetBuilder struct {
	*mdbv1.MongoDB
}

func TestCreateReplicaSet(t *testing.T) {
	ctx := context.Background()
	rs := DefaultReplicaSetBuilder().Build()

	reconciler, client, omConnectionFactory := defaultReplicaSetReconciler(ctx, nil, "", "", rs)

	checkReconcileSuccessful(ctx, t, reconciler, rs, client)

	assert.Len(t, mock.GetMapForObject(client, &corev1.Service{}), 1)
	assert.Len(t, mock.GetMapForObject(client, &appsv1.StatefulSet{}), 1)
	assert.Len(t, mock.GetMapForObject(client, &corev1.Secret{}), 2)

	sts, err := client.GetStatefulSet(ctx, rs.ObjectKey())
	assert.NoError(t, err)
	assert.Equal(t, *sts.Spec.Replicas, int32(3))

	connection := omConnectionFactory.GetConnection()
	connection.(*om.MockedOmConnection).CheckDeployment(t, deployment.CreateFromReplicaSet("fake-mongoDBImage", false, rs), "auth", "ssl")
	connection.(*om.MockedOmConnection).CheckNumberOfUpdateRequests(t, 1)
}

func TestReplicaSetRace(t *testing.T) {
	ctx := context.Background()
	rs, cfgMap, projectName := buildReplicaSetWithCustomProjectName("my-rs")
	rs2, cfgMap2, projectName2 := buildReplicaSetWithCustomProjectName("my-rs2")
	rs3, cfgMap3, projectName3 := buildReplicaSetWithCustomProjectName("my-rs3")

	resourceToProjectMapping := map[string]string{
		"my-rs":  projectName,
		"my-rs2": projectName2,
		"my-rs3": projectName3,
	}

	omConnectionFactory := om.NewDefaultCachedOMConnectionFactory().WithResourceToProjectMapping(resourceToProjectMapping)
	fakeClient := mock.NewEmptyFakeClientBuilder().
		WithObjects(rs, rs2, rs3).
		WithObjects(cfgMap, cfgMap2, cfgMap3).
		WithObjects(mock.GetCredentialsSecret(om.TestUser, om.TestApiKey)).
		WithInterceptorFuncs(interceptor.Funcs{
			Get: mock.GetFakeClientInterceptorGetFunc(omConnectionFactory, true, true),
		}).Build()

	reconciler := newReplicaSetReconciler(ctx, fakeClient, nil, "fake-initDatabaseNonStaticImageVersion", "fake-databaseNonStaticImageVersion", false, false, omConnectionFactory.GetConnectionFunc)

	testConcurrentReconciles(ctx, t, fakeClient, reconciler, rs, rs2, rs3)
}

func TestReplicaSetClusterReconcileContainerImages(t *testing.T) {
	databaseRelatedImageEnv := fmt.Sprintf("RELATED_IMAGE_%s_1_0_0", util.NonStaticDatabaseEnterpriseImage)
	initDatabaseRelatedImageEnv := fmt.Sprintf("RELATED_IMAGE_%s_2_0_0", util.InitDatabaseImageUrlEnv)

	imageUrlsMock := images.ImageUrls{
		databaseRelatedImageEnv:     "quay.io/mongodb/mongodb-kubernetes-database:@sha256:MONGODB_DATABASE",
		initDatabaseRelatedImageEnv: "quay.io/mongodb/mongodb-kubernetes-init-database:@sha256:MONGODB_INIT_DATABASE",
	}

	ctx := context.Background()
	rs := DefaultReplicaSetBuilder().SetVersion("8.0.0").Build()
	reconciler, kubeClient, _ := defaultReplicaSetReconciler(ctx, imageUrlsMock, "2.0.0", "1.0.0", rs)

	checkReconcileSuccessful(ctx, t, reconciler, rs, kubeClient)

	sts := &appsv1.StatefulSet{}
	err := kubeClient.Get(ctx, kube.ObjectKey(rs.Namespace, rs.Name), sts)
	assert.NoError(t, err)

	require.Len(t, sts.Spec.Template.Spec.InitContainers, 1)
	require.Len(t, sts.Spec.Template.Spec.Containers, 1)

	assert.Equal(t, "quay.io/mongodb/mongodb-kubernetes-init-database:@sha256:MONGODB_INIT_DATABASE", sts.Spec.Template.Spec.InitContainers[0].Image)
	assert.Equal(t, "quay.io/mongodb/mongodb-kubernetes-database:@sha256:MONGODB_DATABASE", sts.Spec.Template.Spec.Containers[0].Image)
}

func TestReplicaSetClusterReconcileContainerImagesWithStaticArchitecture(t *testing.T) {
	t.Setenv(architectures.DefaultEnvArchitecture, string(architectures.Static))

	databaseRelatedImageEnv := fmt.Sprintf("RELATED_IMAGE_%s_8_0_0_ubi9", mcoConstruct.MongodbImageEnv)

	imageUrlsMock := images.ImageUrls{
		architectures.MdbAgentImageRepo: "quay.io/mongodb/mongodb-agent",
		mcoConstruct.MongodbImageEnv:    "quay.io/mongodb/mongodb-enterprise-server",
		databaseRelatedImageEnv:         "quay.io/mongodb/mongodb-enterprise-server:@sha256:MONGODB_DATABASE",
	}

	ctx := context.Background()
	rs := DefaultReplicaSetBuilder().SetVersion("8.0.0").Build()
	reconciler, kubeClient, omConnectionFactory := defaultReplicaSetReconciler(ctx, imageUrlsMock, "", "", rs)
	omConnectionFactory.SetPostCreateHook(func(connection om.Connection) {
		connection.(*om.MockedOmConnection).SetAgentVersion("12.0.30.7791-1", "")
	})

	checkReconcileSuccessful(ctx, t, reconciler, rs, kubeClient)

	sts := &appsv1.StatefulSet{}
	err := kubeClient.Get(ctx, kube.ObjectKey(rs.Namespace, rs.Name), sts)
	assert.NoError(t, err)

	assert.Len(t, sts.Spec.Template.Spec.InitContainers, 0)
	require.Len(t, sts.Spec.Template.Spec.Containers, 3)

	// Version from OM
	VerifyStaticContainers(t, sts.Spec.Template.Spec.Containers)
}

func VerifyStaticContainers(t *testing.T, containers []corev1.Container) {
	agentContainerImage := findContainerImage(containers, util.AgentContainerName)
	require.NotNil(t, agentContainerImage, "Agent container not found")
	assert.Equal(t, "quay.io/mongodb/mongodb-agent:12.0.30.7791-1", agentContainerImage)

	mongoContainerImage := findContainerImage(containers, util.DatabaseContainerName)
	require.NotNil(t, mongoContainerImage, "MongoDB container not found")
	assert.Equal(t, "quay.io/mongodb/mongodb-enterprise-server:@sha256:MONGODB_DATABASE", mongoContainerImage)
}

func findContainerImage(containers []corev1.Container, containerName string) string {
	for _, container := range containers {
		if container.Name == containerName {
			return container.Image
		}
	}
	return ""
}

func buildReplicaSetWithCustomProjectName(rsName string) (*mdbv1.MongoDB, *corev1.ConfigMap, string) {
	configMapName := mock.TestProjectConfigMapName + "-" + rsName
	projectName := om.TestGroupName + "-" + rsName
	return DefaultReplicaSetBuilder().SetName(rsName).SetOpsManagerConfigMapName(configMapName).Build(),
		mock.GetProjectConfigMap(configMapName, projectName, ""), projectName
}

func TestReplicaSetServiceName(t *testing.T) {
	ctx := context.Background()
	rs := DefaultReplicaSetBuilder().SetService("rs-svc").Build()
	rs.Spec.StatefulSetConfiguration = &common.StatefulSetConfiguration{}
	rs.Spec.StatefulSetConfiguration.SpecWrapper.Spec.ServiceName = "foo"

	reconciler, client, _ := defaultReplicaSetReconciler(ctx, nil, "", "", rs)

	checkReconcileSuccessful(ctx, t, reconciler, rs, client)
	assert.Equal(t, "foo", rs.ServiceName())
	_, err := client.GetService(ctx, kube.ObjectKey(rs.Namespace, rs.ServiceName()))
	assert.NoError(t, err)
}

func TestHorizonVerificationTLS(t *testing.T) {
	ctx := context.Background()
	replicaSetHorizons := []mdbv1.MongoDBHorizonConfig{
		{"my-horizon": "my-db.com:12345"},
		{"my-horizon": "my-db.com:12346"},
		{"my-horizon": "my-db.com:12347"},
	}
	rs := DefaultReplicaSetBuilder().SetReplicaSetHorizons(replicaSetHorizons).Build()

	reconciler, client, _ := defaultReplicaSetReconciler(ctx, nil, "", "", rs)

	msg := "TLS must be enabled in order to use replica set horizons"
	checkReconcileFailed(ctx, t, reconciler, rs, false, msg, client)
}

func TestHorizonVerificationCount(t *testing.T) {
	ctx := context.Background()
	replicaSetHorizons := []mdbv1.MongoDBHorizonConfig{
		{"my-horizon": "my-db.com:12345"},
		{"my-horizon": "my-db.com:12346"},
	}
	rs := DefaultReplicaSetBuilder().
		EnableTLS().
		SetReplicaSetHorizons(replicaSetHorizons).
		Build()

	reconciler, client, _ := defaultReplicaSetReconciler(ctx, nil, "", "", rs)

	msg := "Number of horizons must be equal to number of members in replica set"
	checkReconcileFailed(ctx, t, reconciler, rs, false, msg, client)
}

// This test is broken as it recreates the object entirely which doesn't keep last members and scales immediately up to 5
// We already have unit tests that checks scaling one member at a time: TestScalingScalesOneMemberAtATime*
// TestScaleUpReplicaSet verifies scaling up for replica set. Statefulset and OM Deployment must be changed accordingly
//func TestScaleUpReplicaSet(t *testing.T) {
//	ctx := context.Background()
//	rs := DefaultReplicaSetBuilder().SetMembers(3).Build()
//
//	reconciler, client, omConnectionFactory := defaultReplicaSetReconciler(ctx, nil, "", "", rs)
//
//	checkReconcileSuccessful(ctx, t, reconciler, rs, client)
//	set := &appsv1.StatefulSet{}
//	_ = client.Get(ctx, mock.ObjectKeyFromApiObject(rs), set)
//
//	// Now scale up to 5 nodes
//	rs = DefaultReplicaSetBuilder().SetMembers(5).Build()
//	_ = client.Update(ctx, rs)
//
//	checkReconcileSuccessful(ctx, t, reconciler, rs, client)
//
//	updatedSet := &appsv1.StatefulSet{}
//	_ = client.Get(ctx, mock.ObjectKeyFromApiObject(rs), updatedSet)
//
//	// Statefulset is expected to be the same - only number of replicas changed
//	set.Spec.Replicas = util.Int32Ref(int32(5))
//	assert.Equal(t, set.Spec, updatedSet.Spec)
//
//	connection := omConnectionFactory.GetConnection()
//	connection.(*om.MockedOmConnection).CheckDeployment(t, deployment.CreateFromReplicaSet(imageUrlsMock, false, rs), "auth", "tls")
//	connection.(*om.MockedOmConnection).CheckNumberOfUpdateRequests(t, 4)
//}

func TestExposedExternallyReplicaSet(t *testing.T) {
	ctx := context.Background()
	// given
	rs := DefaultReplicaSetBuilder().SetMembers(3).ExposedExternally(nil, nil, nil).Build()

	reconciler, client, omConnectionFactory := defaultReplicaSetReconciler(ctx, nil, "", "", rs)

	// when
	checkReconcileSuccessful(ctx, t, reconciler, rs, client)

	// then
	// We removed support for single external service named <replicaset-name>-svc-external (round-robin to all pods).
	externalService := &corev1.Service{
		ObjectMeta: metav1.ObjectMeta{},
	}
	err := client.Get(ctx, types.NamespacedName{Name: rs.Name + "-svc-external", Namespace: rs.Namespace}, externalService)
	assert.Error(t, err)

	for podNum := 0; podNum < 3; podNum++ {
		err := client.Get(ctx, types.NamespacedName{Name: fmt.Sprintf("%s-%d-svc-external", rs.Name, podNum), Namespace: rs.Namespace}, externalService)
		assert.NoError(t, err)

		assert.NoError(t, err)
		assert.Equal(t, corev1.ServiceTypeLoadBalancer, externalService.Spec.Type)
		assert.Len(t, externalService.Spec.Ports, 1)
		assert.Equal(t, "mongodb", externalService.Spec.Ports[0].Name)
		assert.Equal(t, 27017, externalService.Spec.Ports[0].TargetPort.IntValue())
	}

	processes := omConnectionFactory.GetConnection().(*om.MockedOmConnection).GetProcesses()
	require.Len(t, processes, 3)
	// check hostnames are pod's headless service FQDNs
	for i, process := range processes {
		assert.Equal(t, fmt.Sprintf("%s-%d.%s-svc.%s.svc.cluster.local", rs.Name, i, rs.Name, rs.Namespace), process.HostName())
	}
}

func TestExposedExternallyReplicaSetExternalDomainInHostnames(t *testing.T) {
	ctx := context.Background()
	externalDomain := "example.com"
	memberCount := 3
	replicaSetName := "rs"
	var expectedHostnames []string
	for i := 0; i < memberCount; i++ {
		expectedHostnames = append(expectedHostnames, fmt.Sprintf("%s-%d.%s", replicaSetName, i, externalDomain))
	}

	testExposedExternallyReplicaSetExternalDomainInHostnames(ctx, t, replicaSetName, memberCount, externalDomain, expectedHostnames)
}

func testExposedExternallyReplicaSetExternalDomainInHostnames(ctx context.Context, t *testing.T, replicaSetName string, memberCount int, externalDomain string, expectedHostnames []string) {
	rs := DefaultReplicaSetBuilder().SetName(replicaSetName).SetMembers(memberCount).ExposedExternally(nil, nil, &externalDomain).Build()
	reconciler, client, omConnectionFactory := defaultReplicaSetReconciler(ctx, nil, "", "", rs)
	omConnectionFactory.SetPostCreateHook(func(connection om.Connection) {
		// We set this to mock processes that agents are registering in OM, otherwise reconcile will hang on agent.WaitForRsAgentsToRegister.
		// hostnames are already mocked in markStatefulSetsReady,
		// but we don't have externalDomain information in statefulset alone there, hence we're setting them here
		connection.(*om.MockedOmConnection).Hostnames = expectedHostnames
	})

	checkReconcileSuccessful(ctx, t, reconciler, rs, client)

	processes := omConnectionFactory.GetConnection().(*om.MockedOmConnection).GetProcesses()
	require.Len(t, processes, memberCount)
	// check hostnames are external domain
	for i, process := range processes {
		// process.HostName is created when building automation config using resource spec
		assert.Equal(t, expectedHostnames[i], process.HostName())
	}
}

func TestExposedExternallyReplicaSetWithNodePort(t *testing.T) {
	ctx := context.Background()
	// given
	rs := DefaultReplicaSetBuilder().
		SetMembers(3).
		ExposedExternally(
			&corev1.ServiceSpec{
				Type: corev1.ServiceTypeNodePort,
			},
			map[string]string{"test": "test"},
			nil).
		Build()

	reconciler, client, _ := defaultReplicaSetReconciler(ctx, nil, "", "", rs)

	// when
	checkReconcileSuccessful(ctx, t, reconciler, rs, client)
	externalService := &corev1.Service{
		ObjectMeta: metav1.ObjectMeta{},
	}

	// then
	for podNum := 0; podNum < 3; podNum++ {
		err := client.Get(ctx, types.NamespacedName{Name: fmt.Sprintf("%s-%d-svc-external", rs.Name, podNum), Namespace: rs.Namespace}, externalService)
		assert.NoError(t, err)

		assert.NoError(t, err)
		assert.Equal(t, corev1.ServiceTypeNodePort, externalService.Spec.Type)
		assert.Len(t, externalService.Spec.Ports, 1)
		assert.Equal(t, "mongodb", externalService.Spec.Ports[0].Name)
		assert.Equal(t, 27017, externalService.Spec.Ports[0].TargetPort.IntValue())
	}
}

func TestCreateReplicaSet_TLS(t *testing.T) {
	ctx := context.Background()
	rs := DefaultReplicaSetBuilder().SetMembers(3).EnableTLS().SetTLSCA("custom-ca").Build()

	reconciler, client, omConnectionFactory := defaultReplicaSetReconciler(ctx, nil, "", "", rs)
	addKubernetesTlsResources(ctx, client, rs)
	mock.ApproveAllCSRs(ctx, client)
	checkReconcileSuccessful(ctx, t, reconciler, rs, client)

	processes := omConnectionFactory.GetConnection().(*om.MockedOmConnection).GetProcesses()
	assert.Len(t, processes, 3)
	for _, v := range processes {
		assert.NotNil(t, v.TLSConfig())
		assert.Len(t, v.TLSConfig(), 2)
		assert.Equal(t, fmt.Sprintf("%s/%s", util.TLSCertMountPath, pem.ReadHashFromSecret(ctx, reconciler.SecretClient, rs.Namespace, fmt.Sprintf("%s-cert", rs.Name), "", zap.S())), v.TLSConfig()["certificateKeyFile"])
		assert.Equal(t, "requireTLS", v.TLSConfig()["mode"])
	}

	sslConfig := omConnectionFactory.GetConnection().(*om.MockedOmConnection).GetTLS()
	assert.Equal(t, fmt.Sprintf("%s/%s", util.TLSCaMountPath, "ca-pem"), sslConfig["CAFilePath"])
	assert.Equal(t, "OPTIONAL", sslConfig["clientCertificateMode"])
}

<<<<<<< HEAD
// TestUpdateDeploymentTLSConfiguration a combination of tests checking that:
//
// TLS Disabled -> TLS Disabled: should not lock members
// TLS Disabled -> TLS Enabled: should not lock members
// TLS Enabled -> TLS Enabled: should not lock members
// TLS Enabled -> TLS Disabled: *should lock members*
func TestUpdateDeploymentTLSConfiguration(t *testing.T) {
	rsWithTLS := mdbv1.NewReplicaSetBuilder().SetSecurityTLSEnabled().Build()
	rsNoTLS := mdbv1.NewReplicaSetBuilder().Build()
	deploymentWithTLS := deployment.CreateFromReplicaSet("fake-mongoDBImage", false, rsWithTLS)
	deploymentNoTLS := deployment.CreateFromReplicaSet("fake-mongoDBImage", false, rsNoTLS)

	// TLS Disabled -> TLS Disabled
	shouldLockMembers, err := updateOmDeploymentDisableTLSConfiguration(om.NewMockedOmConnection(deploymentNoTLS), "fake-mongoDBImage", false, 3, rsNoTLS, util.CAFilePathInContainer, "", nil, zap.S())
	assert.NoError(t, err)
	assert.False(t, shouldLockMembers)

	// TLS Disabled -> TLS Enabled
	shouldLockMembers, err = updateOmDeploymentDisableTLSConfiguration(om.NewMockedOmConnection(deploymentNoTLS), "fake-mongoDBImage", false, 3, rsWithTLS, util.CAFilePathInContainer, "", nil, zap.S())
	assert.NoError(t, err)
	assert.False(t, shouldLockMembers)

	// TLS Enabled -> TLS Enabled
	shouldLockMembers, err = updateOmDeploymentDisableTLSConfiguration(om.NewMockedOmConnection(deploymentWithTLS), "fake-mongoDBImage", false, 3, rsWithTLS, util.CAFilePathInContainer, "", nil, zap.S())
	assert.NoError(t, err)
	assert.False(t, shouldLockMembers)

	// TLS Enabled -> TLS Disabled
	shouldLockMembers, err = updateOmDeploymentDisableTLSConfiguration(om.NewMockedOmConnection(deploymentWithTLS), "fake-mongoDBImage", false, 3, rsNoTLS, util.CAFilePathInContainer, "", nil, zap.S())
	assert.NoError(t, err)
	assert.True(t, shouldLockMembers)
}

=======
>>>>>>> b4789443
// TestCreateDeleteReplicaSet checks that no state is left in OpsManager on removal of the replicaset
func TestCreateDeleteReplicaSet(t *testing.T) {
	ctx := context.Background()
	// First we need to create a replicaset
	rs := DefaultReplicaSetBuilder().Build()

	omConnectionFactory := om.NewCachedOMConnectionFactory(omConnectionFactoryFuncSettingVersion())
	fakeClient := mock.NewDefaultFakeClientWithOMConnectionFactory(omConnectionFactory, rs)
	reconciler := newReplicaSetReconciler(ctx, fakeClient, nil, "fake-initDatabaseNonStaticImageVersion", "fake-databaseNonStaticImageVersion", false, false, omConnectionFactory.GetConnectionFunc)

	checkReconcileSuccessful(ctx, t, reconciler, rs, fakeClient)
	omConn := omConnectionFactory.GetConnection()
	mockedOmConn := omConn.(*om.MockedOmConnection)
	mockedOmConn.CleanHistory()

	// Now delete it
	assert.NoError(t, reconciler.OnDelete(ctx, rs, zap.S()))

	// Operator doesn't mutate K8s state, so we don't check its changes, only OM
	mockedOmConn.CheckResourcesDeleted(t)

	mockedOmConn.CheckOrderOfOperations(t,
		reflect.ValueOf(mockedOmConn.ReadUpdateDeployment), reflect.ValueOf(mockedOmConn.ReadAutomationStatus),
		reflect.ValueOf(mockedOmConn.GetHosts), reflect.ValueOf(mockedOmConn.RemoveHost))
}

func TestReplicaSetScramUpgradeDowngrade(t *testing.T) {
	ctx := context.Background()
	rs := DefaultReplicaSetBuilder().SetVersion("4.0.0").EnableAuth().SetAuthModes([]mdbv1.AuthMode{"SCRAM"}).Build()

	reconciler, client, omConnectionFactory := defaultReplicaSetReconciler(ctx, nil, "", "", rs)

	checkReconcileSuccessful(ctx, t, reconciler, rs, client)

	ac, _ := omConnectionFactory.GetConnection().ReadAutomationConfig()
	assert.Contains(t, ac.Auth.AutoAuthMechanisms, string(authentication.ScramSha256))

	// downgrade to version that will not use SCRAM-SHA-256
	rs.Spec.Version = "3.6.9"

	_ = client.Update(ctx, rs)

	checkReconcileFailed(ctx, t, reconciler, rs, false, "Unable to downgrade to SCRAM-SHA-1 when SCRAM-SHA-256 has been enabled", client)
}

func TestChangingFCVReplicaSet(t *testing.T) {
	ctx := context.Background()
	rs := DefaultReplicaSetBuilder().SetVersion("4.0.0").Build()
	reconciler, cl, _ := defaultReplicaSetReconciler(ctx, nil, "", "", rs)

	// Helper function to update and verify FCV
	verifyFCV := func(version, expectedFCV string, fcvOverride *string, t *testing.T) {
		if fcvOverride != nil {
			rs.Spec.FeatureCompatibilityVersion = fcvOverride
		}

		rs.Spec.Version = version
		_ = cl.Update(ctx, rs)
		checkReconcileSuccessful(ctx, t, reconciler, rs, cl)
		assert.Equal(t, expectedFCV, rs.Status.FeatureCompatibilityVersion)
	}

	testFCVsCases(t, verifyFCV)
}

func TestReplicaSetCustomPodSpecTemplate(t *testing.T) {
	ctx := context.Background()
	podSpec := corev1.PodSpec{
		NodeName: "some-node-name",
		Hostname: "some-host-name",
		Containers: []corev1.Container{{
			Name:  "my-custom-container",
			Image: "my-custom-image",
			VolumeMounts: []corev1.VolumeMount{{
				Name: "my-volume-mount",
			}},
		}},
		RestartPolicy: corev1.RestartPolicyAlways,
	}

	rs := DefaultReplicaSetBuilder().EnableTLS().SetTLSCA("custom-ca").SetPodSpecTemplate(corev1.PodTemplateSpec{
		Spec: podSpec,
	}).Build()

	reconciler, client, _ := defaultReplicaSetReconciler(ctx, nil, "", "", rs)

	addKubernetesTlsResources(ctx, client, rs)

	checkReconcileSuccessful(ctx, t, reconciler, rs, client)

	// read the stateful set that was created by the operator
	statefulSet, err := client.GetStatefulSet(ctx, mock.ObjectKeyFromApiObject(rs))
	assert.NoError(t, err)

	assertPodSpecSts(t, &statefulSet, podSpec.NodeName, podSpec.Hostname, podSpec.RestartPolicy)

	podSpecTemplate := statefulSet.Spec.Template.Spec
	assert.Len(t, podSpecTemplate.Containers, 2, "Should have 2 containers now")
	assert.Equal(t, util.DatabaseContainerName, podSpecTemplate.Containers[0].Name, "Database container should always be first")
	assert.Equal(t, "my-custom-container", podSpecTemplate.Containers[1].Name, "Custom container should be second")
}

func TestReplicaSetCustomPodSpecTemplateStatic(t *testing.T) {
	ctx := context.Background()
	t.Setenv(architectures.DefaultEnvArchitecture, string(architectures.Static))

	podSpec := corev1.PodSpec{
		NodeName: "some-node-name",
		Hostname: "some-host-name",
		Containers: []corev1.Container{{
			Name:  "my-custom-container",
			Image: "my-custom-image",
			VolumeMounts: []corev1.VolumeMount{{
				Name: "my-volume-mount",
			}},
		}},
		RestartPolicy: corev1.RestartPolicyAlways,
	}

	rs := DefaultReplicaSetBuilder().EnableTLS().SetTLSCA("custom-ca").SetPodSpecTemplate(corev1.PodTemplateSpec{
		Spec: podSpec,
	}).Build()

	reconciler, client, _ := defaultReplicaSetReconciler(ctx, nil, "", "", rs)

	addKubernetesTlsResources(ctx, client, rs)

	checkReconcileSuccessful(ctx, t, reconciler, rs, client)

	// read the stateful set that was created by the operator
	statefulSet, err := client.GetStatefulSet(ctx, mock.ObjectKeyFromApiObject(rs))
	assert.NoError(t, err)

	assertPodSpecSts(t, &statefulSet, podSpec.NodeName, podSpec.Hostname, podSpec.RestartPolicy)

	podSpecTemplate := statefulSet.Spec.Template.Spec
	assert.Len(t, podSpecTemplate.Containers, 4, "Should have 4 containers now")
	assert.Equal(t, util.AgentContainerName, podSpecTemplate.Containers[0].Name, "Agent container should be first alphabetically")
	assert.Equal(t, "my-custom-container", podSpecTemplate.Containers[len(podSpecTemplate.Containers)-1].Name, "Custom container should be last")
}

func TestFeatureControlPolicyAndTagAddedWithNewerOpsManager(t *testing.T) {
	ctx := context.Background()
	rs := DefaultReplicaSetBuilder().Build()

	omConnectionFactory := om.NewCachedOMConnectionFactory(omConnectionFactoryFuncSettingVersion())
	fakeClient := mock.NewDefaultFakeClientWithOMConnectionFactory(omConnectionFactory, rs)
	reconciler := newReplicaSetReconciler(ctx, fakeClient, nil, "fake-initDatabaseNonStaticImageVersion", "fake-databaseNonStaticImageVersion", false, false, omConnectionFactory.GetConnectionFunc)

	checkReconcileSuccessful(ctx, t, reconciler, rs, fakeClient)

	mockedConn := omConnectionFactory.GetConnection()
	cf, _ := mockedConn.GetControlledFeature()

	assert.Len(t, cf.Policies, 3)
	assert.Equal(t, cf.ManagementSystem.Version, util.OperatorVersion)
	assert.Equal(t, cf.ManagementSystem.Name, util.OperatorName)

	project := mockedConn.(*om.MockedOmConnection).FindGroup("my-project")
	assert.Contains(t, project.Tags, util.OmGroupExternallyManagedTag)
}

func TestFeatureControlPolicyNoAuthNewerOpsManager(t *testing.T) {
	ctx := context.Background()
	rsBuilder := DefaultReplicaSetBuilder()
	rsBuilder.Spec.Security = nil

	rs := rsBuilder.Build()

	omConnectionFactory := om.NewCachedOMConnectionFactory(omConnectionFactoryFuncSettingVersion())
	fakeClient := mock.NewDefaultFakeClientWithOMConnectionFactory(omConnectionFactory, rs)
	reconciler := newReplicaSetReconciler(ctx, fakeClient, nil, "fake-initDatabaseNonStaticImageVersion", "fake-databaseNonStaticImageVersion", false, false, omConnectionFactory.GetConnectionFunc)

	checkReconcileSuccessful(ctx, t, reconciler, rs, fakeClient)

	mockedConn := omConnectionFactory.GetConnection()
	cf, _ := mockedConn.GetControlledFeature()

	assert.Len(t, cf.Policies, 2)
	assert.Equal(t, cf.ManagementSystem.Version, util.OperatorVersion)
	assert.Equal(t, cf.ManagementSystem.Name, util.OperatorName)
	assert.Equal(t, cf.Policies[0].PolicyType, controlledfeature.ExternallyManaged)
	assert.Equal(t, cf.Policies[1].PolicyType, controlledfeature.DisableMongodVersion)
	assert.Len(t, cf.Policies[0].DisabledParams, 0)
}

func TestScalingScalesOneMemberAtATime_WhenScalingDown(t *testing.T) {
	ctx := context.Background()
	rs := DefaultReplicaSetBuilder().SetMembers(5).Build()
	reconciler, client, omConnectionFactory := defaultReplicaSetReconciler(ctx, nil, "", "", rs)
	// perform initial reconciliation so we are not creating a new resource
	checkReconcileSuccessful(ctx, t, reconciler, rs, client)

	// scale down from 5 to 3 members
	rs.Spec.Members = 3

	err := client.Update(ctx, rs)
	assert.NoError(t, err)

	res, err := reconciler.Reconcile(ctx, requestFromObject(rs))

	assert.NoError(t, err)
	assert.Equal(t, time.Duration(10000000000), res.RequeueAfter, "Scaling from 5 -> 4 should enqueue another reconciliation")

	assertCorrectNumberOfMembersAndProcesses(ctx, t, 4, rs, client, omConnectionFactory.GetConnection(), "We should have updated the status with the intermediate value of 4")

	res, err = reconciler.Reconcile(ctx, requestFromObject(rs))
	assert.NoError(t, err)
	assert.Equal(t, util.TWENTY_FOUR_HOURS, res.RequeueAfter, "Once we reach the target value, we should not scale anymore")

	assertCorrectNumberOfMembersAndProcesses(ctx, t, 3, rs, client, omConnectionFactory.GetConnection(), "The members should now be set to the final desired value")
}

func TestScalingScalesOneMemberAtATime_WhenScalingUp(t *testing.T) {
	ctx := context.Background()
	rs := DefaultReplicaSetBuilder().SetMembers(1).Build()
	reconciler, client, omConnectionFactory := defaultReplicaSetReconciler(ctx, nil, "", "", rs)
	// perform initial reconciliation so we are not creating a new resource
	checkReconcileSuccessful(ctx, t, reconciler, rs, client)

	// scale up from 1 to 3 members
	rs.Spec.Members = 3

	err := client.Update(ctx, rs)
	assert.NoError(t, err)

	res, err := reconciler.Reconcile(ctx, requestFromObject(rs))
	assert.NoError(t, err)

	assert.Equal(t, time.Duration(10000000000), res.RequeueAfter, "Scaling from 1 -> 3 should enqueue another reconciliation")

	assertCorrectNumberOfMembersAndProcesses(ctx, t, 2, rs, client, omConnectionFactory.GetConnection(), "We should have updated the status with the intermediate value of 2")

	res, err = reconciler.Reconcile(ctx, requestFromObject(rs))
	assert.NoError(t, err)

	assertCorrectNumberOfMembersAndProcesses(ctx, t, 3, rs, client, omConnectionFactory.GetConnection(), "Once we reach the target value, we should not scale anymore")
}

func TestReplicaSetPortIsConfigurable_WithAdditionalMongoConfig(t *testing.T) {
	ctx := context.Background()
	config := mdbv1.NewAdditionalMongodConfig("net.port", 30000)
	rs := mdbv1.NewReplicaSetBuilder().
		SetNamespace(mock.TestNamespace).
		SetAdditionalConfig(config).
		SetConnectionSpec(testConnectionSpec()).
		Build()

	reconciler, client, _ := defaultReplicaSetReconciler(ctx, nil, "", "", rs)

	checkReconcileSuccessful(ctx, t, reconciler, rs, client)

	svc, err := client.GetService(ctx, kube.ObjectKey(rs.Namespace, rs.ServiceName()))
	assert.NoError(t, err)
	assert.Equal(t, int32(30000), svc.Spec.Ports[0].Port)
}

// TestReplicaSet_ConfigMapAndSecretWatched verifies that config map and secret are added to the internal
// map that allows to watch them for changes
func TestReplicaSet_ConfigMapAndSecretWatched(t *testing.T) {
	ctx := context.Background()
	rs := DefaultReplicaSetBuilder().Build()

	reconciler, client, _ := defaultReplicaSetReconciler(ctx, nil, "", "", rs)

	checkReconcileSuccessful(ctx, t, reconciler, rs, client)

	expected := map[watch.Object][]types.NamespacedName{
		{ResourceType: watch.ConfigMap, Resource: kube.ObjectKey(mock.TestNamespace, mock.TestProjectConfigMapName)}: {kube.ObjectKey(mock.TestNamespace, rs.Name)},
		{ResourceType: watch.Secret, Resource: kube.ObjectKey(mock.TestNamespace, rs.Spec.Credentials)}:              {kube.ObjectKey(mock.TestNamespace, rs.Name)},
	}

	assert.Equal(t, reconciler.resourceWatcher.GetWatchedResources(), expected)
}

// TestTLSResourcesAreWatchedAndUnwatched verifies that TLS config map and secret are added to the internal
// map that allows to watch them for changes
func TestTLSResourcesAreWatchedAndUnwatched(t *testing.T) {
	ctx := context.Background()
	rs := DefaultReplicaSetBuilder().EnableTLS().SetTLSCA("custom-ca").Build()

	reconciler, client, _ := defaultReplicaSetReconciler(ctx, nil, "", "", rs)

	addKubernetesTlsResources(ctx, client, rs)
	checkReconcileSuccessful(ctx, t, reconciler, rs, client)

	expected := map[watch.Object][]types.NamespacedName{
		{ResourceType: watch.ConfigMap, Resource: kube.ObjectKey(mock.TestNamespace, mock.TestProjectConfigMapName)}: {kube.ObjectKey(mock.TestNamespace, rs.Name)},
		{ResourceType: watch.Secret, Resource: kube.ObjectKey(mock.TestNamespace, rs.Spec.Credentials)}:              {kube.ObjectKey(mock.TestNamespace, rs.Name)},
		{ResourceType: watch.ConfigMap, Resource: kube.ObjectKey(mock.TestNamespace, "custom-ca")}:                   {kube.ObjectKey(mock.TestNamespace, rs.Name)},
		{ResourceType: watch.Secret, Resource: kube.ObjectKey(mock.TestNamespace, rs.GetName()+"-cert")}:             {kube.ObjectKey(mock.TestNamespace, rs.Name)},
	}

	assert.Equal(t, reconciler.resourceWatcher.GetWatchedResources(), expected)

	rs.Spec.Security.TLSConfig.Enabled = false
	checkReconcileSuccessful(ctx, t, reconciler, rs, client)

	expected = map[watch.Object][]types.NamespacedName{
		{ResourceType: watch.ConfigMap, Resource: kube.ObjectKey(mock.TestNamespace, mock.TestProjectConfigMapName)}: {kube.ObjectKey(mock.TestNamespace, rs.Name)},
		{ResourceType: watch.Secret, Resource: kube.ObjectKey(mock.TestNamespace, rs.Spec.Credentials)}:              {kube.ObjectKey(mock.TestNamespace, rs.Name)},
	}

	assert.Equal(t, reconciler.resourceWatcher.GetWatchedResources(), expected)
}

func TestBackupConfiguration_ReplicaSet(t *testing.T) {
	ctx := context.Background()
	rs := mdbv1.NewReplicaSetBuilder().
		SetNamespace(mock.TestNamespace).
		SetConnectionSpec(testConnectionSpec()).
		SetBackup(mdbv1.Backup{
			Mode: "enabled",
		}).
		Build()

	reconciler, client, omConnectionFactory := defaultReplicaSetReconciler(ctx, nil, "", "", rs)
	uuidStr := uuid.New().String()
	// configure backup for this project in Ops Manager in the mocked connection
	omConnectionFactory.SetPostCreateHook(func(connection om.Connection) {
		_, err := connection.UpdateBackupConfig(&backup.Config{
			ClusterId: uuidStr,
			Status:    backup.Inactive,
		})
		assert.NoError(t, err)

		// add corresponding host cluster.
		connection.(*om.MockedOmConnection).BackupHostClusters[uuidStr] = &backup.HostCluster{
			ReplicaSetName: rs.Name,
			ClusterName:    rs.Name,
			TypeName:       "REPLICA_SET",
		}
	})

	t.Run("Backup can be started", func(t *testing.T) {
		checkReconcileSuccessful(ctx, t, reconciler, rs, client)

		configResponse, _ := omConnectionFactory.GetConnection().ReadBackupConfigs()
		assert.Len(t, configResponse.Configs, 1)

		config := configResponse.Configs[0]

		assert.Equal(t, backup.Started, config.Status)
		assert.Equal(t, uuidStr, config.ClusterId)
		assert.Equal(t, "PRIMARY", config.SyncSource)
	})

	t.Run("Backup snapshot schedule tests", backupSnapshotScheduleTests(rs, client, reconciler, omConnectionFactory, uuidStr))

	t.Run("Backup can be stopped", func(t *testing.T) {
		rs.Spec.Backup.Mode = "disabled"
		err := client.Update(ctx, rs)
		assert.NoError(t, err)

		checkReconcileSuccessful(ctx, t, reconciler, rs, client)

		configResponse, _ := omConnectionFactory.GetConnection().ReadBackupConfigs()
		assert.Len(t, configResponse.Configs, 1)

		config := configResponse.Configs[0]

		assert.Equal(t, backup.Stopped, config.Status)
		assert.Equal(t, uuidStr, config.ClusterId)
		assert.Equal(t, "PRIMARY", config.SyncSource)
	})

	t.Run("Backup can be terminated", func(t *testing.T) {
		rs.Spec.Backup.Mode = "terminated"
		err := client.Update(ctx, rs)
		assert.NoError(t, err)

		checkReconcileSuccessful(ctx, t, reconciler, rs, client)

		configResponse, _ := omConnectionFactory.GetConnection().ReadBackupConfigs()
		assert.Len(t, configResponse.Configs, 1)

		config := configResponse.Configs[0]

		assert.Equal(t, backup.Terminating, config.Status)
		assert.Equal(t, uuidStr, config.ClusterId)
		assert.Equal(t, "PRIMARY", config.SyncSource)
	})
}

func TestReplicaSetAgentVersionMapping(t *testing.T) {
	ctx := context.Background()
	defaultResource := DefaultReplicaSetBuilder().Build()
	// Go couldn't infer correctly that *ReconcileMongoDbReplicaset implemented *reconciler.Reconciler interface
	// without this anonymous function
	reconcilerFactory := func(rs *mdbv1.MongoDB) (reconcile.Reconciler, kubernetesClient.Client) {
		// Call the original defaultReplicaSetReconciler, which returns a *ReconcileMongoDbReplicaSet that implements reconcile.Reconciler
		reconciler, mockClient, _ := defaultReplicaSetReconciler(ctx, nil, "", "", rs)
		// Return the reconciler as is, because it implements the reconcile.Reconciler interface
		return reconciler, mockClient
	}
	defaultResources := testReconciliationResources{
		Resource:          defaultResource,
		ReconcilerFactory: reconcilerFactory,
	}

	containers := []corev1.Container{{Name: util.AgentContainerName, Image: "foo"}}
	podTemplate := corev1.PodTemplateSpec{
		Spec: corev1.PodSpec{
			Containers: containers,
		},
	}

	overridenResource := DefaultReplicaSetBuilder().SetPodSpecTemplate(podTemplate).Build()
	overridenResources := testReconciliationResources{
		Resource:          overridenResource,
		ReconcilerFactory: reconcilerFactory,
	}

	agentVersionMappingTest(ctx, t, defaultResources, overridenResources)
}

func TestHandlePVCResize(t *testing.T) {
	statefulSet := &appsv1.StatefulSet{
		ObjectMeta: metav1.ObjectMeta{
			Name:      "example-sts",
			Namespace: "default",
		},
		Spec: appsv1.StatefulSetSpec{
			Replicas: ptr.To(int32(3)),
			VolumeClaimTemplates: []corev1.PersistentVolumeClaim{
				{
					ObjectMeta: metav1.ObjectMeta{
						Name: "data-pvc",
					},
					Spec: corev1.PersistentVolumeClaimSpec{
						Resources: corev1.VolumeResourceRequirements{
							Requests: corev1.ResourceList{
								corev1.ResourceStorage: resource.MustParse("1Gi"),
							},
						},
					},
				},
			},
		},
	}

	p := &corev1.PersistentVolumeClaim{
		ObjectMeta: metav1.ObjectMeta{
			Name:      "data-pvc-example-sts-0",
			Namespace: "default",
		},
		Spec: corev1.PersistentVolumeClaimSpec{Resources: corev1.VolumeResourceRequirements{Requests: map[corev1.ResourceName]resource.Quantity{corev1.ResourceStorage: resource.MustParse("1Gi")}}},
		Status: corev1.PersistentVolumeClaimStatus{
			Capacity: corev1.ResourceList{
				corev1.ResourceStorage: resource.MustParse("1Gi"),
			},
		},
	}

	ctx := context.TODO()
	logger := zap.NewExample().Sugar()
	reconciledResource := DefaultReplicaSetBuilder().SetName("temple").Build()

	memberClient, _ := setupClients(t, ctx, p, statefulSet, reconciledResource)

	// *** "PVC Phase: No Action" ***
	testPhaseNoActionRequired(t, ctx, memberClient, statefulSet, logger)

	// *** "PVC Phase: No Action, Storage Increase Detected" ***
	testPVCResizeStarted(t, ctx, memberClient, reconciledResource, statefulSet, logger)

	// *** "PVC Phase: PVCResize, Still Resizing" ***
	testPVCStillResizing(t, ctx, memberClient, reconciledResource, statefulSet, logger)

	// *** "PVC Phase: PVCResize, Finished Resizing ***
	testPVCFinishedResizing(t, ctx, memberClient, p, reconciledResource, statefulSet, logger)
}

// ===== Test for state and vault annotations handling in replicaset controller =====

// TestReplicaSetAnnotations_WrittenOnSuccess verifies that lastAchievedSpec annotation is written after successful
// reconciliation.
func TestReplicaSetAnnotations_WrittenOnSuccess(t *testing.T) {
	ctx := context.Background()
	rs := DefaultReplicaSetBuilder().Build()

	reconciler, client, _ := defaultReplicaSetReconciler(ctx, nil, "", "", rs)

	checkReconcileSuccessful(ctx, t, reconciler, rs, client)

	err := client.Get(ctx, rs.ObjectKey(), rs)
	require.NoError(t, err)

	require.Contains(t, rs.Annotations, util.LastAchievedSpec,
		"lastAchievedSpec annotation should be written on successful reconciliation")

	var lastSpec mdbv1.MongoDbSpec
	err = json.Unmarshal([]byte(rs.Annotations[util.LastAchievedSpec]), &lastSpec)
	require.NoError(t, err)
	assert.Equal(t, 3, lastSpec.Members)
	assert.Equal(t, "4.0.0", lastSpec.Version)
}

// TestReplicaSetAnnotations_NotWrittenOnFailure verifies that lastAchievedSpec annotation
// is NOT written when reconciliation fails.
func TestReplicaSetAnnotations_NotWrittenOnFailure(t *testing.T) {
	ctx := context.Background()
	rs := DefaultReplicaSetBuilder().Build()

	// Setup without credentials secret to cause failure
	kubeClient := mock.NewEmptyFakeClientBuilder().
		WithObjects(rs).
		WithObjects(mock.GetProjectConfigMap(mock.TestProjectConfigMapName, "testProject", "testOrg")).
		Build()

	reconciler := newReplicaSetReconciler(ctx, kubeClient, nil, "", "", false, false, nil)

	_, err := reconciler.Reconcile(ctx, requestFromObject(rs))
	require.NoError(t, err, "Reconcile should not return error (error captured in status)")

	err = kubeClient.Get(ctx, rs.ObjectKey(), rs)
	require.NoError(t, err)

	assert.NotEqual(t, status.PhaseRunning, rs.Status.Phase)

	assert.NotContains(t, rs.Annotations, util.LastAchievedSpec,
		"lastAchievedSpec should NOT be written when reconciliation fails")
}

// TestReplicaSetAnnotations_PreservedOnSubsequentFailure verifies that annotations from a previous successful
// reconciliation are preserved when a later reconciliation fails.
func TestReplicaSetAnnotations_PreservedOnSubsequentFailure(t *testing.T) {
	ctx := context.Background()
	rs := DefaultReplicaSetBuilder().Build()

	kubeClient, omConnectionFactory := mock.NewDefaultFakeClient(rs)
	reconciler := newReplicaSetReconciler(ctx, kubeClient, nil, "", "", false, false, omConnectionFactory.GetConnectionFunc)

	_, err := reconciler.Reconcile(ctx, requestFromObject(rs))
	require.NoError(t, err)

	err = kubeClient.Get(ctx, rs.ObjectKey(), rs)
	require.NoError(t, err)
	require.Contains(t, rs.Annotations, util.LastAchievedSpec)

	originalLastAchievedSpec := rs.Annotations[util.LastAchievedSpec]

	// Delete credentials to cause failure
	credentialsSecret := mock.GetCredentialsSecret("testUser", "testApiKey")
	err = kubeClient.Delete(ctx, credentialsSecret)
	require.NoError(t, err)

	rs.Spec.Members = 5
	err = kubeClient.Update(ctx, rs)
	require.NoError(t, err)

	_, err = reconciler.Reconcile(ctx, requestFromObject(rs))
	require.NoError(t, err)

	err = kubeClient.Get(ctx, rs.ObjectKey(), rs)
	require.NoError(t, err)

	assert.Contains(t, rs.Annotations, util.LastAchievedSpec)
	assert.NotEqual(t, status.PhaseRunning, rs.Status.Phase)
	assert.Equal(t, originalLastAchievedSpec, rs.Annotations[util.LastAchievedSpec],
		"lastAchievedSpec should remain unchanged when reconciliation fails")

	var lastSpec mdbv1.MongoDbSpec
	err = json.Unmarshal([]byte(rs.Annotations[util.LastAchievedSpec]), &lastSpec)
	require.NoError(t, err)
	assert.Equal(t, 3, lastSpec.Members,
		"Should still reflect previous successful state (3 members, not 5)")
}

// TestVaultAnnotations_NotWrittenWhenDisabled verifies that vault annotations are NOT
// written when vault backend is disabled.
func TestVaultAnnotations_NotWrittenWhenDisabled(t *testing.T) {
	ctx := context.Background()
	rs := DefaultReplicaSetBuilder().Build()

	t.Setenv("SECRET_BACKEND", "K8S_SECRET_BACKEND")

	reconciler, client, _ := defaultReplicaSetReconciler(ctx, nil, "", "", rs)

	checkReconcileSuccessful(ctx, t, reconciler, rs, client)

	err := client.Get(ctx, rs.ObjectKey(), rs)
	require.NoError(t, err)

	require.Contains(t, rs.Annotations, util.LastAchievedSpec,
		"lastAchievedSpec should be written even when vault is disabled")

	// Vault annotations would be simple secret names like "my-secret": "5"
	for key := range rs.Annotations {
		if key == util.LastAchievedSpec {
			continue
		}
		assert.NotRegexp(t, "^[a-z0-9-]+$", key,
			"Should not have simple secret name annotations when vault disabled - found: %s", key)
	}
}

func testPVCFinishedResizing(t *testing.T, ctx context.Context, memberClient kubernetesClient.Client, p *corev1.PersistentVolumeClaim, reconciledResource *mdbv1.MongoDB, statefulSet *appsv1.StatefulSet, logger *zap.SugaredLogger) {
	// Simulate that the PVC has finished resizing
	setPVCWithUpdatedResource(ctx, t, memberClient, p)

	st := create.HandlePVCResize(ctx, memberClient, statefulSet, logger)

	assert.Equal(t, status.PhaseRunning, st.Phase())
	assert.Equal(t, &status.PVC{Phase: pvc.PhaseSTSOrphaned, StatefulsetName: "example-sts"}, getPVCOption(st))
	// mirror reconciler.updateStatus() action, a new reconcile starts and the next step runs
	reconciledResource.UpdateStatus(status.PhaseRunning, st.StatusOptions()...)

	// *** "No Storage Change, No Action Required" ***
	statefulSet.Spec.VolumeClaimTemplates[0].Spec.Resources.Requests[corev1.ResourceStorage] = resource.MustParse("1Gi")
	st = create.HandlePVCResize(ctx, memberClient, statefulSet, logger)

	assert.Equal(t, status.PhaseRunning, st.Phase())

	// Make sure the statefulset does not exist
	stsToRetrieve := appsv1.StatefulSet{}
	err := memberClient.Get(ctx, kube.ObjectKey(statefulSet.Namespace, statefulSet.Name), &stsToRetrieve)
	if !apiErrors.IsNotFound(err) {
		t.Fatal("STS should not be around anymore!")
	}
}

func testPVCStillResizing(t *testing.T, ctx context.Context, memberClient kubernetesClient.Client, reconciledResource *mdbv1.MongoDB, statefulSet *appsv1.StatefulSet, logger *zap.SugaredLogger) {
	// Simulate that the PVC is still resizing by not updating the Capacity in the PVC status

	// Call the HandlePVCResize function
	st := create.HandlePVCResize(ctx, memberClient, statefulSet, logger)

	// Verify the function returns Pending
	assert.Equal(t, status.PhasePending, st.Phase())
	// Verify that the PVC resize is still ongoing
	assert.Equal(t, &status.PVC{Phase: pvc.PhasePVCResize, StatefulsetName: "example-sts"}, getPVCOption(st))

	// mirror reconciler.updateStatus() action, a new reconcile starts and the next step runs
	reconciledResource.UpdateStatus(status.PhasePending, status.NewPVCsStatusOption(getPVCOption(st)))
}

func testPVCResizeStarted(t *testing.T, ctx context.Context, memberClient kubernetesClient.Client, reconciledResource *mdbv1.MongoDB, statefulSet *appsv1.StatefulSet, logger *zap.SugaredLogger) {
	// Update the StatefulSet to request more storage
	statefulSet.Spec.VolumeClaimTemplates[0].Spec.Resources.Requests[corev1.ResourceStorage] = resource.MustParse("2Gi")

	// Call the HandlePVCResize function
	st := create.HandlePVCResize(ctx, memberClient, statefulSet, logger)

	// Verify the function returns Pending
	assert.Equal(t, status.PhasePending, st.Phase())
	assert.Equal(t, &status.PVC{Phase: pvc.PhasePVCResize, StatefulsetName: "example-sts"}, getPVCOption(st))

	// mirror reconciler.updateStatus() action, a new reconcile starts and the next step runs
	reconciledResource.UpdateStatus(status.PhasePending, st.StatusOptions()...)
}

func testPhaseNoActionRequired(t *testing.T, ctx context.Context, memberClient kubernetesClient.Client, statefulSet *appsv1.StatefulSet, logger *zap.SugaredLogger) {
	st := create.HandlePVCResize(ctx, memberClient, statefulSet, logger)
	// Verify the function returns Pending
	assert.Equal(t, status.PhaseRunning, st.Phase())
	require.Nil(t, getPVCOption(st))
}

func setPVCWithUpdatedResource(ctx context.Context, t *testing.T, c client.Client, p *corev1.PersistentVolumeClaim) {
	var updatedPVC corev1.PersistentVolumeClaim
	err := c.Get(ctx, client.ObjectKey{Name: p.Name, Namespace: p.Namespace}, &updatedPVC)
	assert.NoError(t, err)
	updatedPVC.Status.Capacity = map[corev1.ResourceName]resource.Quantity{}
	updatedPVC.Status.Capacity[corev1.ResourceStorage] = resource.MustParse("2Gi")
	updatedPVC.Spec.Resources.Requests[corev1.ResourceStorage] = resource.MustParse("2Gi")

	// This is required, otherwise the status subResource is reset to the initial field
	err = c.SubResource("status").Update(ctx, &updatedPVC)
	assert.NoError(t, err)
}

func setupClients(t *testing.T, ctx context.Context, p *corev1.PersistentVolumeClaim, statefulSet *appsv1.StatefulSet, reconciledResource *mdbv1.MongoDB) (kubernetesClient.Client, *kubernetesClient.Client) {
	memberClient, _ := mock.NewDefaultFakeClient(reconciledResource)

	err := memberClient.Create(ctx, p)
	assert.NoError(t, err)
	err = memberClient.Create(ctx, statefulSet)
	assert.NoError(t, err)

	return memberClient, nil
}

func getPVCOption(st workflow.Status) *status.PVC {
	s, exists := status.GetOption(st.StatusOptions(), status.PVCStatusOption{})
	if !exists {
		return nil
	}

	return s.(status.PVCStatusOption).PVC
}

// assertCorrectNumberOfMembersAndProcesses ensures that both the mongodb resource and the Ops Manager deployment
// have the correct number of processes/replicas at each stage of the scaling operation
func assertCorrectNumberOfMembersAndProcesses(ctx context.Context, t *testing.T, expected int, mdb *mdbv1.MongoDB, client client.Client, omConnection om.Connection, msg string) {
	err := client.Get(ctx, mdb.ObjectKey(), mdb)
	assert.NoError(t, err)
	assert.Equal(t, expected, mdb.Status.Members, msg)
	dep, err := omConnection.ReadDeployment()
	assert.NoError(t, err)
	assert.Len(t, dep.ProcessesCopy(), expected)
}

func defaultReplicaSetReconciler(ctx context.Context, imageUrls images.ImageUrls, initDatabaseNonStaticImageVersion, databaseNonStaticImageVersion string, rs *mdbv1.MongoDB) (*ReconcileMongoDbReplicaSet, kubernetesClient.Client, *om.CachedOMConnectionFactory) {
	kubeClient, omConnectionFactory := mock.NewDefaultFakeClient(rs)
	return newReplicaSetReconciler(ctx, kubeClient, imageUrls, initDatabaseNonStaticImageVersion, databaseNonStaticImageVersion, false, false, omConnectionFactory.GetConnectionFunc), kubeClient, omConnectionFactory
}

// newDefaultPodSpec creates pod spec with default values,sets only the topology key and persistence sizes,
// seems we shouldn't set CPU and Memory if they are not provided by user
func newDefaultPodSpec() mdbv1.MongoDbPodSpec {
	podSpecWrapper := mdbv1.NewEmptyPodSpecWrapperBuilder().
		SetSinglePersistence(mdbv1.NewPersistenceBuilder(util.DefaultMongodStorageSize)).
		SetMultiplePersistence(mdbv1.NewPersistenceBuilder(util.DefaultMongodStorageSize),
			mdbv1.NewPersistenceBuilder(util.DefaultJournalStorageSize),
			mdbv1.NewPersistenceBuilder(util.DefaultLogsStorageSize)).
		Build()

	return podSpecWrapper.MongoDbPodSpec
}

// TODO remove in favor of '/api/mongodbbuilder.go'
func DefaultReplicaSetBuilder() *ReplicaSetBuilder {
	podSpec := newDefaultPodSpec()
	spec := mdbv1.MongoDbSpec{
		DbCommonSpec: mdbv1.DbCommonSpec{
			Version:    "4.0.0",
			Persistent: util.BooleanRef(false),
			ConnectionSpec: mdbv1.ConnectionSpec{
				SharedConnectionSpec: mdbv1.SharedConnectionSpec{
					OpsManagerConfig: &mdbv1.PrivateCloudConfig{
						ConfigMapRef: mdbv1.ConfigMapRef{
							Name: mock.TestProjectConfigMapName,
						},
					},
				},
				Credentials: mock.TestCredentialsSecretName,
			},
			ResourceType: mdbv1.ReplicaSet,
			Security: &mdbv1.Security{
				TLSConfig:      &mdbv1.TLSConfig{},
				Authentication: &mdbv1.Authentication{},
				Roles:          []mdbv1.MongoDBRole{},
			},
		},
		Members: 3,
		PodSpec: &podSpec,
	}
	rs := &mdbv1.MongoDB{Spec: spec, ObjectMeta: metav1.ObjectMeta{Name: "temple", Namespace: mock.TestNamespace}}
	return &ReplicaSetBuilder{rs}
}

func (b *ReplicaSetBuilder) SetName(name string) *ReplicaSetBuilder {
	b.Name = name
	return b
}

func (b *ReplicaSetBuilder) SetVersion(version string) *ReplicaSetBuilder {
	b.Spec.Version = version
	return b
}

func (b *ReplicaSetBuilder) SetPersistent(p *bool) *ReplicaSetBuilder {
	b.Spec.Persistent = p
	return b
}

func (b *ReplicaSetBuilder) SetPodSpec(podSpec *mdbv1.MongoDbPodSpec) *ReplicaSetBuilder {
	b.Spec.PodSpec = podSpec
	return b
}

func (b *ReplicaSetBuilder) SetMembers(m int) *ReplicaSetBuilder {
	b.Spec.Members = m
	return b
}

func (b *ReplicaSetBuilder) SetSecurity(security mdbv1.Security) *ReplicaSetBuilder {
	b.Spec.Security = &security
	return b
}

func (b *ReplicaSetBuilder) SetService(name string) *ReplicaSetBuilder {
	b.Spec.Service = name
	return b
}

func (b *ReplicaSetBuilder) SetAuthentication(auth *mdbv1.Authentication) *ReplicaSetBuilder {
	if b.Spec.Security == nil {
		b.Spec.Security = &mdbv1.Security{}
	}
	b.Spec.Security.Authentication = auth
	return b
}

func (b *ReplicaSetBuilder) SetRoles(roles []mdbv1.MongoDBRole) *ReplicaSetBuilder {
	if b.Spec.Security == nil {
		b.Spec.Security = &mdbv1.Security{}
	}
	b.Spec.Security.Roles = roles
	return b
}

func (b *ReplicaSetBuilder) EnableAuth() *ReplicaSetBuilder {
	b.Spec.Security.Authentication.Enabled = true
	return b
}

func (b *ReplicaSetBuilder) AgentAuthMode(agentMode string) *ReplicaSetBuilder {
	if b.Spec.Security == nil {
		b.Spec.Security = &mdbv1.Security{}
	}

	if b.Spec.Security.Authentication == nil {
		b.Spec.Security.Authentication = &mdbv1.Authentication{}
	}
	b.Spec.Security.Authentication.Agents = mdbv1.AgentAuthentication{Mode: agentMode}
	return b
}

func (b *ReplicaSetBuilder) LDAP(ldap mdbv1.Ldap) *ReplicaSetBuilder {
	b.Spec.Security.Authentication.Ldap = &ldap
	return b
}

func (b *ReplicaSetBuilder) SetAuthModes(modes []mdbv1.AuthMode) *ReplicaSetBuilder {
	b.Spec.Security.Authentication.Modes = modes
	return b
}

func (b *ReplicaSetBuilder) EnableX509InternalClusterAuth() *ReplicaSetBuilder {
	b.Spec.Security.Authentication.InternalCluster = util.X509
	return b
}

func (b *ReplicaSetBuilder) SetReplicaSetHorizons(replicaSetHorizons []mdbv1.MongoDBHorizonConfig) *ReplicaSetBuilder {
	if b.Spec.Connectivity == nil {
		b.Spec.Connectivity = &mdbv1.MongoDBConnectivity{}
	}
	b.Spec.Connectivity.ReplicaSetHorizons = replicaSetHorizons
	return b
}

func (b *ReplicaSetBuilder) EnableTLS() *ReplicaSetBuilder {
	if b.Spec.Security == nil || b.Spec.Security.TLSConfig == nil {
		b.SetSecurity(mdbv1.Security{TLSConfig: &mdbv1.TLSConfig{}})
	}
	b.Spec.Security.TLSConfig.Enabled = true
	return b
}

func (b *ReplicaSetBuilder) SetTLSCA(ca string) *ReplicaSetBuilder {
	if b.Spec.Security == nil || b.Spec.Security.TLSConfig == nil {
		b.SetSecurity(mdbv1.Security{TLSConfig: &mdbv1.TLSConfig{}})
	}
	b.Spec.Security.TLSConfig.CA = ca
	return b
}

func (b *ReplicaSetBuilder) EnableX509() *ReplicaSetBuilder {
	b.Spec.Security.Authentication.Enabled = true
	b.Spec.Security.Authentication.Modes = append(b.Spec.Security.Authentication.Modes, util.X509)
	return b
}

func (b *ReplicaSetBuilder) EnableSCRAM() *ReplicaSetBuilder {
	b.Spec.Security.Authentication.Enabled = true
	b.Spec.Security.Authentication.Modes = append(b.Spec.Security.Authentication.Modes, util.SCRAM)
	return b
}

func (b *ReplicaSetBuilder) EnableLDAP() *ReplicaSetBuilder {
	b.Spec.Security.Authentication.Enabled = true
	b.Spec.Security.Authentication.Modes = append(b.Spec.Security.Authentication.Modes, util.LDAP)
	return b
}

func (b *ReplicaSetBuilder) SetPodSpecTemplate(spec corev1.PodTemplateSpec) *ReplicaSetBuilder {
	if b.Spec.PodSpec == nil {
		b.Spec.PodSpec = &mdbv1.MongoDbPodSpec{}
	}
	b.Spec.PodSpec.PodTemplateWrapper.PodTemplate = &spec
	return b
}

func (b *ReplicaSetBuilder) SetOpsManagerConfigMapName(opsManagerConfigMapName string) *ReplicaSetBuilder {
	b.Spec.OpsManagerConfig.ConfigMapRef.Name = opsManagerConfigMapName
	return b
}

func (b *ReplicaSetBuilder) ExposedExternally(specOverride *corev1.ServiceSpec, annotationsOverride map[string]string, externalDomain *string) *ReplicaSetBuilder {
	b.Spec.ExternalAccessConfiguration = &mdbv1.ExternalAccessConfiguration{}
	b.Spec.ExternalAccessConfiguration.ExternalDomain = externalDomain
	if specOverride != nil {
		b.Spec.ExternalAccessConfiguration.ExternalService.SpecWrapper = &common.ServiceSpecWrapper{Spec: *specOverride}
	}
	if len(annotationsOverride) > 0 {
		b.Spec.ExternalAccessConfiguration.ExternalService.Annotations = annotationsOverride
	}
	return b
}

func (b *ReplicaSetBuilder) Build() *mdbv1.MongoDB {
	b.InitDefaults()
	return b.DeepCopy()
}

// Helper functions for TestPublishAutomationConfigFirstRS

func baseTestStatefulSet(name string, replicas int32) *appsv1.StatefulSet {
	return &appsv1.StatefulSet{
		ObjectMeta: metav1.ObjectMeta{
			Name:      name,
			Namespace: mock.TestNamespace,
		},
		Spec: appsv1.StatefulSetSpec{
			Replicas: ptr.To(replicas),
			Template: corev1.PodTemplateSpec{
				Spec: corev1.PodSpec{
					Containers: []corev1.Container{
						{Name: util.DatabaseContainerName},
					},
				},
			},
		},
	}
}

func baseTestMongoDB(name string, members int) mdbv1.MongoDB {
	return mdbv1.MongoDB{
		ObjectMeta: metav1.ObjectMeta{
			Name:      name,
			Namespace: mock.TestNamespace,
		},
		Spec: mdbv1.MongoDbSpec{
			DbCommonSpec: mdbv1.DbCommonSpec{
				Security: &mdbv1.Security{
					TLSConfig:      &mdbv1.TLSConfig{},
					Authentication: &mdbv1.Authentication{},
				},
			},
			Members: members,
		},
	}
}

// TestPublishAutomationConfigFirstRS tests the publishAutomationConfigFirstRS function which determines
// whether the OM automation config should be updated before the StatefulSet in certain scenarios
// (e.g., TLS disabled, CA removed, scaling down, agent auth changes, version changes).
func TestPublishAutomationConfigFirstRS(t *testing.T) {
	ctx := context.Background()

	testCases := []struct {
		name                   string
		existingSts            *appsv1.StatefulSet
		mdb                    mdbv1.MongoDB
		lastSpec               *mdbv1.MongoDbSpec
		currentAgentAuthMode   string
		sslMMSCAConfigMap      string
		extraObjects           []client.Object
		expectedPublishACFirst bool
	}{
		{
			name:        "New StatefulSet",
			existingSts: nil,
			mdb: func() mdbv1.MongoDB {
				m := baseTestMongoDB("test-rs", 3)
				m.Spec.Security = nil // Simple case without security
				return m
			}(),
			expectedPublishACFirst: false,
		},
		{
			name:                   "Scaling down",
			existingSts:            baseTestStatefulSet("test-rs", 5),
			mdb:                    baseTestMongoDB("test-rs", 3),
			expectedPublishACFirst: true,
		},
		{
			name: "TLS disabled with mounted cert",
			existingSts: func() *appsv1.StatefulSet {
				sts := baseTestStatefulSet("test-rs", 3)
				sts.Spec.Template.Spec.Volumes = []corev1.Volume{
					{
						Name: util.SecretVolumeName,
						VolumeSource: corev1.VolumeSource{
							Secret: &corev1.SecretVolumeSource{SecretName: "test-rs-cert"},
						},
					},
				}
				sts.Spec.Template.Spec.Containers[0].VolumeMounts = []corev1.VolumeMount{
					{Name: util.SecretVolumeName, MountPath: "/tls"},
				}
				return sts
			}(),
			mdb: func() mdbv1.MongoDB {
				m := baseTestMongoDB("test-rs", 3)
				m.Spec.Security.TLSConfig.Enabled = false
				return m
			}(),
			extraObjects: []client.Object{
				&corev1.Secret{
					ObjectMeta: metav1.ObjectMeta{Name: "test-rs-cert", Namespace: mock.TestNamespace},
				},
			},
			expectedPublishACFirst: true,
		},
		{
			name: "CA configmap removed",
			existingSts: func() *appsv1.StatefulSet {
				sts := baseTestStatefulSet("test-rs", 3)
				sts.Spec.Template.Spec.Volumes = []corev1.Volume{
					{
						Name: util.ConfigMapVolumeCAMountPath,
						VolumeSource: corev1.VolumeSource{
							ConfigMap: &corev1.ConfigMapVolumeSource{
								LocalObjectReference: corev1.LocalObjectReference{Name: "custom-ca-configmap"},
							},
						},
					},
				}
				sts.Spec.Template.Spec.Containers[0].VolumeMounts = []corev1.VolumeMount{
					{Name: util.ConfigMapVolumeCAMountPath, MountPath: "/ca"},
				}
				return sts
			}(),
			mdb: func() mdbv1.MongoDB {
				m := baseTestMongoDB("test-rs", 3)
				m.Spec.Security.TLSConfig.Enabled = true
				m.Spec.Security.TLSConfig.CA = ""
				return m
			}(),
			extraObjects: []client.Object{
				&corev1.ConfigMap{
					ObjectMeta: metav1.ObjectMeta{Name: "custom-ca-configmap", Namespace: mock.TestNamespace},
				},
			},
			expectedPublishACFirst: true,
		},
		{
			name: "SSL MMS CA removed",
			existingSts: func() *appsv1.StatefulSet {
				sts := baseTestStatefulSet("test-rs", 3)
				sts.Spec.Template.Spec.Containers[0].VolumeMounts = []corev1.VolumeMount{
					{Name: construct.CaCertName, MountPath: "/mms-ca"},
				}
				return sts
			}(),
			mdb:                    baseTestMongoDB("test-rs", 3),
			sslMMSCAConfigMap:      "",
			expectedPublishACFirst: true,
		},
		{
			name: "Agent X509 disabled",
			existingSts: func() *appsv1.StatefulSet {
				sts := baseTestStatefulSet("test-rs", 3)
				sts.Spec.Template.Spec.Containers[0].VolumeMounts = []corev1.VolumeMount{
					{Name: util.AgentSecretName, MountPath: "/agent-certs"},
				}
				return sts
			}(),
			mdb: func() mdbv1.MongoDB {
				m := baseTestMongoDB("test-rs", 3)
				m.Spec.Security.Authentication.Agents = mdbv1.AgentAuthentication{Mode: "SCRAM"}
				return m
			}(),
			currentAgentAuthMode:   "X509",
			expectedPublishACFirst: true,
		},
		{
			name:        "Version change in static architecture",
			existingSts: baseTestStatefulSet("test-rs", 3),
			mdb: func() mdbv1.MongoDB {
				m := baseTestMongoDB("test-rs", 3)
				m.Annotations = map[string]string{
					architectures.ArchitectureAnnotation: string(architectures.Static),
				}
				m.Spec.Version = "8.0.0"
				return m
			}(),
			lastSpec: &mdbv1.MongoDbSpec{
				DbCommonSpec: mdbv1.DbCommonSpec{Version: "7.0.0"},
			},
			expectedPublishACFirst: true,
		},
	}

	for _, tc := range testCases {
		t.Run(tc.name, func(t *testing.T) {
			objects := []client.Object{}
			if tc.existingSts != nil {
				objects = append(objects, tc.existingSts)
			}
			objects = append(objects, tc.extraObjects...)

			fakeClient := mock.NewEmptyFakeClientBuilder().
				WithObjects(objects...).
				WithObjects(mock.GetDefaultResources()...).
				Build()
			kubeClient := kubernetesClient.NewClient(fakeClient)

			result := publishAutomationConfigFirstRS(ctx, kubeClient, tc.mdb, tc.lastSpec, tc.currentAgentAuthMode, tc.sslMMSCAConfigMap, zap.S())

			assert.Equal(t, tc.expectedPublishACFirst, result)
		})
	}
}<|MERGE_RESOLUTION|>--- conflicted
+++ resolved
@@ -386,42 +386,7 @@
 	assert.Equal(t, "OPTIONAL", sslConfig["clientCertificateMode"])
 }
 
-<<<<<<< HEAD
-// TestUpdateDeploymentTLSConfiguration a combination of tests checking that:
-//
-// TLS Disabled -> TLS Disabled: should not lock members
-// TLS Disabled -> TLS Enabled: should not lock members
-// TLS Enabled -> TLS Enabled: should not lock members
-// TLS Enabled -> TLS Disabled: *should lock members*
-func TestUpdateDeploymentTLSConfiguration(t *testing.T) {
-	rsWithTLS := mdbv1.NewReplicaSetBuilder().SetSecurityTLSEnabled().Build()
-	rsNoTLS := mdbv1.NewReplicaSetBuilder().Build()
-	deploymentWithTLS := deployment.CreateFromReplicaSet("fake-mongoDBImage", false, rsWithTLS)
-	deploymentNoTLS := deployment.CreateFromReplicaSet("fake-mongoDBImage", false, rsNoTLS)
-
-	// TLS Disabled -> TLS Disabled
-	shouldLockMembers, err := updateOmDeploymentDisableTLSConfiguration(om.NewMockedOmConnection(deploymentNoTLS), "fake-mongoDBImage", false, 3, rsNoTLS, util.CAFilePathInContainer, "", nil, zap.S())
-	assert.NoError(t, err)
-	assert.False(t, shouldLockMembers)
-
-	// TLS Disabled -> TLS Enabled
-	shouldLockMembers, err = updateOmDeploymentDisableTLSConfiguration(om.NewMockedOmConnection(deploymentNoTLS), "fake-mongoDBImage", false, 3, rsWithTLS, util.CAFilePathInContainer, "", nil, zap.S())
-	assert.NoError(t, err)
-	assert.False(t, shouldLockMembers)
-
-	// TLS Enabled -> TLS Enabled
-	shouldLockMembers, err = updateOmDeploymentDisableTLSConfiguration(om.NewMockedOmConnection(deploymentWithTLS), "fake-mongoDBImage", false, 3, rsWithTLS, util.CAFilePathInContainer, "", nil, zap.S())
-	assert.NoError(t, err)
-	assert.False(t, shouldLockMembers)
-
-	// TLS Enabled -> TLS Disabled
-	shouldLockMembers, err = updateOmDeploymentDisableTLSConfiguration(om.NewMockedOmConnection(deploymentWithTLS), "fake-mongoDBImage", false, 3, rsNoTLS, util.CAFilePathInContainer, "", nil, zap.S())
-	assert.NoError(t, err)
-	assert.True(t, shouldLockMembers)
-}
-
-=======
->>>>>>> b4789443
+
 // TestCreateDeleteReplicaSet checks that no state is left in OpsManager on removal of the replicaset
 func TestCreateDeleteReplicaSet(t *testing.T) {
 	ctx := context.Background()
