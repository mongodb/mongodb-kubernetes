--- conflicted
+++ resolved
@@ -480,15 +480,9 @@
 		return ""
 	}
 
-<<<<<<< HEAD
-	for _, c := range r.mdbSearch.Spec.StatefulSetConfiguration.SpecWrapper.Spec.Template.Spec.Containers {
-		if c.Name == MongotContainerName {
-			return c.Image
-=======
 	for _, container := range r.mdbSearch.Spec.StatefulSetConfiguration.SpecWrapper.Spec.Template.Spec.Containers {
 		if container.Name == MongotContainerName {
 			return extractImageTag(container.Image)
->>>>>>> db71fcfe
 		}
 	}
 
