--- conflicted
+++ resolved
@@ -96,11 +96,7 @@
 	}
 
 	keyfileStsModification := statefulset.NOOP()
-<<<<<<< HEAD
-	if r.mdbSearch.IsWireprotoForced() {
-=======
 	if r.mdbSearch.IsWireprotoEnabled() {
->>>>>>> b384e337
 		var err error
 		keyfileStsModification, err = r.ensureSourceKeyfile(ctx, log)
 		if apierrors.IsNotFound(err) {
@@ -319,11 +315,7 @@
 		SetPublishNotReadyAddresses(true).
 		SetOwnerReferences(search.GetOwnerReferences())
 
-<<<<<<< HEAD
-	if search.IsWireprotoForced() {
-=======
 	if search.IsWireprotoEnabled() {
->>>>>>> b384e337
 		serviceBuilder.AddPort(&corev1.ServicePort{
 			Name:       "mongot-wireproto",
 			Protocol:   corev1.ProtocolTCP,
@@ -381,11 +373,7 @@
 				},
 			},
 		}
-<<<<<<< HEAD
-		if search.IsWireprotoForced() {
-=======
 		if search.IsWireprotoEnabled() {
->>>>>>> b384e337
 			config.Server.Wireproto = &mongot.ConfigWireproto{
 				Address: fmt.Sprintf("0.0.0.0:%d", search.GetMongotWireprotoPort()),
 				Authentication: &mongot.ConfigAuthentication{
@@ -423,25 +411,14 @@
 			"searchIndexManagementHostAndPort":                mongotHostAndPort(search, clusterDomain),
 			"skipAuthenticationToSearchIndexManagementServer": false,
 			"searchTLSMode":                                   string(searchTLSMode),
-<<<<<<< HEAD
-			"useGrpcForSearch":                                !search.IsWireprotoForced(),
-=======
 			"useGrpcForSearch":                                !search.IsWireprotoEnabled(),
->>>>>>> b384e337
 		},
 	}
 }
 
 func mongotHostAndPort(search *searchv1.MongoDBSearch, clusterDomain string) string {
 	svcName := search.SearchServiceNamespacedName()
-<<<<<<< HEAD
-	port := search.GetMongotGrpcPort()
-	if search.IsWireprotoForced() {
-		port = search.GetMongotWireprotoPort()
-	}
-=======
 	port := search.GetEffectiveMongotPort()
->>>>>>> b384e337
 	return fmt.Sprintf("%s.%s.svc.%s:%d", svcName.Name, svcName.Namespace, clusterDomain, port)
 }
 
