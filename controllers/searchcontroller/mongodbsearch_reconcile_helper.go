package searchcontroller

import (
	"context"
	"crypto/sha256"
	"encoding/base32"
	"fmt"
	"strings"

	"github.com/ghodss/yaml"
	"go.uber.org/zap"
	"golang.org/x/xerrors"
	"k8s.io/apimachinery/pkg/fields"
	"k8s.io/apimachinery/pkg/util/intstr"
	"k8s.io/utils/ptr"
	"sigs.k8s.io/controller-runtime/pkg/client"
	"sigs.k8s.io/controller-runtime/pkg/controller/controllerutil"

	appsv1 "k8s.io/api/apps/v1"
	corev1 "k8s.io/api/core/v1"
	apierrors "k8s.io/apimachinery/pkg/api/errors"
	metav1 "k8s.io/apimachinery/pkg/apis/meta/v1"

	searchv1 "github.com/mongodb/mongodb-kubernetes/api/v1/search"
	"github.com/mongodb/mongodb-kubernetes/controllers/operator/workflow"
	"github.com/mongodb/mongodb-kubernetes/mongodb-community-operator/pkg/automationconfig"
	kubernetesClient "github.com/mongodb/mongodb-kubernetes/mongodb-community-operator/pkg/kube/client"
	"github.com/mongodb/mongodb-kubernetes/mongodb-community-operator/pkg/kube/container"
	"github.com/mongodb/mongodb-kubernetes/mongodb-community-operator/pkg/kube/podtemplatespec"
	"github.com/mongodb/mongodb-kubernetes/mongodb-community-operator/pkg/kube/service"
	"github.com/mongodb/mongodb-kubernetes/mongodb-community-operator/pkg/mongot"
	"github.com/mongodb/mongodb-kubernetes/mongodb-community-operator/pkg/tls"
	"github.com/mongodb/mongodb-kubernetes/pkg/kube"
	"github.com/mongodb/mongodb-kubernetes/pkg/kube/commoncontroller"
	"github.com/mongodb/mongodb-kubernetes/pkg/statefulset"
)

const (
	MongoDBSearchIndexFieldName      = "mdbsearch-for-mongodbresourceref-index"
	unsupportedSearchVersion         = "1.47.0"
	unsupportedSearchVersionErrorFmt = "MongoDBSearch version %s is not supported because of breaking changes. " +
		"The operator will ignore this resource: it will not reconcile or reconfigure the workload. " +
		"Existing deployments will continue to run, but cannot be managed by the operator. " +
		"To regain operator management, you must delete and recreate the MongoDBSearch resource."
)

type OperatorSearchConfig struct {
	SearchRepo    string
	SearchName    string
	SearchVersion string
}

type MongoDBSearchReconcileHelper struct {
	client               kubernetesClient.Client
	mdbSearch            *searchv1.MongoDBSearch
	db                   SearchSourceDBResource
	operatorSearchConfig OperatorSearchConfig
}

func NewMongoDBSearchReconcileHelper(
	client kubernetesClient.Client,
	mdbSearch *searchv1.MongoDBSearch,
	db SearchSourceDBResource,
	operatorSearchConfig OperatorSearchConfig,
) *MongoDBSearchReconcileHelper {
	return &MongoDBSearchReconcileHelper{
		client:               client,
		operatorSearchConfig: operatorSearchConfig,
		mdbSearch:            mdbSearch,
		db:                   db,
	}
}

func (r *MongoDBSearchReconcileHelper) Reconcile(ctx context.Context, log *zap.SugaredLogger) workflow.Status {
	workflowStatus := r.reconcile(ctx, log)
	if _, err := commoncontroller.UpdateStatus(ctx, r.client, r.mdbSearch, workflowStatus, log); err != nil {
		return workflow.Failed(err)
	}
	return workflow.OK()
}

func (r *MongoDBSearchReconcileHelper) reconcile(ctx context.Context, log *zap.SugaredLogger) workflow.Status {
	log = log.With("MongoDBSearch", r.mdbSearch.NamespacedName())
	log.Infof("Reconciling MongoDBSearch")

	if err := r.db.Validate(); err != nil {
		return workflow.Failed(err)
	}

	version := r.getMongotVersion()

	if err := r.ValidateSearchImageVersion(version); err != nil {
		return workflow.Failed(err)
	}

	if err := r.ValidateSingleMongoDBSearchForSearchSource(ctx); err != nil {
		return workflow.Failed(err)
	}

	keyfileStsModification := statefulset.NOOP()
	if r.mdbSearch.IsWireprotoEnabled() {
		var err error
		keyfileStsModification, err = r.ensureSourceKeyfile(ctx, log)
		if apierrors.IsNotFound(err) {
			return workflow.Pending("Waiting for keyfile secret to be created")
		} else if err != nil {
			return workflow.Failed(err)
		}
	}

	if err := r.ensureSearchService(ctx, r.mdbSearch); err != nil {
		return workflow.Failed(err)
	}

	ingressTlsMongotModification, ingressTlsStsModification, err := r.ensureIngressTlsConfig(ctx)
	if err != nil {
		return workflow.Failed(err)
	}

	egressTlsMongotModification, egressTlsStsModification := r.ensureEgressTlsConfig(ctx)

	// the egress TLS modification needs to always be applied after the ingress one, because it toggles mTLS based on the mode set by the ingress modification
	configHash, err := r.ensureMongotConfig(ctx, log, createMongotConfig(r.mdbSearch, r.db), ingressTlsMongotModification, egressTlsMongotModification)
	if err != nil {
		return workflow.Failed(err)
	}

	configHashModification := statefulset.WithPodSpecTemplate(podtemplatespec.WithAnnotations(
		map[string]string{
			"mongotConfigHash": configHash,
		},
	))

	if err := r.createOrUpdateStatefulSet(ctx, log, CreateSearchStatefulSetFunc(r.mdbSearch, r.db, r.buildImageString()), configHashModification, keyfileStsModification, ingressTlsStsModification, egressTlsStsModification); err != nil {
		return workflow.Failed(err)
	}

	if statefulSetStatus := statefulset.GetStatefulSetStatus(ctx, r.mdbSearch.Namespace, r.mdbSearch.StatefulSetNamespacedName().Name, r.client); !statefulSetStatus.IsOK() {
		return statefulSetStatus
	}

	return workflow.OK().WithAdditionalOptions(searchv1.NewMongoDBSearchVersionOption(version))
}

// This is called only if the wireproto server is enabled, to set up they keyfile necessary for authentication.
func (r *MongoDBSearchReconcileHelper) ensureSourceKeyfile(ctx context.Context, log *zap.SugaredLogger) (statefulset.Modification, error) {
	keyfileSecretName := kube.ObjectKey(r.mdbSearch.GetNamespace(), r.db.KeyfileSecretName())
	keyfileSecret := &corev1.Secret{}
	if err := r.client.Get(ctx, keyfileSecretName, keyfileSecret); err != nil {
		return nil, err
	}

	return statefulset.Apply(
		// make sure mongot pods get restarted if the keyfile changes
		statefulset.WithPodSpecTemplate(podtemplatespec.WithAnnotations(
			map[string]string{
				"keyfileHash": hashBytes(keyfileSecret.Data[MongotKeyfileFilename]),
			},
		)),
		CreateKeyfileModificationFunc(r.db.KeyfileSecretName()),
	), nil
}

func (r *MongoDBSearchReconcileHelper) buildImageString() string {
	imageVersion := r.mdbSearch.Spec.Version
	if imageVersion == "" {
		imageVersion = r.operatorSearchConfig.SearchVersion
	}
	return fmt.Sprintf("%s/%s:%s", r.operatorSearchConfig.SearchRepo, r.operatorSearchConfig.SearchName, imageVersion)
}

func (r *MongoDBSearchReconcileHelper) createOrUpdateStatefulSet(ctx context.Context, log *zap.SugaredLogger, modifications ...statefulset.Modification) error {
	stsName := r.mdbSearch.StatefulSetNamespacedName()
	sts := &appsv1.StatefulSet{ObjectMeta: metav1.ObjectMeta{Name: stsName.Name, Namespace: stsName.Namespace}}
	op, err := controllerutil.CreateOrUpdate(ctx, r.client, sts, func() error {
		statefulset.Apply(modifications...)(sts)
		return nil
	})
	if err != nil {
		return xerrors.Errorf("error creating/updating search statefulset %v: %w", stsName, err)
	}

	log.Debugf("Search statefulset %s CreateOrUpdate result: %s", stsName, op)

	return nil
}

func (r *MongoDBSearchReconcileHelper) ensureSearchService(ctx context.Context, search *searchv1.MongoDBSearch) error {
	svcName := search.SearchServiceNamespacedName()
	svc := &corev1.Service{ObjectMeta: metav1.ObjectMeta{Name: svcName.Name, Namespace: svcName.Namespace}}
	op, err := controllerutil.CreateOrUpdate(ctx, r.client, svc, func() error {
		resourceVersion := svc.ResourceVersion
		*svc = buildSearchHeadlessService(search)
		svc.ResourceVersion = resourceVersion
		return nil
	})
	if err != nil {
		return xerrors.Errorf("error creating/updating search service %v: %w", svcName, err)
	}

	zap.S().Debugf("Updated search service %v: %s", svcName, op)

	return nil
}

func (r *MongoDBSearchReconcileHelper) ensureMongotConfig(ctx context.Context, log *zap.SugaredLogger, modifications ...mongot.Modification) (string, error) {
	mongotConfig := mongot.Config{}
	mongot.Apply(modifications...)(&mongotConfig)
	configData, err := yaml.Marshal(mongotConfig)
	if err != nil {
		return "", err
	}

	cmName := r.mdbSearch.MongotConfigConfigMapNamespacedName()
	cm := &corev1.ConfigMap{ObjectMeta: metav1.ObjectMeta{Name: cmName.Name, Namespace: cmName.Namespace}, Data: map[string]string{}}
	op, err := controllerutil.CreateOrUpdate(ctx, r.client, cm, func() error {
		resourceVersion := cm.ResourceVersion

		cm.Data[MongotConfigFilename] = string(configData)

		cm.ResourceVersion = resourceVersion

		return controllerutil.SetOwnerReference(r.mdbSearch, cm, r.client.Scheme())
	})
	if err != nil {
		return "", err
	}

	log.Debugf("Updated mongot config yaml config map: %v (%s) with the following configuration: %s", cmName, op, string(configData))

	return hashBytes(configData), nil
}

func (r *MongoDBSearchReconcileHelper) ensureIngressTlsConfig(ctx context.Context) (mongot.Modification, statefulset.Modification, error) {
	if r.mdbSearch.Spec.Security.TLS == nil {
		return mongot.NOOP(), statefulset.NOOP(), nil
	}

	// TODO: validate that the certificate in the user-provided Secret in .spec.security.tls.certificateKeySecret is issued by the CA in the operator's CA Secret

	certFileName, err := tls.EnsureTLSSecret(ctx, r.client, r.mdbSearch)
	if err != nil {
		return nil, nil, err
	}

	mongotModification := func(config *mongot.Config) {
		certPath := tls.OperatorSecretMountPath + certFileName
		config.Server.Grpc.TLS.Mode = mongot.ConfigTLSModeTLS
		config.Server.Grpc.TLS.CertificateKeyFile = ptr.To(certPath)
		if config.Server.Wireproto != nil {
			config.Server.Wireproto.TLS.Mode = mongot.ConfigTLSModeTLS
			config.Server.Wireproto.TLS.CertificateKeyFile = ptr.To(certPath)
		}
	}

	tlsSecret := r.mdbSearch.TLSOperatorSecretNamespacedName()
	tlsVolume := statefulset.CreateVolumeFromSecret("tls", tlsSecret.Name)
	tlsVolumeMount := statefulset.CreateVolumeMount("tls", tls.OperatorSecretMountPath, statefulset.WithReadOnly(true))
	statefulsetModification := statefulset.WithPodSpecTemplate(podtemplatespec.Apply(
		podtemplatespec.WithVolume(tlsVolume),
		podtemplatespec.WithContainer(MongotContainerName, container.Apply(
			container.WithVolumeMounts([]corev1.VolumeMount{tlsVolumeMount}),
		)),
	))

	return mongotModification, statefulsetModification, nil
}

func (r *MongoDBSearchReconcileHelper) ensureEgressTlsConfig(ctx context.Context) (mongot.Modification, statefulset.Modification) {
	tlsSourceConfig := r.db.TLSConfig()
	if tlsSourceConfig == nil {
		return mongot.NOOP(), statefulset.NOOP()
	}

	mongotModification := func(config *mongot.Config) {
		config.SyncSource.ReplicaSet.TLS = ptr.To(true)
		config.SyncSource.CertificateAuthorityFile = ptr.To(tls.CAMountPath + "/" + tlsSourceConfig.CAFileName)

		// if the gRPC server is configured to accept TLS connections then toggle mTLS as well
		if config.Server.Grpc.TLS.Mode == mongot.ConfigTLSModeTLS {
			config.Server.Grpc.TLS.Mode = mongot.ConfigTLSModeMTLS
			config.Server.Grpc.TLS.CertificateAuthorityFile = config.SyncSource.CertificateAuthorityFile
		}
	}

	caVolume := tlsSourceConfig.CAVolume
	statefulsetModification := statefulset.WithPodSpecTemplate(podtemplatespec.Apply(
		podtemplatespec.WithVolume(caVolume),
		podtemplatespec.WithContainer(MongotContainerName, container.Apply(
			container.WithVolumeMounts([]corev1.VolumeMount{
				statefulset.CreateVolumeMount(caVolume.Name, tls.CAMountPath, statefulset.WithReadOnly(true)),
			}),
		)),
	))

	return mongotModification, statefulsetModification
}

func hashBytes(bytes []byte) string {
	hashBytes := sha256.Sum256(bytes)
	return base32.StdEncoding.WithPadding(base32.NoPadding).EncodeToString(hashBytes[:])
}

func buildSearchHeadlessService(search *searchv1.MongoDBSearch) corev1.Service {
	labels := map[string]string{}
	name := search.SearchServiceNamespacedName().Name

	labels["app"] = name

	serviceBuilder := service.Builder().
		SetName(name).
		SetNamespace(search.Namespace).
		SetSelector(labels).
		SetLabels(labels).
		SetServiceType(corev1.ServiceTypeClusterIP).
		SetClusterIP("None").
		SetPublishNotReadyAddresses(true).
		SetOwnerReferences(search.GetOwnerReferences())

	if search.IsWireprotoEnabled() {
		serviceBuilder.AddPort(&corev1.ServicePort{
			Name:       "mongot-wireproto",
			Protocol:   corev1.ProtocolTCP,
			Port:       search.GetMongotWireprotoPort(),
			TargetPort: intstr.FromInt32(search.GetMongotWireprotoPort()),
		})
	}

	serviceBuilder.AddPort(&corev1.ServicePort{
		Name:       "mongot-grpc",
		Protocol:   corev1.ProtocolTCP,
		Port:       search.GetMongotGrpcPort(),
		TargetPort: intstr.FromInt32(search.GetMongotGrpcPort()),
	})

	serviceBuilder.AddPort(&corev1.ServicePort{
		Name:       "metrics",
		Protocol:   corev1.ProtocolTCP,
		Port:       search.GetMongotMetricsPort(),
		TargetPort: intstr.FromInt32(search.GetMongotMetricsPort()),
	})

	serviceBuilder.AddPort(&corev1.ServicePort{
		Name:       "healthcheck",
		Protocol:   corev1.ProtocolTCP,
		Port:       search.GetMongotHealthCheckPort(),
		TargetPort: intstr.FromInt32(search.GetMongotHealthCheckPort()),
	})

	return serviceBuilder.Build()
}

func createMongotConfig(search *searchv1.MongoDBSearch, db SearchSourceDBResource) mongot.Modification {
	return func(config *mongot.Config) {
		hostAndPorts := db.HostSeeds()

		config.SyncSource = mongot.ConfigSyncSource{
			ReplicaSet: mongot.ConfigReplicaSet{
				HostAndPort:    hostAndPorts,
				Username:       search.SourceUsername(),
				PasswordFile:   TempSourceUserPasswordPath,
				TLS:            ptr.To(false),
				ReadPreference: ptr.To("secondaryPreferred"),
				AuthSource:     ptr.To("admin"),
			},
		}
		config.Storage = mongot.ConfigStorage{
			DataPath: MongotDataPath,
		}
		config.Server = mongot.ConfigServer{
			Grpc: &mongot.ConfigGrpc{
				Address: fmt.Sprintf("0.0.0.0:%d", search.GetMongotGrpcPort()),
				TLS: &mongot.ConfigGrpcTLS{
					Mode: mongot.ConfigTLSModeDisabled,
				},
			},
		}
		if search.IsWireprotoEnabled() {
			config.Server.Wireproto = &mongot.ConfigWireproto{
				Address: fmt.Sprintf("0.0.0.0:%d", search.GetMongotWireprotoPort()),
				Authentication: &mongot.ConfigAuthentication{
					Mode:    "keyfile",
					KeyFile: TempKeyfilePath,
				},
				TLS: &mongot.ConfigWireprotoTLS{
					Mode: mongot.ConfigTLSModeDisabled,
				},
			}
		}
		config.Metrics = mongot.ConfigMetrics{
			Enabled: true,
			Address: fmt.Sprintf("0.0.0.0:%d", search.GetMongotMetricsPort()),
		}
		config.HealthCheck = mongot.ConfigHealthCheck{
			Address: fmt.Sprintf("0.0.0.0:%d", search.GetMongotHealthCheckPort()),
		}
		config.Logging = mongot.ConfigLogging{
			Verbosity: string(search.GetLogLevel()),
			LogPath:   nil,
		}
	}
}

func GetMongodConfigParameters(search *searchv1.MongoDBSearch, clusterDomain string) map[string]any {
	searchTLSMode := automationconfig.TLSModeDisabled
	if search.Spec.Security.TLS != nil {
		searchTLSMode = automationconfig.TLSModeRequired
	}

	return map[string]any{
		"setParameter": map[string]any{
			"mongotHost":                                      mongotHostAndPort(search, clusterDomain),
			"searchIndexManagementHostAndPort":                mongotHostAndPort(search, clusterDomain),
			"skipAuthenticationToSearchIndexManagementServer": false,
			"searchTLSMode":                                   string(searchTLSMode),
			"useGrpcForSearch":                                !search.IsWireprotoEnabled(),
		},
	}
}

func mongotHostAndPort(search *searchv1.MongoDBSearch, clusterDomain string) string {
	svcName := search.SearchServiceNamespacedName()
	port := search.GetEffectiveMongotPort()
	return fmt.Sprintf("%s.%s.svc.%s:%d", svcName.Name, svcName.Namespace, clusterDomain, port)
}

func (r *MongoDBSearchReconcileHelper) ValidateSingleMongoDBSearchForSearchSource(ctx context.Context) error {
	if r.mdbSearch.Spec.Source != nil && r.mdbSearch.Spec.Source.ExternalMongoDBSource != nil {
		return nil
	}

	ref := r.mdbSearch.GetMongoDBResourceRef()
	searchList := &searchv1.MongoDBSearchList{}
	if err := r.client.List(ctx, searchList, &client.ListOptions{
		FieldSelector: fields.OneTermEqualSelector(MongoDBSearchIndexFieldName, ref.Namespace+"/"+ref.Name),
	}); err != nil {
		return xerrors.Errorf("Error listing MongoDBSearch resources for search source '%s': %w", ref.Name, err)
	}

	if len(searchList.Items) > 1 {
		resourceNames := make([]string, len(searchList.Items))
		for i, search := range searchList.Items {
			resourceNames[i] = search.Name
		}
		return xerrors.Errorf(
			"Found multiple MongoDBSearch resources for search source '%s': %s", ref.Name,
			strings.Join(resourceNames, ", "),
		)
	}

	return nil
}

func (r *MongoDBSearchReconcileHelper) ValidateSearchImageVersion(version string) error {
	if strings.Contains(version, unsupportedSearchVersion) {
		return xerrors.Errorf(unsupportedSearchVersionErrorFmt, unsupportedSearchVersion)
	}

	return nil
}

func (r *MongoDBSearchReconcileHelper) getMongotVersion() string {
	version := strings.TrimSpace(r.mdbSearch.Spec.Version)
	if version != "" {
		return version
	}

	version = strings.TrimSpace(r.operatorSearchConfig.SearchVersion)
	if version != "" {
		return version
	}

	if r.mdbSearch.Spec.StatefulSetConfiguration == nil {
		return ""
	}

	for _, container := range r.mdbSearch.Spec.StatefulSetConfiguration.SpecWrapper.Spec.Template.Spec.Containers {
		if container.Name == MongotContainerName {
			return extractImageTag(container.Image)
		}
	}

	return ""
<<<<<<< HEAD
}

func extractImageTag(image string) string {
	image = strings.TrimSpace(image)
	if image == "" {
		return ""
	}

	if at := strings.Index(image, "@"); at != -1 {
		image = image[:at]
	}

	lastSlash := strings.LastIndex(image, "/")
	lastColon := strings.LastIndex(image, ":")
	if lastColon > lastSlash {
		return image[lastColon+1:]
	}

	return ""
}

func SearchCoordinatorRole() mdbv1.MongoDBRole {
	// direct translation of https://github.com/10gen/mongo/blob/6f8d95a513eea8f91ea9f5d895dd8a288dfcf725/src/mongo/db/auth/builtin_roles.yml#L652
	return mdbv1.MongoDBRole{
		Role: "searchCoordinator",
		Db:   "admin",
		Roles: []mdbv1.InheritedRole{
			{
				Role: "clusterMonitor",
				Db:   "admin",
			},
			{
				Role: "directShardOperations",
				Db:   "admin",
			},
			{
				Role: "readAnyDatabase",
				Db:   "admin",
			},
		},
		Privileges: []mdbv1.Privilege{
			{
				Resource: mdbv1.Resource{
					Db: "__mdb_internal_search",
				},
				Actions: []string{
					"changeStream", "collStats", "dbHash", "dbStats", "find",
					"killCursors", "listCollections", "listIndexes", "listSearchIndexes",
					// performRawDataOperations is available only on mongod master
					// "performRawDataOperations",
					"planCacheRead", "cleanupStructuredEncryptionData",
					"compactStructuredEncryptionData", "convertToCapped", "createCollection",
					"createIndex", "createSearchIndexes", "dropCollection", "dropIndex",
					"dropSearchIndex", "insert", "remove", "renameCollectionSameDB",
					"update", "updateSearchIndex",
				},
			},
			// TODO: this causes the error "(BadValue) resource: {cluster: true} conflicts with resource type 'db'"
			// {
			// 	Resource: mdbv1.Resource{
			// 		Cluster: ptr.To(true),
			// 	},
			// 	Actions: []string{"bypassDefaultMaxTimeMS"},
			// },
		},
		AuthenticationRestrictions: nil,
	}
}

// Because the first Search Public Preview support MongoDB Server 8.0.10 we need to polyfill the searchCoordinator role
// TODO: Remove once we drop support for <8.2 in Search
func NeedsSearchCoordinatorRolePolyfill(mongodbVersion string) bool {
	version, err := semver.ParseTolerant(mongodbVersion)
	if err != nil {
		// if we can't determine the version, assume no need to polyfill
		return false
	}

	// 8.0.10+ and 8.1.x need the polyfill, anything older is not supported and execution will never reach here,
	// and anything newer already has the role built-in
	return version.Major == 8 && version.Minor < 2
=======
>>>>>>> 54a17fee
}<|MERGE_RESOLUTION|>--- conflicted
+++ resolved
@@ -7,6 +7,7 @@
 	"fmt"
 	"strings"
 
+	"github.com/blang/semver"
 	"github.com/ghodss/yaml"
 	"go.uber.org/zap"
 	"golang.org/x/xerrors"
@@ -21,6 +22,7 @@
 	apierrors "k8s.io/apimachinery/pkg/api/errors"
 	metav1 "k8s.io/apimachinery/pkg/apis/meta/v1"
 
+	mdbv1 "github.com/mongodb/mongodb-kubernetes/api/v1/mdb"
 	searchv1 "github.com/mongodb/mongodb-kubernetes/api/v1/search"
 	"github.com/mongodb/mongodb-kubernetes/controllers/operator/workflow"
 	"github.com/mongodb/mongodb-kubernetes/mongodb-community-operator/pkg/automationconfig"
@@ -481,7 +483,6 @@
 	}
 
 	return ""
-<<<<<<< HEAD
 }
 
 func extractImageTag(image string) string {
@@ -563,6 +564,4 @@
 	// 8.0.10+ and 8.1.x need the polyfill, anything older is not supported and execution will never reach here,
 	// and anything newer already has the role built-in
 	return version.Major == 8 && version.Minor < 2
-=======
->>>>>>> 54a17fee
 }