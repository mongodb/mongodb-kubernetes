package om

import (
	"encoding/json"
	"testing"

	"github.com/spf13/cast"
	"github.com/stretchr/testify/assert"
	"k8s.io/apimachinery/pkg/api/equality"
	"k8s.io/utils/ptr"

	"github.com/mongodb/mongodb-kubernetes/controllers/operator/ldap"
	"github.com/mongodb/mongodb-kubernetes/controllers/operator/oidc"
	"github.com/mongodb/mongodb-kubernetes/pkg/util"
)

var originalAutomationConfig = *getTestAutomationConfig()

func getTestAutomationConfig() *AutomationConfig {
	a, _ := BuildAutomationConfigFromBytes(loadBytesFromTestData("automation_config.json"))
	return a
}

func TestScramShaCreds_AreRemovedCorrectly(t *testing.T) {
	ac := getTestAutomationConfig()
	user := ac.Auth.Users[0]
	user.ScramSha256Creds = nil

	if err := ac.Apply(); err != nil {
		t.Fatal(err)
	}

	deploymentUser := getUser(ac.Deployment, 0)
	assert.NotContains(t, deploymentUser, "scramSha256Creds")
}

func TestUntouchedFieldsAreNotDeleted(t *testing.T) {
	a := getTestAutomationConfig()
	a.Auth.AutoUser = "some-user"
	a.AgentSSL.ClientCertificateMode = util.RequireClientCertificates

	if err := a.Apply(); err != nil {
		t.Fatal(err)
	}

	auth := cast.ToStringMap(a.Deployment["auth"])
	originalAuth := cast.ToStringMap(originalAutomationConfig.Deployment["auth"])

	// ensure values aren't overridden
	assert.Equal(t, auth["usersDeleted"], originalAuth["usersDeleted"])
	assert.Equal(t, auth["autoAuthMechanisms"], originalAuth["autoAuthMechanisms"])
	assert.Equal(t, auth["autoAuthRestrictions"], originalAuth["autoAuthRestrictions"])
	assert.Equal(t, auth["disabled"], originalAuth["disabled"])
	assert.Equal(t, auth["usersWanted"], originalAuth["usersWanted"])

	// ensure values we specified are overridden
	assert.Equal(t, auth["autoUser"], "some-user")
	tls := cast.ToStringMap(a.Deployment["tls"])
	assert.Equal(t, tls["clientCertificateMode"], util.RequireClientCertificates)

	// ensures fields in nested fields we don't know about are retained
	scramSha256Creds := cast.ToStringMap(getUser(a.Deployment, 0)["scramSha256Creds"])
	assert.Equal(t, float64(15000), scramSha256Creds["iterationCount"])
	assert.Equal(t, "I570PanWIx1eNUTo7j4ROl2/zIqMsVd6CcIE+A==", scramSha256Creds["salt"])
	assert.Equal(t, "M4/jskiMM0DpvG/qgMELWlfReqV2ZmwdU8+vJZ/4prc=", scramSha256Creds["serverKey"])
	assert.Equal(t, "m1dXf5hHJk7EOAAyJBxfsZvFx1HwtTdda6pFPm0BlOE=", scramSha256Creds["storedKey"])

	// ensure values we know nothing about aren't touched
	options := cast.ToStringMap(a.Deployment["options"])
	assert.Equal(t, options["downloadBase"], "/var/lib/mongodb-mms-automation")
	assert.Equal(t, options["downloadBaseWindows"], "%SystemDrive%\\MMSAutomation\\versions")
}

func TestUserIsAddedToTheEnd(t *testing.T) {
	a := getTestAutomationConfig()

	a.Auth.AddUser(MongoDBUser{
		Database: "my-db",
		Username: "my-user",
		Roles:    []*Role{{Role: "my-role", Database: "role-db"}},
	})

	if err := a.Apply(); err != nil {
		t.Fatal(err)
	}

	assert.Len(t, getUsers(a.Deployment), 4)

	lastUser := getUser(a.Deployment, 3)

	assert.Equal(t, "my-db", lastUser["db"])
	assert.Equal(t, "my-user", lastUser["user"])
	roles := cast.ToSlice(lastUser["roles"])
	role := cast.ToStringMap(roles[0])
	assert.Equal(t, "my-role", role["role"])
	assert.Equal(t, "role-db", role["db"])
}

func TestUserIsUpdated_AndOtherUsersDontGetAffected(t *testing.T) {
	ac := getTestAutomationConfig()

	originalUser := getUser(ac.Deployment, 0)

	assert.Equal(t, "testDb0", originalUser["db"])
	assert.Equal(t, "testUser0", originalUser["user"])

	// change the fields on the struct
	user := ac.Auth.Users[0]

	// struct fields should be read correctly
	assert.Equal(t, "testDb0", user.Database)
	assert.Equal(t, "testUser0", user.Username)

	user.Database = "new-db"
	user.Username = "new-user"

	if err := ac.Apply(); err != nil {
		t.Fatal(err)
	}

	userFromDep := getUser(ac.Deployment, 0)
	assert.Equal(t, "new-db", userFromDep["db"])
	assert.Equal(t, "new-user", userFromDep["user"])

	allUsers := getUsers(ac.Deployment)
	for _, user := range allUsers[1:] {
		userMap := cast.ToStringMap(user)
		assert.NotEqual(t, "new-db", userMap["db"])
		assert.NotEqual(t, "new-user", userMap["user"])
	}
}

func TestCanPrependUser(t *testing.T) {
	ac := getTestAutomationConfig()

	newUser := &MongoDBUser{
		Database:                   "myDatabase",
		Username:                   "myUsername",
		AuthenticationRestrictions: []string{},
		Roles: []*Role{
			{
				Role:     "myRole",
				Database: "myDb",
			},
		},
	}

	assert.Len(t, getUsers(ac.Deployment), 3)
	assert.Len(t, ac.Auth.Users, 3)

	ac.Auth.Users = append([]*MongoDBUser{newUser}, ac.Auth.Users...)

	if err := ac.Apply(); err != nil {
		t.Fatal(err)
	}

	dep := ac.Deployment

	firstUser := getUser(dep, 0)
	firstUsersRole := getRole(dep, 0, 0)
	secondUser := getUser(dep, 1)
	secondUsersRoles := getRoles(dep, 1)

	// the user added to the start of the list should be the first element
	assert.Equal(t, "myUsername", firstUser["user"])
	assert.Equal(t, "myDatabase", firstUser["db"])

	// it should have the single role provided
	assert.Equal(t, "myRole", firstUsersRole["role"])
	assert.Equal(t, "myDb", firstUsersRole["db"])

	// the already existing user should be the second element
	assert.Equal(t, "testUser0", secondUser["user"])
	assert.Equal(t, "testDb0", secondUser["db"])

	assert.Len(t, secondUsersRoles, 3, "second user should not have an additional role")

	// already existing user should not have been granted the additional role
	for _, omRoleInterface := range secondUsersRoles {
		omRoleMap := cast.ToStringMap(omRoleInterface)
		assert.False(t, omRoleMap["db"] == "myDb")
		assert.False(t, omRoleMap["role"] == "myRole")
	}

	allUsers := getUsers(ac.Deployment)
	for _, user := range allUsers[1:] {
		userMap := cast.ToStringMap(user)
		assert.NotEqual(t, "new-db", userMap["db"])
		assert.NotEqual(t, "new-user", userMap["user"])
	}
}

func TestUserIsDeleted(t *testing.T) {
	a := getTestAutomationConfig()

	a.Auth.Users[1] = nil
	a.Auth.Users[2] = nil

	if err := a.Apply(); err != nil {
		t.Fatal(err)
	}

	assert.Len(t, getUsers(a.Deployment), 1)
}

func TestUnknownFields_AreNotMergedWithOtherElements(t *testing.T) {
	ac := getTestAutomationConfig()

	userToDelete := getUser(ac.Deployment, 1)
	assert.Contains(t, userToDelete, "unknownFieldOne")
	assert.Contains(t, userToDelete, "unknownFieldTwo")

	ac.Auth.Users[1] = nil

	if err := ac.Apply(); err != nil {
		t.Fatal(err)
	}

	users := getUsers(ac.Deployment)

	// user got removed
	assert.Len(t, users, 2)

	// other users didn't accidentally get unknown fields merged into them
	for _, user := range users {
		userMap := cast.ToStringMap(user)
		assert.NotContains(t, userMap, "unknownFieldOne")
		assert.NotContains(t, userMap, "unknownFieldTwo")
	}
}

func TestSettingFieldInListToNil_RemovesElement(t *testing.T) {
	ac := getTestAutomationConfig()

	ac.Auth.Users[1] = nil

	if err := ac.Apply(); err != nil {
		t.Fatal(err)
	}

	assert.Len(t, getUsers(ac.Deployment), 2)
}

func TestRoleIsAddedToTheEnd(t *testing.T) {
	ac := getTestAutomationConfig()

	roles := getRoles(ac.Deployment, 0)
	assert.Len(t, roles, 3)

	ac.Auth.Users[0].AddRole(&Role{
		Database: "admin",
		Role:     "some-new-role",
	})

	if err := ac.Apply(); err != nil {
		t.Fatal(err)
	}

	roles = getRoles(ac.Deployment, 0)
	assert.Len(t, roles, 4)

	lastRole := cast.ToStringMap(roles[len(roles)-1])

	assert.Equal(t, "admin", lastRole["db"])
	assert.Equal(t, "some-new-role", lastRole["role"])
}

func TestRoleIsUpdated(t *testing.T) {
	ac := getTestAutomationConfig()

	originalRole := getRole(ac.Deployment, 0, 0)

	assert.Equal(t, "admin", originalRole["db"])
	assert.Equal(t, "backup", originalRole["role"])

	role := ac.Auth.Users[0].Roles[0]
	role.Database = "updated-db"
	role.Role = "updated-role"

	if err := ac.Apply(); err != nil {
		assert.Fail(t, "Error applying changes")
	}

	actualRole := getRole(ac.Deployment, 0, 0)
	assert.Equal(t, "updated-role", actualRole["role"])
	assert.Equal(t, "updated-db", actualRole["db"])
}

func TestMiddleRoleIsCorrectlyDeleted(t *testing.T) {
	a := getTestAutomationConfig()

	a.Auth.Users[0].Roles = remove(a.Auth.Users[0].Roles, 1)

	if err := a.Apply(); err != nil {
		t.Fatal(err)
	}

	roles := getRoles(a.Deployment, 0)
	assert.Len(t, roles, 2)

	firstRole := cast.ToStringMap(roles[0])
	secondRole := cast.ToStringMap(roles[1])

	// first role from automation_config.json
	assert.Equal(t, "admin", firstRole["db"])
	assert.Equal(t, "backup", firstRole["role"])

	// third role from automation_config.json
	assert.Equal(t, "admin", secondRole["db"])
	assert.Equal(t, "automation", secondRole["role"])
}

func TestAllRolesAreDeleted(t *testing.T) {
	a := getTestAutomationConfig()
	a.Auth.Users[0].Roles = []*Role{}
	if err := a.Apply(); err != nil {
		t.Fatal(err)
	}

	roles := getRoles(a.Deployment, 0)
	assert.Len(t, roles, 0)
}

func TestRoleIsDeletedAndAppended(t *testing.T) {
	a := getTestAutomationConfig()

	a.Auth.Users[0].Roles = remove(a.Auth.Users[0].Roles, 2)

	newRole := &Role{
		Database: "updated-db",
		Role:     "updated-role",
	}
	a.Auth.Users[0].Roles = append(a.Auth.Users[0].Roles, newRole)

	if err := a.Apply(); err != nil {
		t.Fatal(err)
	}

	actualRole := getRole(a.Deployment, 0, 2)
	assert.Equal(t, "updated-role", actualRole["role"])
	assert.Equal(t, "updated-db", actualRole["db"])
}

func TestNoAdditionalFieldsAreAddedToAgentSSL(t *testing.T) {
	ac := getTestAutomationConfig()
	ac.AgentSSL = &AgentSSL{
		CAFilePath:            util.MergoDelete,
		ClientCertificateMode: util.OptionalClientCertficates,
		AutoPEMKeyFilePath:    util.MergoDelete,
	}

	if err := ac.Apply(); err != nil {
		t.Fatal(err)
	}

	tls := cast.ToStringMap(ac.Deployment["tls"])
	assert.Contains(t, tls, "clientCertificateMode")

	assert.NotContains(t, tls, "autoPEMKeyFilePath")
	assert.NotContains(t, tls, "CAFilePath")
}

func TestCanResetAgentSSL(t *testing.T) {
	ac := getTestAutomationConfig()
	ac.AgentSSL = &AgentSSL{
		ClientCertificateMode: util.OptionalClientCertficates,
		CAFilePath:            util.CAFilePathInContainer,
		AutoPEMKeyFilePath:    util.AutomationAgentPemFilePath,
	}

	if err := ac.Apply(); err != nil {
		t.Fatal(err)
	}

	tls := cast.ToStringMap(ac.Deployment["tls"])
	assert.Equal(t, tls["clientCertificateMode"], util.OptionalClientCertficates)
	assert.Equal(t, tls["autoPEMKeyFilePath"], util.AutomationAgentPemFilePath)
	assert.Equal(t, tls["CAFilePath"], util.CAFilePathInContainer)

	ac.AgentSSL = &AgentSSL{
		CAFilePath:            util.MergoDelete,
		AutoPEMKeyFilePath:    util.MergoDelete,
		ClientCertificateMode: util.OptionalClientCertficates,
	}

	if err := ac.Apply(); err != nil {
		t.Fatal(err)
	}

	tls = cast.ToStringMap(ac.Deployment["tls"])
	assert.Equal(t, tls["clientCertificateMode"], util.OptionalClientCertficates)
	assert.NotContains(t, tls, "autoPEMKeyFilePath")
	assert.NotContains(t, tls, "CAFilePath")
}

func TestVersionsAndBuildsRetained(t *testing.T) {
	ac := getTestAutomationConfig()

	if err := ac.Apply(); err != nil {
		t.Fatal(err)
	}

	dep := ac.Deployment
	versions := getMongoDbVersions(dep)
	assert.Len(t, versions, 2)

	// ensure no elements lost from array
	builds1 := getVersionBuilds(dep, 0)
	builds2 := getVersionBuilds(dep, 1)

	// ensure the correct number of elements in each nested array
	assert.Len(t, builds1, 6)
	assert.Len(t, builds2, 11)

	/*
		{
			"architecture": "amd64",
			"bits": 64,
			"flavor": "suse",
			"gitVersion": "45d947729a0315accb6d4f15a6b06be6d9c19fe7",
			"maxOsVersion": "12",
			"minOsVersion": "11",
			"modules": [
				"enterprise"
			],
			"platform": "linux",
			"url": "https://downloads.mongodb.com/linux/mongodb-linux-x86_64-enterprise-suse11-3.2.0.tgz"
		}
	*/
	// ensure correct values for nested fields
	build1 := getVersionBuild(dep, 1, 4)
	assert.Equal(t, "amd64", build1["architecture"])
	assert.Equal(t, float64(64), build1["bits"])
	assert.Equal(t, "suse", build1["flavor"])
	assert.Equal(t, "45d947729a0315accb6d4f15a6b06be6d9c19fe7", build1["gitVersion"])
	assert.Equal(t, "12", build1["maxOsVersion"])
	assert.Equal(t, "11", build1["minOsVersion"])
	assert.Equal(t, "linux", build1["platform"])
	assert.Equal(t, "https://downloads.mongodb.com/linux/mongodb-linux-x86_64-enterprise-suse11-3.2.0.tgz", build1["url"])

	// nested list maintains untouched
	modulesList := build1["modules"].([]interface{})
	assert.Equal(t, "enterprise", modulesList[0])
}

func TestMergoDeleteWorksInNestedMapsWithFieldsNotReturnedByAutomationConfig(t *testing.T) {
	ac := getTestAutomationConfig()

	ac.Auth.Users[0].Database = util.MergoDelete

	if err := ac.Apply(); err != nil {
		t.Fatal(err)
	}

	user := getUser(ac.Deployment, 0)

	assert.NotContains(t, user, "db") // specify value to delete, it does not remain in final map
	assert.Contains(t, user, "user")  // value untouched remains
}

func TestDeletionOfMiddleElements(t *testing.T) {
	ac := getTestAutomationConfig()

	ac.Auth.AddUser(MongoDBUser{
		Database: "my-db",
		Username: "my-user",
		Roles:    []*Role{{Role: "my-role", Database: "role-db"}},
	})

	ac.Auth.AddUser(MongoDBUser{
		Database: "my-db-1",
		Username: "my-user-1",
		Roles:    []*Role{{Role: "my-role", Database: "role-db"}},
	})

	ac.Auth.AddUser(MongoDBUser{
		Database: "my-db-2",
		Username: "my-user-2",
		Roles:    []*Role{{Role: "my-role", Database: "role-db"}},
	})

	if err := ac.Apply(); err != nil {
		t.Fatal(err)
	}

	assert.Len(t, getUsers(ac.Deployment), 6)

	// remove the 3rd element of the list
	ac.Auth.Users[2] = nil

	if err := ac.Apply(); err != nil {
		t.Fatal(err)
	}

	assert.Len(t, getUsers(ac.Deployment), 5)

	users := getUsers(ac.Deployment)
	lastUser := cast.ToStringMap(users[len(users)-1])
	assert.Equal(t, lastUser["user"], "my-user-2")
	assert.Equal(t, lastUser["db"], "my-db-2")

	// my-user-1 was correctly removed from between the other two elements
	secondLastUser := cast.ToStringMap(users[len(users)-2])
	assert.Equal(t, "my-user-1", secondLastUser["user"])
	assert.Equal(t, "my-db-1", secondLastUser["db"])
}

func TestDeleteLastElement(t *testing.T) {
	ac := getTestAutomationConfig()
	ac.Auth.Users[len(ac.Auth.Users)-1] = nil

	if err := ac.Apply(); err != nil {
		t.Fatal(err)
	}

	users := getUsers(ac.Deployment)
	assert.Len(t, users, 2)

	lastUser := cast.ToStringMap(users[1])
	assert.Equal(t, "testDb1", lastUser["db"])
	assert.Equal(t, "testUser1", lastUser["user"])
}

func TestCanDeleteUsers_AndAddNewOnes_InSingleOperation(t *testing.T) {
	ac := getTestAutomationConfig()

	for i := range ac.Auth.Users {
		ac.Auth.Users[i] = nil
	}

	ac.Auth.AddUser(MongoDBUser{
		Database: "my-added-db",
		Username: "my-added-user",
		Roles:    []*Role{},
	})

	if err := ac.Apply(); err != nil {
		t.Fatal(err)
	}

	users := getUsers(ac.Deployment)
	assert.Len(t, users, 1)

	addedUser := cast.ToStringMap(users[0])
	assert.Equal(t, "my-added-db", addedUser["db"])
	assert.Equal(t, "my-added-user", addedUser["user"])
}

func TestOneUserDeleted_OneUserUpdated(t *testing.T) {
	ac := getTestAutomationConfig()
	ac.Auth.Users[1] = nil
	ac.Auth.Users[2].Database = "updated-database"

	if err := ac.Apply(); err != nil {
		t.Fatal(err)
	}

	users := getUsers(ac.Deployment)

	assert.Len(t, users, 2)
	updatedUser := cast.ToStringMap(users[1])
	assert.Equal(t, "updated-database", updatedUser["db"])
}

func TestAssigningListsReassignsInDeployment(t *testing.T) {
	ac := getTestAutomationConfig()

	ac.Auth.AutoAuthMechanisms = append(ac.Auth.AutoAuthMechanisms, "one", "two", "three")

	if err := ac.Apply(); err != nil {
		t.Fatal(err)
	}

	auth := cast.ToStringMap(ac.Deployment["auth"])
	authMechanisms := cast.ToSlice(auth["autoAuthMechanisms"])
	assert.Len(t, authMechanisms, 3)

	ac.Auth.AutoAuthMechanisms = []string{"two"}

	if err := ac.Apply(); err != nil {
		t.Fatal(err)
	}

	auth = cast.ToStringMap(ac.Deployment["auth"])
	authMechanisms = cast.ToSlice(auth["autoAuthMechanisms"])
	assert.Len(t, authMechanisms, 1)
	assert.Contains(t, authMechanisms, "two")

	ac.Auth.AutoAuthMechanisms = []string{}

	if err := ac.Apply(); err != nil {
		t.Fatal(err)
	}

	auth = cast.ToStringMap(ac.Deployment["auth"])
	authMechanisms = cast.ToSlice(auth["autoAuthMechanisms"])
	assert.Len(t, authMechanisms, 0)
}

func TestAutomationConfigEquality(t *testing.T) {
	deployment1 := NewDeployment()
	deployment1.setReplicaSets([]ReplicaSet{NewReplicaSet("1", "5.0.0")})

	deployment2 := NewDeployment()
	deployment2.setReplicaSets([]ReplicaSet{NewReplicaSet("2", "5.0.0")})

	authConfig := Auth{
		Users: []*MongoDBUser{
			{
				Roles: []*Role{
					{
						Role:     "root",
						Database: "db1",
					},
				},
			},
		},
		Disabled: false,
	}
	authConfig2 := authConfig

	agentSSLConfig := AgentSSL{
		CAFilePath: "/tmp/mypath",
	}
	agentSSLConfig2 := agentSSLConfig

	ldapConfig := ldap.Ldap{
		Servers: "server1",
	}
	ldapConfig2 := ldapConfig

	oidcProviderConfigs := []oidc.ProviderConfig{
		{
			AuthNamePrefix:        "provider-1",
			Audience:              "aud",
			IssuerUri:             "https://provider1.okta.com",
			UserClaim:             "sub",
<<<<<<< HEAD
			GroupsClaim:           "groups",
=======
			GroupsClaim:           ptr.To("groups"),
>>>>>>> 0f58ef33
			SupportsHumanFlows:    false,
			UseAuthorizationClaim: true,
		},
		{
			AuthNamePrefix:        "provider-2",
			Audience:              "aud",
			IssuerUri:             "https://provider2.okta.com",
<<<<<<< HEAD
			ClientId:              "provider2-clientId",
=======
			ClientId:              ptr.To("provider2-clientId"),
>>>>>>> 0f58ef33
			RequestedScopes:       []string{"openid", "profile"},
			UserClaim:             "sub",
			SupportsHumanFlows:    true,
			UseAuthorizationClaim: false,
		},
	}

	oidcProviderConfigsWithMergoDelete := []oidc.ProviderConfig{
		{
			AuthNamePrefix:        "provider-1",
			Audience:              "aud",
			IssuerUri:             "https://provider1.okta.com",
<<<<<<< HEAD
			ClientId:              util.MergoDelete,
			UserClaim:             "sub",
			GroupsClaim:           "groups",
=======
			ClientId:              nil,
			UserClaim:             "sub",
			GroupsClaim:           ptr.To("groups"),
>>>>>>> 0f58ef33
			SupportsHumanFlows:    false,
			UseAuthorizationClaim: true,
		},
		{
			AuthNamePrefix:        "provider-2",
			Audience:              "aud",
			IssuerUri:             "https://provider2.okta.com",
<<<<<<< HEAD
			ClientId:              "provider2-clientId",
			RequestedScopes:       []string{"openid", "profile"},
			UserClaim:             "sub",
			GroupsClaim:           util.MergoDelete,
=======
			ClientId:              ptr.To("provider2-clientId"),
			RequestedScopes:       []string{"openid", "profile"},
			UserClaim:             "sub",
			GroupsClaim:           nil,
>>>>>>> 0f58ef33
			SupportsHumanFlows:    true,
			UseAuthorizationClaim: false,
		},
	}

	oidcProviderConfigs2 := oidcProviderConfigs

	tests := map[string]struct {
		a                *AutomationConfig
		b                *AutomationConfig
		expectedEquality bool
	}{
		"Two empty configs are equal": {
			a:                &AutomationConfig{},
			b:                &AutomationConfig{},
			expectedEquality: true,
		},
		"Two different configs are not equal": {
			a:                getTestAutomationConfig(),
			b:                &AutomationConfig{},
			expectedEquality: false,
		},
		"Two different configs are equal apart from the deployment": {
			a: &AutomationConfig{
				Deployment: deployment1,
			},
			b: &AutomationConfig{
				Deployment: deployment2,
			},
			expectedEquality: true,
		},
		"Two the same configs created using the same structs are the same": {
			a: &AutomationConfig{
				Auth:                &authConfig,
				AgentSSL:            &agentSSLConfig,
				Deployment:          deployment1,
				Ldap:                &ldapConfig,
				OIDCProviderConfigs: oidcProviderConfigs,
			},
			b: &AutomationConfig{
				Auth:                &authConfig,
				AgentSSL:            &agentSSLConfig,
				Deployment:          deployment1,
				Ldap:                &ldapConfig,
				OIDCProviderConfigs: oidcProviderConfigs,
			},
			expectedEquality: true,
		},
		"Two the same configs created using deep copy (and structs with different addresses) are the same": {
			a: &AutomationConfig{
				Auth:                &authConfig,
				AgentSSL:            &agentSSLConfig,
				Ldap:                &ldapConfig,
				OIDCProviderConfigs: oidcProviderConfigs,
			},
			b: &AutomationConfig{
				Auth:                &authConfig2,
				AgentSSL:            &agentSSLConfig2,
				Ldap:                &ldapConfig2,
				OIDCProviderConfigs: oidcProviderConfigs2,
			},
			expectedEquality: true,
		},
		"Same configs, except for MergoDelete, which is ignored": {
			a: &AutomationConfig{
				Auth: &Auth{
					NewAutoPwd:  util.MergoDelete,
					LdapGroupDN: "abc",
				},
				Ldap:                &ldapConfig,
				OIDCProviderConfigs: oidcProviderConfigs,
			},
			b: &AutomationConfig{
				Auth: &Auth{
					LdapGroupDN: "abc",
				},
				AgentSSL: &AgentSSL{
					AutoPEMKeyFilePath: util.MergoDelete,
				},
				Ldap:                &ldapConfig2,
				OIDCProviderConfigs: oidcProviderConfigsWithMergoDelete,
			},
			expectedEquality: true,
		},
	}
	for testName, testParameters := range tests {
		t.Run(testName, func(t *testing.T) {
			result := testParameters.a.EqualsWithoutDeployment(*testParameters.b)
			assert.Equalf(t, testParameters.expectedEquality, result, "Expected %v, got %v", testParameters.expectedEquality, result)
		})
	}
}

func getUsers(deployment map[string]interface{}) []interface{} {
	auth := deployment["auth"].(map[string]interface{})
	if users, ok := auth["usersWanted"]; ok {
		return users.([]interface{})
	}
	return make([]interface{}, 0)
}

func getUser(deployment map[string]interface{}, i int) map[string]interface{} {
	users := getUsers(deployment)
	return users[i].(map[string]interface{})
}

func getRoles(deployment map[string]interface{}, userIdx int) []interface{} {
	user := getUser(deployment, userIdx)
	return user["roles"].([]interface{})
}

func getRole(deployment map[string]interface{}, userIdx, roleIdx int) map[string]interface{} {
	roles := getRoles(deployment, userIdx)
	return roles[roleIdx].(map[string]interface{})
}

func remove(slice []*Role, i int) []*Role {
	copy(slice[i:], slice[i+1:])
	return slice[:len(slice)-1]
}

func getMongoDbVersions(deployment map[string]interface{}) []interface{} {
	return deployment["mongoDbVersions"].([]interface{})
}

func getVersionBuilds(deployment map[string]interface{}, versionIndex int) []interface{} {
	versions := deployment["mongoDbVersions"].([]interface{})
	return versions[versionIndex].(map[string]interface{})["builds"].([]interface{})
}

func getVersionBuild(deployment map[string]interface{}, versionIndex, buildIndex int) map[string]interface{} {
	return getVersionBuilds(deployment, versionIndex)[buildIndex].(map[string]interface{})
}

func TestLDAPIsMerged(t *testing.T) {
	ac := getTestAutomationConfig()
	ac.Ldap = &ldap.Ldap{
		AuthzQueryTemplate:            "AuthzQueryTemplate",
		BindMethod:                    "",
		BindQueryUser:                 "BindQueryUser",
		BindSaslMechanisms:            "BindSaslMechanisms",
		Servers:                       "",
		TransportSecurity:             "TransportSecurity",
		UserToDnMapping:               "UserToDnMapping",
		ValidateLDAPServerConfig:      false,
		BindQueryPassword:             "",
		TimeoutMS:                     1000,
		UserCacheInvalidationInterval: 60,
		CaFileContents:                "",
	}
	if err := ac.Apply(); err != nil {
		t.Fatal(err)
	}
	ldapMap := cast.ToStringMap(ac.Deployment["ldap"])
	assert.Equal(t, "AuthzQueryTemplate", ldapMap["authzQueryTemplate"])
	assert.Equal(t, "BindQueryUser", ldapMap["bindQueryUser"])
	assert.Equal(t, "BindSaslMechanisms", ldapMap["bindSaslMechanisms"])
	assert.Equal(t, "TransportSecurity", ldapMap["transportSecurity"])
	// ldap.Ldap is being merged by marshalling it to a map first, so ints end up as float64
	assert.Equal(t, float64(1000), ldapMap["timeoutMS"])
	assert.Equal(t, float64(60), ldapMap["userCacheInvalidationInterval"])
	// ensure zero value fields are added
	assert.Contains(t, ldapMap, "bindMethod")
	assert.Contains(t, ldapMap, "servers")
	assert.Contains(t, ldapMap, "validateLDAPServerConfig")
	assert.Contains(t, ldapMap, "bindQueryPassword")
	assert.Contains(t, ldapMap, "CAFileContents")
}

func TestOIDCProviderConfigsAreMerged(t *testing.T) {
	tests := map[string]struct {
		providerConfigs         []oidc.ProviderConfig
		expectedProviderConfigs any
	}{
		"nil config list clears deployment oidcProviderConfigs": {
			providerConfigs:         nil,
			expectedProviderConfigs: nil,
		},
		"empty config list clears deployment oidcProviderConfigs": {
			providerConfigs:         make([]oidc.ProviderConfig, 0),
			expectedProviderConfigs: nil,
		},
		"single config not present in deployment oidcProviderConfigs": {
			providerConfigs: []oidc.ProviderConfig{
				{
					AuthNamePrefix:        "provider-new",
					Audience:              "aud",
<<<<<<< HEAD
					ClientId:              util.MergoDelete,
					IssuerUri:             "https://provider-new.okta.com",
					UserClaim:             "sub",
					GroupsClaim:           "groups",
=======
					ClientId:              nil,
					IssuerUri:             "https://provider-new.okta.com",
					UserClaim:             "sub",
					GroupsClaim:           ptr.To("groups"),
>>>>>>> 0f58ef33
					SupportsHumanFlows:    false,
					UseAuthorizationClaim: true,
				},
			},
			expectedProviderConfigs: []map[string]any{
				{
					"authNamePrefix":        "provider-new",
					"audience":              "aud",
					"issuerUri":             "https://provider-new.okta.com",
					"userClaim":             "sub",
<<<<<<< HEAD
					"groupsClaim":           "groups",
=======
					"groupsClaim":           ptr.To("groups"),
>>>>>>> 0f58ef33
					"supportsHumanFlows":    false,
					"useAuthorizationClaim": true,
				},
			},
		},
		"single config present in deployment oidcProviderConfig, without changes": {
			providerConfigs: []oidc.ProviderConfig{
				{
					AuthNamePrefix:        "OIDC_WORKFORCE_USERID",
					Audience:              "aud",
					IssuerUri:             "https://provider.okta.com",
<<<<<<< HEAD
					ClientId:              "oktaClientId",
					UserClaim:             "sub",
					GroupsClaim:           util.MergoDelete,
=======
					ClientId:              ptr.To("oktaClientId"),
					UserClaim:             "sub",
					GroupsClaim:           nil,
>>>>>>> 0f58ef33
					RequestedScopes:       []string{"openid"},
					SupportsHumanFlows:    true,
					UseAuthorizationClaim: false,
				},
			},
			expectedProviderConfigs: []map[string]any{
				{
					"authNamePrefix": "OIDC_WORKFORCE_USERID",
					"audience":       "aud",
					"issuerUri":      "https://provider.okta.com",
<<<<<<< HEAD
					"clientId":       "oktaClientId",
=======
					"clientId":       ptr.To("oktaClientId"),
>>>>>>> 0f58ef33
					"requestedScopes": []string{
						"openid",
					},
					"userClaim":             "sub",
					"supportsHumanFlows":    true,
					"useAuthorizationClaim": false,
					"JWKSPollSecs":          float64(360),
					"additionalField": []any{
						"example.com",
					},
				},
			},
		},
		"single config present in deployment oidcProviderConfig, but modified": {
			providerConfigs: []oidc.ProviderConfig{
				{
					AuthNamePrefix:        "OIDC_WORKLOAD_USERID",
					Audience:              "aud",
<<<<<<< HEAD
					ClientId:              util.MergoDelete,
					IssuerUri:             "https://provider1.okta.com",
					UserClaim:             "sub",
					GroupsClaim:           "groups",
=======
					ClientId:              nil,
					IssuerUri:             "https://provider1.okta.com",
					UserClaim:             "sub",
					GroupsClaim:           ptr.To("groups"),
>>>>>>> 0f58ef33
					SupportsHumanFlows:    false,
					UseAuthorizationClaim: true,
				},
			},
			expectedProviderConfigs: []map[string]any{
				{
					"authNamePrefix":        "OIDC_WORKLOAD_USERID",
					"audience":              "aud",
					"issuerUri":             "https://provider1.okta.com",
					"userClaim":             "sub",
<<<<<<< HEAD
					"groupsClaim":           "groups",
=======
					"groupsClaim":           ptr.To("groups"),
>>>>>>> 0f58ef33
					"supportsHumanFlows":    false,
					"useAuthorizationClaim": true,
					"JWKSPollSecs":          float64(360),
					"additionalField": []interface{}{
						"example.com",
					},
				},
			},
		},
		"multiple configs in deployment oidcProviderConfig": {
			providerConfigs: []oidc.ProviderConfig{
				{
					AuthNamePrefix:        "OIDC_WORKFORCE_USERID",
					Audience:              "aud",
<<<<<<< HEAD
					ClientId:              "oktaClientId",
					IssuerUri:             "https://provider.okta.com",
					UserClaim:             "sub",
					GroupsClaim:           util.MergoDelete,
=======
					ClientId:              ptr.To("oktaClientId"),
					IssuerUri:             "https://provider.okta.com",
					UserClaim:             "sub",
					GroupsClaim:           nil,
>>>>>>> 0f58ef33
					RequestedScopes:       []string{"openid"},
					SupportsHumanFlows:    true,
					UseAuthorizationClaim: false,
				},
				{
					AuthNamePrefix:        "OIDC_WORKLOAD_USERID",
					Audience:              "aud",
<<<<<<< HEAD
					ClientId:              util.MergoDelete,
					IssuerUri:             "https://provider.okta.com",
					UserClaim:             "sub",
					GroupsClaim:           util.MergoDelete,
=======
					ClientId:              nil,
					IssuerUri:             "https://provider.okta.com",
					UserClaim:             "sub",
					GroupsClaim:           nil,
>>>>>>> 0f58ef33
					RequestedScopes:       []string{"openid"},
					SupportsHumanFlows:    false,
					UseAuthorizationClaim: false,
				},
				{
					AuthNamePrefix:        "OIDC_WORKLOAD_GROUP_MEMBERSHIP",
					Audience:              "aud",
<<<<<<< HEAD
					ClientId:              util.MergoDelete,
					IssuerUri:             "https://provider.okta.com",
					UserClaim:             "sub",
					GroupsClaim:           "groups",
=======
					ClientId:              nil,
					IssuerUri:             "https://provider.okta.com",
					UserClaim:             "sub",
					GroupsClaim:           ptr.To("groups"),
>>>>>>> 0f58ef33
					SupportsHumanFlows:    false,
					UseAuthorizationClaim: true,
				},
			},
			expectedProviderConfigs: []map[string]any{
				{
					"authNamePrefix": "OIDC_WORKFORCE_USERID",
					"audience":       "aud",
					"issuerUri":      "https://provider.okta.com",
<<<<<<< HEAD
					"clientId":       "oktaClientId",
=======
					"clientId":       ptr.To("oktaClientId"),
>>>>>>> 0f58ef33
					"requestedScopes": []string{
						"openid",
					},
					"userClaim":             "sub",
					"supportsHumanFlows":    true,
					"useAuthorizationClaim": false,
					"JWKSPollSecs":          float64(360),
					"additionalField": []interface{}{
						"example.com",
					},
				},
				{
					"authNamePrefix": "OIDC_WORKLOAD_USERID",
					"audience":       "aud",
					"issuerUri":      "https://provider.okta.com",
					"requestedScopes": []string{
						"openid",
					},
					"userClaim":             "sub",
					"supportsHumanFlows":    false,
					"useAuthorizationClaim": false,
					"JWKSPollSecs":          float64(360),
					"additionalField": []interface{}{
						"example.com",
					},
				},
				{
					"authNamePrefix":        "OIDC_WORKLOAD_GROUP_MEMBERSHIP",
					"audience":              "aud",
					"issuerUri":             "https://provider.okta.com",
					"userClaim":             "sub",
<<<<<<< HEAD
					"groupsClaim":           "groups",
=======
					"groupsClaim":           ptr.To("groups"),
>>>>>>> 0f58ef33
					"supportsHumanFlows":    false,
					"useAuthorizationClaim": true,
					"JWKSPollSecs":          float64(360),
					"additionalField": []interface{}{
						"example.com",
					},
				},
			},
		},
	}

	for testName, testParameters := range tests {
		t.Run(testName, func(t *testing.T) {
			ac := getTestAutomationConfig()
			ac.OIDCProviderConfigs = testParameters.providerConfigs
			if err := ac.Apply(); err != nil {
				t.Fatal(err)
			}

			providerConfigs := ac.Deployment["oidcProviderConfigs"]
			assert.Equal(t, testParameters.expectedProviderConfigs, providerConfigs)
		})
	}
}

func TestApplyInto(t *testing.T) {
	config := AutomationConfig{
		Auth: NewAuth(),
		AgentSSL: &AgentSSL{
			CAFilePath:            util.MergoDelete,
			ClientCertificateMode: "test",
		},
		Deployment: Deployment{"tls": map[string]interface{}{"test": ""}},
		Ldap:       nil,
	}
	deepCopy := Deployment{"tls": map[string]interface{}{}}
	err := applyInto(config, &deepCopy)
	assert.NoError(t, err)

	// initial config.Deployment did not change
	assert.NotEqual(t, config.Deployment, deepCopy)

	// new deployment is the merge result of the previous config.Deployment + config
	assert.Equal(t, Deployment{"tls": map[string]interface{}{"clientCertificateMode": "test", "test": ""}}, deepCopy)
}

func changeTypes(deployment Deployment) error {
	rs := deployment.getReplicaSets()
	deployment.setReplicaSets(rs)
	return nil
}

func TestIsEqual(t *testing.T) {
	type args struct {
		depFunc    func(Deployment) error
		deployment Deployment
	}
	tests := []struct {
		name string
		args args
		want bool
	}{
		{
			name: "depFunc does not do anything",
			args: args{
				depFunc: func(deployment Deployment) error {
					return nil
				},
				deployment: getDeploymentWithRSOverTheWire(t),
			},
			want: true,
		},
		{
			name: "depFunc does changes types, but content does not change",
			args: args{
				depFunc:    changeTypes,
				deployment: getDeploymentWithRSOverTheWire(t),
			},
			want: true,
		},
	}
	for _, tt := range tests {
		t.Run(tt.name, func(t *testing.T) {
			got, err := isEqualAfterModification(tt.args.depFunc, tt.args.deployment)
			assert.NoError(t, err)
			assert.Equalf(t, tt.want, got, "isEqualAfterModification(%v, %v)", tt.args.depFunc, tt.args.deployment)
		})
	}
}

// TestIsEqualNotWorkingWithTypeChanges is a test that shows that deep equality does not work if our depFunc changes
// the underlying types as we mostly do.
func TestIsEqualNotWorkingWithTypeChanges(t *testing.T) {
	t.Run("is not working", func(t *testing.T) {
		overTheWire := getDeploymentWithRSOverTheWire(t)

		original, err := util.MapDeepCopy(overTheWire)
		assert.NoError(t, err)

		_ = changeTypes(overTheWire)

		equal := equality.Semantic.DeepEqual(original, overTheWire)
		assert.False(t, equal)
	})
}

func getDeploymentWithRSOverTheWire(t *testing.T) Deployment {
	overTheWire := getTestAutomationConfig().Deployment
	overTheWire.addReplicaSet(NewReplicaSet("rs-1", "3.2.0"))
	overTheWire.addReplicaSet(NewReplicaSet("rs-2", "3.2.0"))
	marshal, err := json.Marshal(overTheWire) // as we get it over the wire, we need to reflect that
	assert.NoError(t, err)
	err = json.Unmarshal(marshal, &overTheWire)
	assert.NoError(t, err)
	return overTheWire
}<|MERGE_RESOLUTION|>--- conflicted
+++ resolved
@@ -635,11 +635,7 @@
 			Audience:              "aud",
 			IssuerUri:             "https://provider1.okta.com",
 			UserClaim:             "sub",
-<<<<<<< HEAD
-			GroupsClaim:           "groups",
-=======
 			GroupsClaim:           ptr.To("groups"),
->>>>>>> 0f58ef33
 			SupportsHumanFlows:    false,
 			UseAuthorizationClaim: true,
 		},
@@ -647,11 +643,7 @@
 			AuthNamePrefix:        "provider-2",
 			Audience:              "aud",
 			IssuerUri:             "https://provider2.okta.com",
-<<<<<<< HEAD
-			ClientId:              "provider2-clientId",
-=======
 			ClientId:              ptr.To("provider2-clientId"),
->>>>>>> 0f58ef33
 			RequestedScopes:       []string{"openid", "profile"},
 			UserClaim:             "sub",
 			SupportsHumanFlows:    true,
@@ -664,15 +656,9 @@
 			AuthNamePrefix:        "provider-1",
 			Audience:              "aud",
 			IssuerUri:             "https://provider1.okta.com",
-<<<<<<< HEAD
-			ClientId:              util.MergoDelete,
-			UserClaim:             "sub",
-			GroupsClaim:           "groups",
-=======
 			ClientId:              nil,
 			UserClaim:             "sub",
 			GroupsClaim:           ptr.To("groups"),
->>>>>>> 0f58ef33
 			SupportsHumanFlows:    false,
 			UseAuthorizationClaim: true,
 		},
@@ -680,17 +666,10 @@
 			AuthNamePrefix:        "provider-2",
 			Audience:              "aud",
 			IssuerUri:             "https://provider2.okta.com",
-<<<<<<< HEAD
-			ClientId:              "provider2-clientId",
-			RequestedScopes:       []string{"openid", "profile"},
-			UserClaim:             "sub",
-			GroupsClaim:           util.MergoDelete,
-=======
 			ClientId:              ptr.To("provider2-clientId"),
 			RequestedScopes:       []string{"openid", "profile"},
 			UserClaim:             "sub",
 			GroupsClaim:           nil,
->>>>>>> 0f58ef33
 			SupportsHumanFlows:    true,
 			UseAuthorizationClaim: false,
 		},
@@ -878,17 +857,10 @@
 				{
 					AuthNamePrefix:        "provider-new",
 					Audience:              "aud",
-<<<<<<< HEAD
-					ClientId:              util.MergoDelete,
-					IssuerUri:             "https://provider-new.okta.com",
-					UserClaim:             "sub",
-					GroupsClaim:           "groups",
-=======
 					ClientId:              nil,
 					IssuerUri:             "https://provider-new.okta.com",
 					UserClaim:             "sub",
 					GroupsClaim:           ptr.To("groups"),
->>>>>>> 0f58ef33
 					SupportsHumanFlows:    false,
 					UseAuthorizationClaim: true,
 				},
@@ -899,11 +871,7 @@
 					"audience":              "aud",
 					"issuerUri":             "https://provider-new.okta.com",
 					"userClaim":             "sub",
-<<<<<<< HEAD
-					"groupsClaim":           "groups",
-=======
 					"groupsClaim":           ptr.To("groups"),
->>>>>>> 0f58ef33
 					"supportsHumanFlows":    false,
 					"useAuthorizationClaim": true,
 				},
@@ -915,15 +883,9 @@
 					AuthNamePrefix:        "OIDC_WORKFORCE_USERID",
 					Audience:              "aud",
 					IssuerUri:             "https://provider.okta.com",
-<<<<<<< HEAD
-					ClientId:              "oktaClientId",
-					UserClaim:             "sub",
-					GroupsClaim:           util.MergoDelete,
-=======
 					ClientId:              ptr.To("oktaClientId"),
 					UserClaim:             "sub",
 					GroupsClaim:           nil,
->>>>>>> 0f58ef33
 					RequestedScopes:       []string{"openid"},
 					SupportsHumanFlows:    true,
 					UseAuthorizationClaim: false,
@@ -934,11 +896,7 @@
 					"authNamePrefix": "OIDC_WORKFORCE_USERID",
 					"audience":       "aud",
 					"issuerUri":      "https://provider.okta.com",
-<<<<<<< HEAD
-					"clientId":       "oktaClientId",
-=======
 					"clientId":       ptr.To("oktaClientId"),
->>>>>>> 0f58ef33
 					"requestedScopes": []string{
 						"openid",
 					},
@@ -957,17 +915,10 @@
 				{
 					AuthNamePrefix:        "OIDC_WORKLOAD_USERID",
 					Audience:              "aud",
-<<<<<<< HEAD
-					ClientId:              util.MergoDelete,
-					IssuerUri:             "https://provider1.okta.com",
-					UserClaim:             "sub",
-					GroupsClaim:           "groups",
-=======
 					ClientId:              nil,
 					IssuerUri:             "https://provider1.okta.com",
 					UserClaim:             "sub",
 					GroupsClaim:           ptr.To("groups"),
->>>>>>> 0f58ef33
 					SupportsHumanFlows:    false,
 					UseAuthorizationClaim: true,
 				},
@@ -978,11 +929,7 @@
 					"audience":              "aud",
 					"issuerUri":             "https://provider1.okta.com",
 					"userClaim":             "sub",
-<<<<<<< HEAD
-					"groupsClaim":           "groups",
-=======
 					"groupsClaim":           ptr.To("groups"),
->>>>>>> 0f58ef33
 					"supportsHumanFlows":    false,
 					"useAuthorizationClaim": true,
 					"JWKSPollSecs":          float64(360),
@@ -997,17 +944,10 @@
 				{
 					AuthNamePrefix:        "OIDC_WORKFORCE_USERID",
 					Audience:              "aud",
-<<<<<<< HEAD
-					ClientId:              "oktaClientId",
-					IssuerUri:             "https://provider.okta.com",
-					UserClaim:             "sub",
-					GroupsClaim:           util.MergoDelete,
-=======
 					ClientId:              ptr.To("oktaClientId"),
 					IssuerUri:             "https://provider.okta.com",
 					UserClaim:             "sub",
 					GroupsClaim:           nil,
->>>>>>> 0f58ef33
 					RequestedScopes:       []string{"openid"},
 					SupportsHumanFlows:    true,
 					UseAuthorizationClaim: false,
@@ -1015,17 +955,10 @@
 				{
 					AuthNamePrefix:        "OIDC_WORKLOAD_USERID",
 					Audience:              "aud",
-<<<<<<< HEAD
-					ClientId:              util.MergoDelete,
-					IssuerUri:             "https://provider.okta.com",
-					UserClaim:             "sub",
-					GroupsClaim:           util.MergoDelete,
-=======
 					ClientId:              nil,
 					IssuerUri:             "https://provider.okta.com",
 					UserClaim:             "sub",
 					GroupsClaim:           nil,
->>>>>>> 0f58ef33
 					RequestedScopes:       []string{"openid"},
 					SupportsHumanFlows:    false,
 					UseAuthorizationClaim: false,
@@ -1033,17 +966,10 @@
 				{
 					AuthNamePrefix:        "OIDC_WORKLOAD_GROUP_MEMBERSHIP",
 					Audience:              "aud",
-<<<<<<< HEAD
-					ClientId:              util.MergoDelete,
-					IssuerUri:             "https://provider.okta.com",
-					UserClaim:             "sub",
-					GroupsClaim:           "groups",
-=======
 					ClientId:              nil,
 					IssuerUri:             "https://provider.okta.com",
 					UserClaim:             "sub",
 					GroupsClaim:           ptr.To("groups"),
->>>>>>> 0f58ef33
 					SupportsHumanFlows:    false,
 					UseAuthorizationClaim: true,
 				},
@@ -1053,11 +979,7 @@
 					"authNamePrefix": "OIDC_WORKFORCE_USERID",
 					"audience":       "aud",
 					"issuerUri":      "https://provider.okta.com",
-<<<<<<< HEAD
-					"clientId":       "oktaClientId",
-=======
 					"clientId":       ptr.To("oktaClientId"),
->>>>>>> 0f58ef33
 					"requestedScopes": []string{
 						"openid",
 					},
@@ -1089,11 +1011,7 @@
 					"audience":              "aud",
 					"issuerUri":             "https://provider.okta.com",
 					"userClaim":             "sub",
-<<<<<<< HEAD
-					"groupsClaim":           "groups",
-=======
 					"groupsClaim":           ptr.To("groups"),
->>>>>>> 0f58ef33
 					"supportsHumanFlows":    false,
 					"useAuthorizationClaim": true,
 					"JWKSPollSecs":          float64(360),
