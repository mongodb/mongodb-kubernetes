vars:
  quay_registry: quay.io/mongodb/mongodb-agent-ubi
  s3_bucket: s3://enterprise-operator-dockerfiles/dockerfiles/mongodb-agent

images:
<<<<<<< HEAD
  - name: mongodb-agent-ubi
    vars:
      context: .
      template_context: docker/mongodb-agent

    platform: linux/$(inputs.params.architecture)
    stages:
      - name: mongodb-agent-context
        task_type: docker_build
        dockerfile: docker/mongodb-agent/Dockerfile.builder
        tags: [ "ubi" ]
        buildargs:
          agent_version: $(inputs.params.version)
          tools_version: $(inputs.params.tools_version)
          agent_distro: $(inputs.params.agent_distro)
          tools_distro: $(inputs.params.tools_distro)

        labels:
          quay.expires-after: 48h

        output:
          - registry: $(inputs.params.registry)/mongodb-agent-ubi
            tag: $(inputs.params.version)-context-$(inputs.params.architecture)

      - name: mongodb-agent-build-context-release
        task_type: docker_build
        tags: ["release"]
        dockerfile: docker/mongodb-agent/Dockerfile.builder
        buildargs:
          agent_version: $(inputs.params.version)
          tools_version: $(inputs.params.tools_version)
          agent_distro: $(inputs.params.agent_distro)
          tools_distro: $(inputs.params.tools_distro)
        output:
          - registry: $(inputs.params.quay_registry)
            tag: $(inputs.params.version)-context-$(inputs.params.architecture)

      - name: mongodb-agent-build
        task_type: docker_build
        tags: [ "ubi" ]
        buildargs:
          imagebase: $(inputs.params.registry)/mongodb-agent-ubi:$(inputs.params.version)-context-$(inputs.params.architecture)
          version:  $(inputs.params.version)
        dockerfile: docker/mongodb-agent/Dockerfile

        labels:
          quay.expires-after: 48h

        output:
          - registry: $(inputs.params.registry)/mongodb-agent-ubi
            tag: $(inputs.params.version)-$(inputs.params.architecture)
          - registry: $(inputs.params.registry)/mongodb-agent-ubi
            tag: latest-$(inputs.params.architecture)

      - name: mongodb-agent-template-ubi
        task_type: dockerfile_template
        tags: ["release"]
        output:
          - dockerfile: $(inputs.params.s3_bucket)/$(inputs.params.version)/ubi/Dockerfile
=======
- name: mongodb-agent
  vars:
    context: .
    template_context: docker/mongodb-agent
  platform: linux/amd64

  stages:
  - name: mongodb-agent-build-context
    task_type: docker_build
    dockerfile: docker/mongodb-agent/Dockerfile.builder
    buildargs:
      mongodb_tools_url_ubi: $(inputs.params.mongodb_tools_url_ubi)
      mongodb_agent_url_ubi: $(inputs.params.mongodb_agent_url_ubi)
      init_database_image: $(inputs.params.init_database_image)
    output:
    - registry: $(inputs.params.registry)/mongodb-agent-ubi
      tag: $(inputs.params.version)-context

  - name: mongodb-agent-build-context-release
    task_type: docker_build
    tags: ["release"]
    dockerfile: docker/mongodb-agent/Dockerfile.builder
    buildargs:
      mongodb_tools_url_ubi: $(inputs.params.mongodb_tools_url_ubi)
      mongodb_agent_url_ubi: $(inputs.params.mongodb_agent_url_ubi)
      init_database_image: $(inputs.params.init_database_image)
    output:
      - registry: $(inputs.params.quay_registry)
        tag: $(inputs.params.version)-context

  - name: mongodb-agent-build-ubi
    task_type: docker_build
    buildargs:
      imagebase: $(inputs.params.registry)/mongodb-agent-ubi:$(inputs.params.version)-context
      version:  $(inputs.params.version)
    dockerfile: docker/mongodb-agent/Dockerfile.old
    output:
    - registry: $(inputs.params.registry)/mongodb-agent-ubi
      tag: $(inputs.params.version)

  - name: master-latest
    task_type: tag_image
    tags: [ "master" ]
    source:
      registry: $(inputs.params.registry)/mongodb-agent-ubi
      tag: $(inputs.params.version)
    destination:
      - registry: $(inputs.params.registry)/mongodb-agent-ubi
        tag: $(inputs.params.agent_version)_latest

  - name: mongodb-agent-template-ubi
    task_type: dockerfile_template
    tags: ["release"]
    output:
    - dockerfile: $(inputs.params.s3_bucket)/$(inputs.params.version)/ubi/Dockerfile
>>>>>>> 79543a3d
<|MERGE_RESOLUTION|>--- conflicted
+++ resolved
@@ -3,67 +3,6 @@
   s3_bucket: s3://enterprise-operator-dockerfiles/dockerfiles/mongodb-agent
 
 images:
-<<<<<<< HEAD
-  - name: mongodb-agent-ubi
-    vars:
-      context: .
-      template_context: docker/mongodb-agent
-
-    platform: linux/$(inputs.params.architecture)
-    stages:
-      - name: mongodb-agent-context
-        task_type: docker_build
-        dockerfile: docker/mongodb-agent/Dockerfile.builder
-        tags: [ "ubi" ]
-        buildargs:
-          agent_version: $(inputs.params.version)
-          tools_version: $(inputs.params.tools_version)
-          agent_distro: $(inputs.params.agent_distro)
-          tools_distro: $(inputs.params.tools_distro)
-
-        labels:
-          quay.expires-after: 48h
-
-        output:
-          - registry: $(inputs.params.registry)/mongodb-agent-ubi
-            tag: $(inputs.params.version)-context-$(inputs.params.architecture)
-
-      - name: mongodb-agent-build-context-release
-        task_type: docker_build
-        tags: ["release"]
-        dockerfile: docker/mongodb-agent/Dockerfile.builder
-        buildargs:
-          agent_version: $(inputs.params.version)
-          tools_version: $(inputs.params.tools_version)
-          agent_distro: $(inputs.params.agent_distro)
-          tools_distro: $(inputs.params.tools_distro)
-        output:
-          - registry: $(inputs.params.quay_registry)
-            tag: $(inputs.params.version)-context-$(inputs.params.architecture)
-
-      - name: mongodb-agent-build
-        task_type: docker_build
-        tags: [ "ubi" ]
-        buildargs:
-          imagebase: $(inputs.params.registry)/mongodb-agent-ubi:$(inputs.params.version)-context-$(inputs.params.architecture)
-          version:  $(inputs.params.version)
-        dockerfile: docker/mongodb-agent/Dockerfile
-
-        labels:
-          quay.expires-after: 48h
-
-        output:
-          - registry: $(inputs.params.registry)/mongodb-agent-ubi
-            tag: $(inputs.params.version)-$(inputs.params.architecture)
-          - registry: $(inputs.params.registry)/mongodb-agent-ubi
-            tag: latest-$(inputs.params.architecture)
-
-      - name: mongodb-agent-template-ubi
-        task_type: dockerfile_template
-        tags: ["release"]
-        output:
-          - dockerfile: $(inputs.params.s3_bucket)/$(inputs.params.version)/ubi/Dockerfile
-=======
 - name: mongodb-agent
   vars:
     context: .
@@ -118,5 +57,4 @@
     task_type: dockerfile_template
     tags: ["release"]
     output:
-    - dockerfile: $(inputs.params.s3_bucket)/$(inputs.params.version)/ubi/Dockerfile
->>>>>>> 79543a3d
+    - dockerfile: $(inputs.params.s3_bucket)/$(inputs.params.version)/ubi/Dockerfile