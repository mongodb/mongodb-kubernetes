--- conflicted
+++ resolved
@@ -65,9 +65,6 @@
       && touch /var/log/mongodb-mms-automation/readiness.log \
       && chmod ugo+rw /var/log/mongodb-mms-automation/readiness.log
 
-<<<<<<< HEAD
-RUN tar xfz /agent/mongodb_agent.tgz \
-=======
 
 COPY --from=base /data/mongodb-agent.tar.gz /agent
 COPY --from=base /data/mongodb-tools.tgz /agent
@@ -79,8 +76,7 @@
 COPY --from=base /opt/scripts/dummy-probe.sh /usr/local/bin/dummy-probe.sh
 COPY --from=base /opt/scripts/dummy-readinessprobe.sh /usr/local/bin/dummy-readinessprobe
 
-RUN tar xfz /agent/mongodb-agent.tar.gz \
->>>>>>> 79543a3d
+RUN tar xfz /agent/mongodb_agent.tgz \
     && mv mongodb-mms-automation-agent-*/mongodb-mms-automation-agent /agent/mongodb-agent \
     && chmod +x /agent/mongodb-agent \
     && mkdir -p /var/lib/automation/config \
