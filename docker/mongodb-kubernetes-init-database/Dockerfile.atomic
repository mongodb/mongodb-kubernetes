--- conflicted
+++ resolved
@@ -1,8 +1,4 @@
-<<<<<<< HEAD
-FROM registry.access.redhat.com/ubi8/ubi-minimal AS tools_downloader
-=======
 FROM --platform=${BUILDPLATFORM} registry.access.redhat.com/ubi8/ubi-minimal AS tools_downloader
->>>>>>> 1e901704
 
 ARG mongodb_tools_url
 ARG mongodb_tools_version_s390x
@@ -38,11 +34,7 @@
 
 RUN go mod download
 
-<<<<<<< HEAD
-COPY mongodb-community-operator /go/src/github.com/mongodb/mongodb-kubernetes/mongodb-community-operator
-=======
 COPY mongodb-community-operator ./mongodb-community-operator
->>>>>>> 1e901704
 
 ARG TARGETOS
 ARG TARGETARCH
@@ -61,34 +53,8 @@
 
 COPY ./docker/mongodb-kubernetes-init-database/content/LICENSE /data/licenses/
 
-#TODO ubi9?
 FROM registry.access.redhat.com/ubi8/ubi-minimal
 
-<<<<<<< HEAD
-ARG TARGETARCH
-
-# Copy the extracted tools from the downloader stage (tools are already extracted there)
-COPY --from=tools_downloader /tools/ /tools/
-
-RUN microdnf -y update --nodocs \
-  && microdnf -y install --nodocs tar gzip \
-  && microdnf clean all
-
-COPY --from=base /data/readinessprobe /probes/readinessprobe
-COPY --from=base /data/probe.sh /probes/probe.sh
-COPY --from=base /data/scripts/ /scripts/
-COPY --from=base /data/licenses /licenses/
-
-ARG version
-LABEL name="MongoDB Kubernetes Init Database" \
-      version="mongodb-kubernetes-init-database-${version}" \
-      summary="MongoDB Kubernetes Database Init Image" \
-      description="Startup Scripts for MongoDB Enterprise Database" \
-      release="1" \
-      vendor="MongoDB" \
-      maintainer="support@mongodb.com"
-
-=======
 # Copy the extracted tools from the downloader stage (tools are already extracted there)
 COPY --from=tools_downloader /tools/ /tools/
 
@@ -110,7 +76,6 @@
       vendor="MongoDB" \
       maintainer="support@mongodb.com"
 
->>>>>>> 1e901704
 USER 2000
 
 ENTRYPOINT [ "/bin/cp", "-f", "-r", "/scripts/agent-launcher.sh", "/scripts/agent-launcher-lib.sh", "/probes/readinessprobe", "/probes/probe.sh", "/tools", "/opt/scripts/" ]