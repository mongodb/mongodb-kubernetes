---
apiVersion: mongodbcommunity.mongodb.com/v1
kind: MongoDBCommunity
metadata:
  name: mdbc-rs
spec:
  members: 3
  type: ReplicaSet
  version: "8.0.10"
  security:
    authentication:
      modes: ["SCRAM-SHA-1"]
  agent:
    logLevel: DEBUG
  users:
    - name: mdb-admin
      db: admin
      passwordSecretRef: # a reference to the secret that will be used to generate the user's password
        name: mdb-admin-user-password
      roles:
        - name: root
          db: admin
      scramCredentialsSecretName: mdb-admin-user-scram
    - name: mdb-user
      db: admin
      passwordSecretRef: # a reference to the secret that will be used to generate the user's password
        name: mdb-user-password
      roles:
        - name: restore
          db: sample_mflix
        - name: readWrite
          db: sample_mflix
<<<<<<< HEAD
      scramCredentialsSecretName: my-scram
    - name: mongot-user
      db: admin
      passwordSecretRef: # a reference to the secret that will be used to generate the user's password
        name: my-user-password
      roles:
        - new RoleName("readWriteAnyDatabase", RoleName.ADMIN_DB),
        - new RoleName("clusterMonitor", RoleName.ADMIN_DB),
        - new RoleName("readWrite", RoleName.LOCAL_DB),
        - new RoleName("directShardOperations", RoleName.ADMIN_DB, "7.0"),
        - new RoleName(NDSDBRole.BYPASS_DEFAULT_MAX_TIME_MS, RoleName.ADMIN_DB, "8.0"));
        - name: readWriteAnyDatabase
          db: admin
        - name: clusterMonitor
          db: admin
        - name: readWrite
          db: local
        - name: readWrite
          db: config
      scramCredentialsSecretName: my-scram
=======
      scramCredentialsSecretName: mdb-user-scram
    - name: mongot-user
      db: admin
      passwordSecretRef: # a reference to the secret that will be used to generate the user's password
        name: mdbc-rs-mongot-user-password
      roles:
        - name: searchCoordinator
          db: admin
      scramCredentialsSecretName: mongot-user-scram
>>>>>>> 5d44ddc1
  statefulSet:
    spec:
      template:
        spec:
          containers:
            - name: mongod
              resources:
                limits:
                  cpu: "3"
                  memory: 5Gi
                requests:
                  cpu: "2"
                  memory: 5Gi
            - name: mongodb-agent
              resources:
                limits:
                  cpu: "3"
                  memory: 5Gi
                requests:
                  cpu: "2"
                  memory: 5Gi<|MERGE_RESOLUTION|>--- conflicted
+++ resolved
@@ -30,28 +30,6 @@
           db: sample_mflix
         - name: readWrite
           db: sample_mflix
-<<<<<<< HEAD
-      scramCredentialsSecretName: my-scram
-    - name: mongot-user
-      db: admin
-      passwordSecretRef: # a reference to the secret that will be used to generate the user's password
-        name: my-user-password
-      roles:
-        - new RoleName("readWriteAnyDatabase", RoleName.ADMIN_DB),
-        - new RoleName("clusterMonitor", RoleName.ADMIN_DB),
-        - new RoleName("readWrite", RoleName.LOCAL_DB),
-        - new RoleName("directShardOperations", RoleName.ADMIN_DB, "7.0"),
-        - new RoleName(NDSDBRole.BYPASS_DEFAULT_MAX_TIME_MS, RoleName.ADMIN_DB, "8.0"));
-        - name: readWriteAnyDatabase
-          db: admin
-        - name: clusterMonitor
-          db: admin
-        - name: readWrite
-          db: local
-        - name: readWrite
-          db: config
-      scramCredentialsSecretName: my-scram
-=======
       scramCredentialsSecretName: mdb-user-scram
     - name: mongot-user
       db: admin
@@ -61,7 +39,6 @@
         - name: searchCoordinator
           db: admin
       scramCredentialsSecretName: mongot-user-scram
->>>>>>> 5d44ddc1
   statefulSet:
     spec:
       template:
