from __future__ import annotations

import time
from typing import Dict, List, Optional

import requests
from kubernetes import client
from kubernetes.client import V1CustomResourceDefinition, V1Deployment, V1Pod
from kubernetes.client.rest import ApiException
from kubetester import wait_for_webhook
from kubetester.create_or_replace_from_yaml import create_or_replace_from_yaml
from kubetester.helm import (
    helm_chart_path_and_version,
    helm_install,
    helm_repo_add,
    helm_template,
    helm_uninstall,
    helm_upgrade,
)
from tests import test_logger
from tests.constants import LOCAL_HELM_CHART_DIR

OPERATOR_CRDS = (
    "mongodb.mongodb.com",
    "mongodbusers.mongodb.com",
    "opsmanagers.mongodb.com",
)


logger = test_logger.get_test_logger(__name__)


class Operator(object):
    """Operator is an abstraction over some Operator and relevant resources. It
    allows to create and delete the Operator deployment and K8s resources.

    * `helm_args` corresponds to the --set values passed to helm installation.
    * `helm_options` refers to the options passed to the helm command.

    The operator is installed from published Helm Charts.
    """

    def __init__(
        self,
        namespace: str,
        helm_args: Optional[Dict] = None,
        helm_options: Optional[List[str]] = None,
<<<<<<< HEAD
        helm_chart_path: Optional[str] = None,
=======
        helm_chart_path: Optional[str] = LOCAL_HELM_CHART_DIR,
>>>>>>> 54a17fee
        name: Optional[str] = "mongodb-kubernetes-operator",
        api_client: Optional[client.api_client.ApiClient] = None,
        operator_version: Optional[str] = None,
    ):
        # The Operator will be installed from the following repo, so adding it first
        helm_repo_add("mongodb", "https://mongodb.github.io/helm-charts")

        helm_chart_path, operator_version = helm_chart_path_and_version(helm_chart_path, operator_version)

        if helm_args is None:
            helm_args = {}

        helm_args["namespace"] = namespace
        helm_args["operator.env"] = "dev"

        # the import is done here to prevent circular dependency
        from tests.conftest import local_operator

        if local_operator():
            helm_args["operator.replicas"] = "0"

        self.namespace = namespace
        self.helm_arguments = helm_args
        self.helm_options = helm_options
        self.helm_chart_path = helm_chart_path
        self.name = name
        self.api_client = api_client
        self.operator_version = operator_version

    def install_from_template(self):
        """Uses helm to generate yaml specification and then uses python K8s client to apply them to the cluster
        This is equal to helm template...| kubectl apply -"""
        yaml_file = helm_template(self.helm_arguments, helm_chart_path=self.helm_chart_path)
        create_or_replace_from_yaml(client.api_client.ApiClient(), yaml_file)
        self._wait_for_operator_ready()
        self._wait_operator_webhook_is_ready()

        return self

    def install(self, custom_operator_version: Optional[str] = None) -> Operator:
        """Installs the Operator to Kubernetes cluster using 'helm install', waits until it's running"""
        if not custom_operator_version:
            custom_operator_version = self.operator_version

        helm_install(
            self.name,
            self.namespace,
            self.helm_arguments,
            helm_chart_path=self.helm_chart_path,
            helm_options=self.helm_options,
            custom_operator_version=custom_operator_version,
        )
        self._wait_for_operator_ready()
        self._wait_operator_webhook_is_ready()

        return self

    def upgrade(
        self, multi_cluster: bool = False, custom_operator_version: Optional[str] = None, apply_crds_first: bool = False
    ) -> Operator:
        """Upgrades the Operator in Kubernetes cluster using 'helm upgrade', waits until it's running"""
        if not custom_operator_version:
            custom_operator_version = self.operator_version

        helm_upgrade(
            self.name,
            self.namespace,
            self.helm_arguments,
            helm_chart_path=self.helm_chart_path,
            helm_options=self.helm_options,
            custom_operator_version=custom_operator_version,
            apply_crds_first=apply_crds_first,
        )
        self._wait_for_operator_ready()
        self._wait_operator_webhook_is_ready(multi_cluster=multi_cluster)

        return self

    def uninstall(self):
        helm_uninstall(self.name)

    def delete_operator_deployment(self):
        """Deletes the Operator deployment from K8s cluster."""
        client.AppsV1Api(api_client=self.api_client).delete_namespaced_deployment(self.name, self.namespace)

    def list_operator_pods(self) -> List[V1Pod]:
        logger.debug(f"Listing operator pods with selector app.kubernetes.io/name={self.name}")
        pods = (
            client.CoreV1Api(api_client=self.api_client)
            .list_namespaced_pod(
                self.namespace,
                label_selector="app.kubernetes.io/name={}".format(self.name),
            )
            .items
        )
        return pods

    def read_deployment(self) -> V1Deployment:
        return client.AppsV1Api(api_client=self.api_client).read_namespaced_deployment(self.name, self.namespace)

    def assert_is_running(self):
        self._wait_for_operator_ready()

    def _wait_for_operator_ready(self, retries: int = 60):
        """waits until the Operator deployment is ready."""

        # we don't want to wait for the operator if the operator is running locally and not in a pod
        from tests.conftest import local_operator

        if local_operator():
            return

        # we need to give some time for the new pod to start instead of the existing one (if any)
        time.sleep(4)
        retry_count = retries
        logger.debug("Waiting for Operator deployment to become ready...")
        while retry_count > 0:
            logger.debug(f"Tentative #{retries - retry_count}")
            pods = self.list_operator_pods()
            if len(pods) == 1:
                if pods[0].status.phase == "Running" and pods[0].status.container_statuses[0].ready:
                    return
                if pods[0].status.phase == "Failed":
                    raise Exception("Operator failed to start: {}".format(pods[0].status.phase))
            time.sleep(1)
            retry_count = retry_count - 1

        # Operator hasn't started - printing some debug information
        self.print_diagnostics()

        raise Exception(f"Operator hasn't started in specified time after {retries} retries.")

    def _wait_operator_webhook_is_ready(self, retries: int = 10, multi_cluster: bool = False):

        # we don't want to wait for the operator webhook if the operator is running locally and not in a pod
        from tests.conftest import get_cluster_domain, local_operator

        if local_operator():
            return

        # in multi-cluster mode the operator and the test pod are in different clusters(test pod won't be able to talk to webhook),
        # so we skip this extra check for multi-cluster
        from tests.conftest import get_central_cluster_name, get_test_pod_cluster_name

        if multi_cluster and get_central_cluster_name() != get_test_pod_cluster_name():
            logger.info(
                f"Skipping waiting for the webhook as we cannot call the webhook endpoint from a test_pod_cluster ({get_test_pod_cluster_name()}) "
                f"to central cluster ({get_central_cluster_name()}); sleeping for 10s instead"
            )
            # We need to sleep here otherwise the function returns too early and we create a race condition in tests
            time.sleep(10)
            return

        webhook_services = client.CoreV1Api().list_namespaced_service(self.namespace)
        logger.debug("Listing webhook services...")
        for svc in webhook_services.items:
            if "webhook" in svc.metadata.name:
                logger.debug(
                    f"Service: {svc.metadata.name}, ClusterIP: {svc.spec.cluster_ip}, Ports: {svc.spec.ports}, Selector: {svc.spec.selector}"
                )

        logger.debug("_wait_operator_webhook_is_ready")
        validation_endpoint = "validate-mongodb-com-v1-mongodb"
        webhook_endpoint = "https://operator-webhook.{}.svc.{}/{}".format(
            self.namespace, get_cluster_domain(), validation_endpoint
        )
        headers = {"Content-Type": "application/json"}
        logger.debug(f"Webhook_endpoint: {webhook_endpoint}")
        retry_count = retries + 1
        while retry_count > 0:
            retry_count -= 1
            logger.debug("Waiting for operator/webhook to be functional")
            try:
                response = requests.post(webhook_endpoint, headers=headers, verify=False, timeout=2)
            except Exception as e:
                logger.warning(e)
                time.sleep(2)
                continue

            try:
                # Let's assume that if we get a json response, then the webhook
                # is already in place.
                response.json()
            except Exception:
                logger.warning("Didn't get a json response from webhook")
            else:
                return
            time.sleep(2)

        raise Exception("Operator webhook didn't start after {} retries".format(retries))

    def print_diagnostics(self):
        logger.info("Operator Deployment: ")
        logger.info(self.read_deployment())

        pods = self.list_operator_pods()
        if len(pods) > 0:
            logger.info("Operator pods: %d", len(pods))
            logger.info("Operator spec: %s", pods[0].spec)
            logger.info("Operator status: %s", pods[0].status)

    def wait_for_webhook(self, retries=5, delay=5):
        return wait_for_webhook(namespace=self.namespace, retries=retries, delay=delay)

    def disable_webhook(self):
        webhook_api = client.AdmissionregistrationV1Api()

        # break the existing webhook
        webhook = webhook_api.read_validating_webhook_configuration("mdbpolicy.mongodb.com")

        # First webhook is for mongodb validations, second is for ops manager
        webhook.webhooks[1].client_config.service.name = "a-non-existent-service"
        webhook.metadata.uid = ""
        webhook_api.replace_validating_webhook_configuration("mdbpolicy.mongodb.com", webhook)

    def restart_operator_deployment(self):
        client.AppsV1Api(api_client=self.api_client).patch_namespaced_deployment_scale(
            self.name,
            self.namespace,
            [{"op": "replace", "path": "/spec/replicas", "value": 0}],
        )

        # wait till there are 0 operator pods
        count = 0
        while count < 6:
            pods = self.list_operator_pods()
            if len(pods) == 0:
                break
            time.sleep(3)

        # scale the resource back to 1
        client.AppsV1Api(api_client=self.api_client).patch_namespaced_deployment_scale(
            self.name,
            self.namespace,
            [{"op": "replace", "path": "/spec/replicas", "value": 1}],
        )

        return self._wait_for_operator_ready()


def delete_operator_crds():
    for crd_name in OPERATOR_CRDS:
        try:
            client.ApiextensionsV1Api().delete_custom_resource_definition(crd_name)
        except ApiException as e:
            if e.status != 404:
                raise e


def list_operator_crds() -> List[V1CustomResourceDefinition]:
    return sorted(
        [
            crd
            for crd in client.ApiextensionsV1Api().list_custom_resource_definition().items
            if crd.metadata.name in OPERATOR_CRDS
        ],
        key=lambda crd: crd.metadata.name,
    )<|MERGE_RESOLUTION|>--- conflicted
+++ resolved
@@ -45,11 +45,7 @@
         namespace: str,
         helm_args: Optional[Dict] = None,
         helm_options: Optional[List[str]] = None,
-<<<<<<< HEAD
         helm_chart_path: Optional[str] = None,
-=======
-        helm_chart_path: Optional[str] = LOCAL_HELM_CHART_DIR,
->>>>>>> 54a17fee
         name: Optional[str] = "mongodb-kubernetes-operator",
         api_client: Optional[client.api_client.ApiClient] = None,
         operator_version: Optional[str] = None,
