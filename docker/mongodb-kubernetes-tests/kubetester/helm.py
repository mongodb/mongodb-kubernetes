--- conflicted
+++ resolved
@@ -29,11 +29,7 @@
         command_args.append("--show-only")
         command_args.append(templates)
 
-<<<<<<< HEAD
-    args = ("helm", "template", *command_args, _helm_chart_dir(helm_chart_path))
-=======
-    args = ("helm", "template", *(command_args), helm_chart_path)
->>>>>>> 54a17fee
+    args = ("helm", "template", *command_args, helm_chart_path)
     logger.info(" ".join(args))
 
     yaml_file_name = "{}.yaml".format(str(uuid.uuid4()))
@@ -299,12 +295,7 @@
     if helm_options:
         command_args.extend(helm_options)
 
-<<<<<<< HEAD
     return command_args
-
-
-def _helm_chart_dir(default: Optional[str] = "helm_chart") -> str:
-    return os.environ.get("HELM_CHART_DIR", default)
 
 
 # helm_chart_path_and_version returns the chart path and version that we would like to install to run the E2E tests.
@@ -336,7 +327,4 @@
         chart_uri = f"oci://{registry}/{repository}"
         helm_chart_path = chart_uri
 
-    return helm_chart_path, operator_version
-=======
-    return command_args
->>>>>>> 54a17fee
+    return helm_chart_path, operator_version