--- conflicted
+++ resolved
@@ -1,14 +1,3 @@
-<<<<<<< HEAD
-FROM --platform=$BUILDPLATFORM public.ecr.aws/docker/library/golang:1.24 AS readiness_builder
-
-ARG TARGETOS
-ARG TARGETARCH
-
-COPY . /go/src/github.com/mongodb/mongodb-kubernetes
-WORKDIR /go/src/github.com/mongodb/mongodb-kubernetes
-RUN CGO_ENABLED=0 GOFLAGS=-buildvcs=false GOOS=${TARGETOS} GOARCH=${TARGETARCH} go build -o /readinessprobe ./mongodb-community-operator/cmd/readiness/main.go
-RUN CGO_ENABLED=0 GOFLAGS=-buildvcs=false GOOS=${TARGETOS} GOARCH=${TARGETARCH} go build -o /version-upgrade-hook ./mongodb-community-operator/cmd/versionhook/main.go
-=======
 FROM --platform=${BUILDPLATFORM} registry.access.redhat.com/ubi8/ubi-minimal AS tools_downloader
 
 ARG mongodb_tools_url
@@ -16,17 +5,11 @@
 ARG mongodb_tools_version_ppc64le
 ARG mongodb_tools_version_amd64
 ARG mongodb_tools_version_arm64
->>>>>>> 1e901704
 
 RUN microdnf -y update --nodocs \
   && microdnf -y install --nodocs tar gzip curl \
   && microdnf clean all
 
-<<<<<<< HEAD
-COPY --from=readiness_builder /readinessprobe /data/
-COPY --from=readiness_builder /version-upgrade-hook /data/version-upgrade-hook
-
-=======
 RUN case ${TARGETPLATFORM} in \
      "linux/amd64")   export MONGODB_TOOLS_VERSION=${mongodb_tools_version_amd64}    ;; \
      "linux/arm64")   export MONGODB_TOOLS_VERSION=${mongodb_tools_version_arm64}    ;; \
@@ -63,7 +46,6 @@
 COPY --from=readiness_builder /readinessprobe /data/readinessprobe
 COPY --from=readiness_builder /version-upgrade-hook /data/version-upgrade-hook
 
->>>>>>> 1e901704
 COPY ./docker/mongodb-kubernetes-init-database/content/probe.sh /data/probe.sh
 
 COPY ./docker/mongodb-kubernetes-init-database/content/agent-launcher-lib.sh /data/scripts/
@@ -73,20 +55,8 @@
 
 FROM registry.access.redhat.com/ubi8/ubi-minimal
 
-<<<<<<< HEAD
-ARG TARGETPLATFORM
-ARG version
-LABEL name="MongoDB Kubernetes Init AppDB" \
-      version="mongodb-kubernetes-init-appdb-${version}" \
-      summary="MongoDB Kubernetes AppDB Init Image" \
-      description="Startup Scripts for MongoDB Enterprise Application Database for Ops Manager" \
-      release="1" \
-      vendor="MongoDB" \
-      maintainer="support@mongodb.com"
-=======
 # Copy the extracted tools from the downloader stage (tools are already extracted there)
 COPY --from=tools_downloader /tools/ /tools/
->>>>>>> 1e901704
 
 COPY --from=base /data/readinessprobe /probes/readinessprobe
 COPY --from=base /data/probe.sh /probes/probe.sh
@@ -98,25 +68,6 @@
     && microdnf -y install --nodocs tar gzip \
     && microdnf clean all
 
-<<<<<<< HEAD
-ARG mongodb_tools_url
-ARG mongodb_tools_version_s390x
-ARG mongodb_tools_version_ppc64le
-ARG mongodb_tools_version_amd64
-ARG mongodb_tools_version_arm64
-
-RUN case ${TARGETPLATFORM} in \
-     "linux/amd64")   export MONGODB_TOOLS_VERSION=${mongodb_tools_version_amd64}    ;; \
-     "linux/arm64")   export MONGODB_TOOLS_VERSION=${mongodb_tools_version_arm64}    ;; \
-     "linux/s390x")   export MONGODB_TOOLS_VERSION=${mongodb_tools_version_s390x}    ;; \
-     "linux/ppc64le") export MONGODB_TOOLS_VERSION=${mongodb_tools_version_ppc64le}  ;; \
-  esac \
-    && mkdir -p /tools \
-    && curl -o /tools/mongodb_tools.tgz "${mongodb_tools_url}/${MONGODB_TOOLS_VERSION}"
-
-RUN tar xfz /tools/mongodb_tools.tgz --directory /tools \
-    && rm /tools/mongodb_tools.tgz
-=======
 ARG version
 LABEL name="MongoDB Kubernetes Init AppDB" \
       version="mongodb-kubernetes-init-appdb-${version}" \
@@ -125,7 +76,6 @@
       release="1" \
       vendor="MongoDB" \
       maintainer="support@mongodb.com"
->>>>>>> 1e901704
 
 USER 2000
 
