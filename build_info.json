--- conflicted
+++ resolved
@@ -3,37 +3,24 @@
     "operator": {
       "dockerfile-path": "docker/mongodb-kubernetes-operator/Dockerfile.atomic",
       "patch": {
-<<<<<<< HEAD
-        "repository": ["268558157000.dkr.ecr.us-east-1.amazonaws.com/dev/mongodb-kubernetes"],
-         "platforms": [
-=======
         "repositories": ["268558157000.dkr.ecr.us-east-1.amazonaws.com/dev/mongodb-kubernetes"],
-        "platforms": [
->>>>>>> 637923f5
-          "linux/amd64"
-        ]
-      },
-      "staging": {
-        "sign": true,
-<<<<<<< HEAD
-        "repository": ["268558157000.dkr.ecr.us-east-1.amazonaws.com/staging/mongodb-kubernetes"],
-=======
+         "platforms": [
+          "linux/amd64"
+        ]
+      },
+      "staging": {
+        "sign": true,
         "repositories": ["268558157000.dkr.ecr.us-east-1.amazonaws.com/staging/mongodb-kubernetes"],
->>>>>>> 637923f5
-        "platforms": [
-          "linux/arm64",
-          "linux/amd64",
-          "linux/s390x",
-          "linux/ppc64le"
-        ]
-      },
-      "release": {
-        "sign": true,
-<<<<<<< HEAD
-        "repository": ["quay.io/mongodb/mongodb-kubernetes"],
-=======
+        "platforms": [
+          "linux/arm64",
+          "linux/amd64",
+          "linux/s390x",
+          "linux/ppc64le"
+        ]
+      },
+      "release": {
+        "sign": true,
         "repositories": ["quay.io/mongodb/mongodb-kubernetes"],
->>>>>>> 637923f5
         "platforms": [
           "linux/arm64",
           "linux/amd64",
@@ -45,22 +32,14 @@
     "operator-race": {
       "dockerfile-path": "docker/mongodb-kubernetes-operator/Dockerfile.atomic",
       "patch": {
-<<<<<<< HEAD
-        "repository": ["268558157000.dkr.ecr.us-east-1.amazonaws.com/dev/mongodb-kubernetes"],
-=======
         "repositories": ["268558157000.dkr.ecr.us-east-1.amazonaws.com/dev/mongodb-kubernetes"],
->>>>>>> 637923f5
-        "platforms": [
-          "linux/amd64"
-        ]
-      },
-      "staging": {
-        "sign": true,
-<<<<<<< HEAD
-        "repository": ["268558157000.dkr.ecr.us-east-1.amazonaws.com/staging/mongodb-kubernetes"],
-=======
+        "platforms": [
+          "linux/amd64"
+        ]
+      },
+      "staging": {
+        "sign": true,
         "repositories": ["268558157000.dkr.ecr.us-east-1.amazonaws.com/staging/mongodb-kubernetes"],
->>>>>>> 637923f5
         "platforms": [
           "linux/arm64",
           "linux/amd64"
@@ -70,39 +49,24 @@
     "init-database": {
       "dockerfile-path": "docker/mongodb-kubernetes-init-database/Dockerfile.atomic",
       "patch": {
-<<<<<<< HEAD
-        "repository": ["268558157000.dkr.ecr.us-east-1.amazonaws.com/dev/mongodb-kubernetes-init-database"],
+        "repositories": ["268558157000.dkr.ecr.us-east-1.amazonaws.com/dev/mongodb-kubernetes-init-database"],
          "platforms": [
            "linux/amd64"
          ]
       },
       "staging": {
         "sign": true,
-        "repository": ["268558157000.dkr.ecr.us-east-1.amazonaws.com/staging/mongodb-kubernetes-init-database"],
-=======
-        "repositories": ["268558157000.dkr.ecr.us-east-1.amazonaws.com/dev/mongodb-kubernetes-init-database"],
-        "platforms": [
-          "linux/amd64"
-        ]
-      },
-      "staging": {
-        "sign": true,
         "repositories": ["268558157000.dkr.ecr.us-east-1.amazonaws.com/staging/mongodb-kubernetes-init-database"],
->>>>>>> 637923f5
-        "platforms": [
-          "linux/arm64",
-          "linux/amd64",
-          "linux/s390x",
-          "linux/ppc64le"
-        ]
-      },
-      "release": {
-        "sign": true,
-<<<<<<< HEAD
-        "repository": ["quay.io/mongodb/mongodb-kubernetes-init-database"],
-=======
+        "platforms": [
+          "linux/arm64",
+          "linux/amd64",
+          "linux/s390x",
+          "linux/ppc64le"
+        ]
+      },
+      "release": {
+        "sign": true,
         "repositories": ["quay.io/mongodb/mongodb-kubernetes-init-database"],
->>>>>>> 637923f5
         "platforms": [
           "linux/arm64",
           "linux/amd64",
@@ -114,37 +78,24 @@
     "init-appdb": {
       "dockerfile-path": "docker/mongodb-kubernetes-init-appdb/Dockerfile.atomic",
       "patch": {
-<<<<<<< HEAD
-        "repository": ["268558157000.dkr.ecr.us-east-1.amazonaws.com/dev/mongodb-kubernetes-init-appdb"],
-         "platforms": [
-=======
         "repositories": ["268558157000.dkr.ecr.us-east-1.amazonaws.com/dev/mongodb-kubernetes-init-appdb"],
-        "platforms": [
->>>>>>> 637923f5
-          "linux/amd64"
-        ]
-      },
-      "staging": {
-        "sign": true,
-<<<<<<< HEAD
-        "repository": ["268558157000.dkr.ecr.us-east-1.amazonaws.com/staging/mongodb-kubernetes-init-appdb"],
-=======
+         "platforms": [
+          "linux/amd64"
+        ]
+      },
+      "staging": {
+        "sign": true,
         "repositories": ["268558157000.dkr.ecr.us-east-1.amazonaws.com/staging/mongodb-kubernetes-init-appdb"],
->>>>>>> 637923f5
-        "platforms": [
-          "linux/arm64",
-          "linux/amd64",
-          "linux/s390x",
-          "linux/ppc64le"
-        ]
-      },
-      "release": {
-        "sign": true,
-<<<<<<< HEAD
-        "repository": ["quay.io/mongodb/mongodb-kubernetes-init-appdb"],
-=======
+        "platforms": [
+          "linux/arm64",
+          "linux/amd64",
+          "linux/s390x",
+          "linux/ppc64le"
+        ]
+      },
+      "release": {
+        "sign": true,
         "repositories": ["quay.io/mongodb/mongodb-kubernetes-init-appdb"],
->>>>>>> 637923f5
         "platforms": [
           "linux/arm64",
           "linux/amd64",
@@ -156,34 +107,21 @@
     "init-ops-manager": {
       "dockerfile-path": "docker/mongodb-kubernetes-init-ops-manager/Dockerfile.atomic",
       "patch": {
-<<<<<<< HEAD
-        "repository": ["268558157000.dkr.ecr.us-east-1.amazonaws.com/dev/mongodb-kubernetes-init-ops-manager"],
-         "platforms": [
-=======
         "repositories": ["268558157000.dkr.ecr.us-east-1.amazonaws.com/dev/mongodb-kubernetes-init-ops-manager"],
-        "platforms": [
->>>>>>> 637923f5
-          "linux/amd64"
-        ]
-      },
-      "staging": {
-        "sign": true,
-<<<<<<< HEAD
-        "repository": ["268558157000.dkr.ecr.us-east-1.amazonaws.com/staging/mongodb-kubernetes-init-ops-manager"],
-=======
+         "platforms": [
+          "linux/amd64"
+        ]
+      },
+      "staging": {
+        "sign": true,
         "repositories": ["268558157000.dkr.ecr.us-east-1.amazonaws.com/staging/mongodb-kubernetes-init-ops-manager"],
->>>>>>> 637923f5
-        "platforms": [
-          "linux/amd64"
-        ]
-      },
-      "release": {
-        "sign": true,
-<<<<<<< HEAD
-        "repository": ["quay.io/mongodb/mongodb-kubernetes-init-ops-manager"],
-=======
+        "platforms": [
+          "linux/amd64"
+        ]
+      },
+      "release": {
+        "sign": true,
         "repositories": ["quay.io/mongodb/mongodb-kubernetes-init-ops-manager"],
->>>>>>> 637923f5
         "platforms": [
           "linux/amd64"
         ]
@@ -192,37 +130,24 @@
     "database": {
       "dockerfile-path": "docker/mongodb-kubernetes-database/Dockerfile.atomic",
       "patch": {
-<<<<<<< HEAD
-        "repository": ["268558157000.dkr.ecr.us-east-1.amazonaws.com/dev/mongodb-kubernetes-database"],
-         "platforms": [
-=======
         "repositories": ["268558157000.dkr.ecr.us-east-1.amazonaws.com/dev/mongodb-kubernetes-database"],
-        "platforms": [
->>>>>>> 637923f5
-          "linux/amd64"
-        ]
-      },
-      "staging": {
-        "sign": true,
-<<<<<<< HEAD
-        "repository": ["268558157000.dkr.ecr.us-east-1.amazonaws.com/staging/mongodb-kubernetes-database"],
-=======
+         "platforms": [
+          "linux/amd64"
+        ]
+      },
+      "staging": {
+        "sign": true,
         "repositories": ["268558157000.dkr.ecr.us-east-1.amazonaws.com/staging/mongodb-kubernetes-database"],
->>>>>>> 637923f5
-        "platforms": [
-          "linux/arm64",
-          "linux/amd64",
-          "linux/s390x",
-          "linux/ppc64le"
-        ]
-      },
-      "release": {
-        "sign": true,
-<<<<<<< HEAD
-        "repository": ["quay.io/mongodb/mongodb-kubernetes-database"],
-=======
+        "platforms": [
+          "linux/arm64",
+          "linux/amd64",
+          "linux/s390x",
+          "linux/ppc64le"
+        ]
+      },
+      "release": {
+        "sign": true,
         "repositories": ["quay.io/mongodb/mongodb-kubernetes-database"],
->>>>>>> 637923f5
         "platforms": [
           "linux/arm64",
           "linux/amd64",
@@ -234,21 +159,13 @@
     "meko-tests": {
       "dockerfile-path": "docker/mongodb-kubernetes-tests/Dockerfile",
       "patch": {
-<<<<<<< HEAD
-        "repository": ["268558157000.dkr.ecr.us-east-1.amazonaws.com/dev/mongodb-kubernetes-tests"],
-=======
         "repositories": ["268558157000.dkr.ecr.us-east-1.amazonaws.com/dev/mongodb-kubernetes-tests"],
->>>>>>> 637923f5
-        "platforms": [
-          "linux/amd64"
-        ]
-      },
-      "staging": {
-<<<<<<< HEAD
-        "repository": ["268558157000.dkr.ecr.us-east-1.amazonaws.com/staging/mongodb-kubernetes-tests"],
-=======
+        "platforms": [
+          "linux/amd64"
+        ]
+      },
+      "staging": {
         "repositories": ["268558157000.dkr.ecr.us-east-1.amazonaws.com/staging/mongodb-kubernetes-tests"],
->>>>>>> 637923f5
         "platforms": [
           "linux/arm64",
           "linux/amd64"
@@ -258,21 +175,13 @@
     "mco-tests": {
       "dockerfile-path": "docker/mongodb-community-tests/Dockerfile",
       "patch": {
-<<<<<<< HEAD
-        "repository": ["268558157000.dkr.ecr.us-east-1.amazonaws.com/dev/mongodb-community-tests"],
-=======
         "repositories": ["268558157000.dkr.ecr.us-east-1.amazonaws.com/dev/mongodb-community-tests"],
->>>>>>> 637923f5
-        "platforms": [
-          "linux/amd64"
-        ]
-      },
-      "staging": {
-<<<<<<< HEAD
-        "repository": ["268558157000.dkr.ecr.us-east-1.amazonaws.com/staging/mongodb-community-tests"],
-=======
+        "platforms": [
+          "linux/amd64"
+        ]
+      },
+      "staging": {
         "repositories": ["268558157000.dkr.ecr.us-east-1.amazonaws.com/staging/mongodb-community-tests"],
->>>>>>> 637923f5
         "platforms": [
           "linux/amd64"
         ]
@@ -281,23 +190,14 @@
     "readiness-probe": {
       "dockerfile-path": "docker/mongodb-kubernetes-readinessprobe/Dockerfile.atomic",
       "patch": {
-<<<<<<< HEAD
-        "repository": ["268558157000.dkr.ecr.us-east-1.amazonaws.com/dev/mongodb-kubernetes-readinessprobe"],
-         "platforms": [
-=======
         "repositories": ["268558157000.dkr.ecr.us-east-1.amazonaws.com/dev/mongodb-kubernetes-readinessprobe"],
-        "platforms": [
->>>>>>> 637923f5
-          "linux/amd64"
-        ]
-      },
-      "staging": {
-        "sign": true,
-<<<<<<< HEAD
-        "repository": ["268558157000.dkr.ecr.us-east-1.amazonaws.com/staging/mongodb-kubernetes-readinessprobe"],
-=======
+         "platforms": [
+          "linux/amd64"
+        ]
+      },
+      "staging": {
+        "sign": true,
         "repositories": ["268558157000.dkr.ecr.us-east-1.amazonaws.com/staging/mongodb-kubernetes-readinessprobe"],
->>>>>>> 637923f5
         "platforms": [
           "linux/arm64",
           "linux/amd64",
@@ -308,13 +208,9 @@
       "release": {
         "version": "1.0.22",
         "sign": true,
-<<<<<<< HEAD
-        "repository": [
+        "repositories": [
           "quay.io/mongodb/mongodb-kubernetes-readinessprobe"
         ],
-=======
-        "repositories": ["quay.io/mongodb/mongodb-kubernetes-readinessprobe"],
->>>>>>> 637923f5
         "platforms": [
           "linux/arm64",
           "linux/amd64",
@@ -326,23 +222,14 @@
     "upgrade-hook": {
       "dockerfile-path": "docker/mongodb-kubernetes-upgrade-hook/Dockerfile.atomic",
       "patch": {
-<<<<<<< HEAD
-        "repository": ["268558157000.dkr.ecr.us-east-1.amazonaws.com/dev/mongodb-kubernetes-operator-version-upgrade-post-start-hook"],
-         "platforms": [
-=======
         "repositories": ["268558157000.dkr.ecr.us-east-1.amazonaws.com/dev/mongodb-kubernetes-operator-version-upgrade-post-start-hook"],
-        "platforms": [
->>>>>>> 637923f5
-          "linux/amd64"
-        ]
-      },
-      "staging": {
-        "sign": true,
-<<<<<<< HEAD
-        "repository": ["268558157000.dkr.ecr.us-east-1.amazonaws.com/staging/mongodb-kubernetes-operator-version-upgrade-post-start-hook"],
-=======
+         "platforms": [
+          "linux/amd64"
+        ]
+      },
+      "staging": {
+        "sign": true,
         "repositories": ["268558157000.dkr.ecr.us-east-1.amazonaws.com/staging/mongodb-kubernetes-operator-version-upgrade-post-start-hook"],
->>>>>>> 637923f5
         "platforms": [
           "linux/arm64",
           "linux/amd64",
@@ -353,11 +240,7 @@
       "release": {
         "version": "1.0.9",
         "sign": true,
-<<<<<<< HEAD
-        "repository": ["quay.io/mongodb/mongodb-kubernetes-operator-version-upgrade-post-start-hook"],
-=======
         "repositories": ["quay.io/mongodb/mongodb-kubernetes-operator-version-upgrade-post-start-hook"],
->>>>>>> 637923f5
         "platforms": [
           "linux/arm64",
           "linux/amd64",
@@ -369,23 +252,14 @@
     "agent": {
       "dockerfile-path": "docker/mongodb-agent/Dockerfile.atomic",
       "patch": {
-<<<<<<< HEAD
-        "repository": ["268558157000.dkr.ecr.us-east-1.amazonaws.com/dev/mongodb-agent-ubi"],
-         "platforms": [
-=======
         "repositories": ["268558157000.dkr.ecr.us-east-1.amazonaws.com/dev/mongodb-agent-ubi"],
-        "platforms": [
->>>>>>> 637923f5
-          "linux/amd64"
-        ]
-      },
-      "staging": {
-        "sign": true,
-<<<<<<< HEAD
-        "repository": ["268558157000.dkr.ecr.us-east-1.amazonaws.com/staging/mongodb-agent-ubi"],
-=======
+         "platforms": [
+          "linux/amd64"
+        ]
+      },
+      "staging": {
+        "sign": true,
         "repositories": ["268558157000.dkr.ecr.us-east-1.amazonaws.com/staging/mongodb-agent-ubi"],
->>>>>>> 637923f5
         "platforms": [
           "linux/arm64",
           "linux/amd64",
@@ -395,11 +269,7 @@
       },
       "manual_release": {
         "sign": true,
-<<<<<<< HEAD
-        "repository": ["quay.io/mongodb/mongodb-agent-ubi", "quay.io/mongodb/mongodb-agent"],
-=======
-        "repositories": ["quay.io/mongodb/mongodb-agent-ubi"],
->>>>>>> 637923f5
+        "repositories": ["quay.io/mongodb/mongodb-agent-ubi", "quay.io/mongodb/mongodb-agent"],
         "platforms": [
           "linux/arm64",
           "linux/amd64",
@@ -412,11 +282,7 @@
       "dockerfile-path": "docker/mongodb-enterprise-ops-manager/Dockerfile.atomic",
       "patch": {
         "version": "om-version-from-release.json",
-<<<<<<< HEAD
-        "repository": ["268558157000.dkr.ecr.us-east-1.amazonaws.com/dev/mongodb-enterprise-ops-manager"],
-=======
         "repositories": ["268558157000.dkr.ecr.us-east-1.amazonaws.com/dev/mongodb-enterprise-ops-manager"],
->>>>>>> 637923f5
         "platforms": [
           "linux/amd64"
         ]
@@ -424,22 +290,14 @@
       "staging": {
         "version": "om-version-from-release.json",
         "sign": true,
-<<<<<<< HEAD
-        "repository": ["268558157000.dkr.ecr.us-east-1.amazonaws.com/staging/mongodb-enterprise-ops-manager"],
-=======
         "repositories": ["268558157000.dkr.ecr.us-east-1.amazonaws.com/staging/mongodb-enterprise-ops-manager"],
->>>>>>> 637923f5
         "platforms": [
           "linux/amd64"
         ]
       },
       "manual_release": {
         "sign": true,
-<<<<<<< HEAD
-        "repository": ["quay.io/mongodb/mongodb-enterprise-ops-manager"],
-=======
         "repositories": ["quay.io/mongodb/mongodb-enterprise-ops-manager"],
->>>>>>> 637923f5
         "platforms": [
           "linux/amd64"
         ]
@@ -479,17 +337,6 @@
   "helm-charts": {
     "mongodb-kubernetes": {
       "patch": {
-<<<<<<< HEAD
-        "repository": ["268558157000.dkr.ecr.us-east-1.amazonaws.com/dev/helm-charts"]
-      },
-      "staging": {
-        "sign": true,
-        "repository": ["268558157000.dkr.ecr.us-east-1.amazonaws.com/staging/helm-charts"]
-      },
-      "release": {
-        "sign": true,
-        "repository": ["quay.io/mongodb/helm-charts"]
-=======
         "repositories": ["268558157000.dkr.ecr.us-east-1.amazonaws.com/dev/helm-charts"]
       },
       "staging": {
@@ -499,7 +346,6 @@
       "release": {
         "sign": true,
         "repositories": ["quay.io/mongodb/helm-charts"]
->>>>>>> 637923f5
       }
     }
   }
