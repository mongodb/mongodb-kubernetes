{
  "mongodbToolsBundle": {
    "ubi": "mongodb-database-tools-rhel88-x86_64-100.13.0.tgz"
  },
  "mongodbOperator": "1.6.1",
  "initDatabaseVersion": "1.6.1",
  "initOpsManagerVersion": "1.6.1",
  "initAppDbVersion": "1.6.1",
  "databaseImageVersion": "1.6.1",
  "agentVersion": "108.0.12.8846-1",
  "readinessProbeVersion": "1.0.23",
  "versionUpgradeHookVersion": "1.0.10",
  "openshift": {
    "minimumSupportedVersion": "4.6"
  },
  "search": {
    "version": "0.55.0"
  },
  "latestOpsManagerAgentMapping": [
    {
      "6": {
        "opsManagerVersion": "6.0.27",
        "agentVersion": "12.0.35.7911-1"
      }
    },
    {
      "7": {
        "opsManagerVersion": "7.0.19",
        "agentVersion": "107.0.19.8805-1"
      }
    },
    {
      "8": {
        "opsManagerVersion": "8.0.18",
        "agentVersion": "108.0.18.8921-1"
      }
    }
  ],
  "supportedImages": {
    "ops-manager": {
      "ssdlc_name": "MongoDB Controllers for Kubernetes Enterprise Ops Manager",
      "versions": [
        "6.0.26",
        "6.0.27",
        "7.0.11",
        "7.0.12",
        "7.0.13",
        "7.0.14",
        "7.0.15",
        "7.0.17",
        "7.0.18",
        "7.0.19",
        "7.0.20",
        "7.0.21",
        "8.0.0",
        "8.0.1",
        "8.0.2",
        "8.0.3",
        "8.0.4",
        "8.0.5",
        "8.0.6",
        "8.0.7",
        "8.0.11",
        "8.0.12",
        "8.0.13",
        "8.0.14",
        "8.0.15",
        "8.0.16",
        "8.0.17",
        "8.0.18"
      ],
      "variants": [
        "ubi"
      ]
    },
    "mongodb-kubernetes": {
      "Description": "We support 3 last versions, see https://wiki.corp.mongodb.com/display/MMS/Kubernetes+Operator+Support+Policy",
      "ssdlc_name": "MongoDB Controllers for Kubernetes Operator",
      "versions": [
        "1.0.1",
        "1.1.0",
        "1.2.0",
        "1.3.0",
        "1.4.0",
        "1.5.0",
        "1.6.0",
        "1.6.1"
      ],
      "variants": [
        "ubi"
      ]
    },
    "mongodb-kubernetes-operator": {
      "Description": "Community Operator daily rebuilds",
      "ssdlc_name": "MongoDB Community Operator",
      "versions": [
        "0.12.0",
        "0.11.0",
        "0.10.0",
        "0.9.0",
        "0.8.3",
        "0.8.2",
        "0.8.1",
        "0.8.0",
        "0.7.9",
        "0.7.8",
        "0.7.7",
        "0.7.6"
      ],
      "variants": [
        "ubi"
      ]
    },
    "mongodb-agent": {
      "Description": "Agents corresponding to OpsManager 5.x and 6.x series",
      "ssdlc_name": "MongoDB Controllers for Kubernetes MongoDB Agent",
      "Description for specific versions": {
        "11.0.5.6963-1": "An upgraded version for OM 5.0 we use for Operator-only deployments",
        "12.0.28.7763-1": "OM 6 basic version"
      },
      "versions": [
        "108.0.2.8729-1"
      ],
      "opsManagerMapping": {
        "Description": "These are the agents from which we start supporting static containers.",
        "cloud_manager": "13.44.0.10034-1",
        "cloud_manager_tools": "100.13.0",
        "ops_manager": {
          "6.0.27": {
            "agent_version": "12.0.35.7911-1",
            "tools_version": "100.10.0"
          },
          "7.0.12": {
            "agent_version": "107.0.12.8669-1",
            "tools_version": "100.10.0"
          },
          "7.0.13": {
            "agent_version": "107.0.13.8702-1",
            "tools_version": "100.10.0"
          },
          "7.0.14": {
            "agent_version": "107.0.13.8702-1",
            "tools_version": "100.10.0"
          },
          "7.0.15": {
            "agent_version": "107.0.15.8741-1",
            "tools_version": "100.11.0"
          },
          "7.0.17": {
            "agent_version": "107.0.17.8771-1",
            "tools_version": "100.12.2"
          },
          "7.0.18": {
            "agent_version": "107.0.18.8784-1",
            "tools_version": "100.13.0"
          },
          "7.0.19": {
            "agent_version": "107.0.19.8805-1",
            "tools_version": "100.13.0"
          },
          "7.0.20": {
            "agent_version": "107.0.20.8807-1",
            "tools_version": "100.13.0"
          },
          "8.0.1": {
            "agent_version": "108.0.1.8718-1",
            "tools_version": "100.10.0"
          },
          "8.0.2": {
            "agent_version": "108.0.2.8729-1",
            "tools_version": "100.10.0"
          },
          "8.0.3": {
            "agent_version": "108.0.3.8758-1",
            "tools_version": "100.10.0"
          },
          "8.0.4": {
            "agent_version": "108.0.4.8770-1",
            "tools_version": "100.11.0"
          },
          "8.0.5": {
            "agent_version": "108.0.4.8770-1",
            "tools_version": "100.11.0"
          },
          "8.0.6": {
            "agent_version": "108.0.6.8796-1",
            "tools_version": "100.11.0"
          },
          "8.0.7": {
            "agent_version": "108.0.7.8810-1",
            "tools_version": "100.12.0"
          },
          "8.0.11": {
            "agent_version": "108.0.11.8830-1",
            "tools_version": "100.12.2"
          },
          "8.0.12": {
            "agent_version": "108.0.12.8846-1",
            "tools_version": "100.12.2"
          },
          "8.0.13": {
            "agent_version": "108.0.13.8870-1",
            "tools_version": "100.13.0"
          },
          "8.0.14": {
            "agent_version": "108.0.13.8870-1",
            "tools_version": "100.13.0"
          },
          "8.0.15": {
            "agent_version": "108.0.15.8888-1",
            "tools_version": "100.13.0"
          },
          "8.0.16": {
            "agent_version": "108.0.16.8895-1",
            "tools_version": "100.13.0"
          },
          "8.0.17": {
            "agent_version": "108.0.16.8895-1",
            "tools_version": "100.13.0"
          },
<<<<<<< HEAD
          "7.0.21": {
            "agent_version": "107.0.21.8817-1",
=======
          "8.0.18": {
            "agent_version": "108.0.18.8921-1",
>>>>>>> 620a9a3c
            "tools_version": "100.13.0"
          }
        }
      },
      "variants": [
        "ubi"
      ]
    },
    "init-ops-manager": {
      "Description": "The lowest version corresponds to the lowest supported Operator version, see https://wiki.corp.mongodb.com/display/MMS/Kubernetes+Operator+Support+Policy",
      "ssdlc_name": "MongoDB Controllers for Kubernetes Init Ops Manager",
      "versions": [
        "1.0.1",
        "1.1.0",
        "1.2.0",
        "1.3.0",
        "1.4.0",
        "1.5.0",
        "1.6.0",
        "1.6.1"
      ],
      "variants": [
        "ubi"
      ]
    },
    "init-database": {
      "Description": "The lowest version corresponds to the lowest supported Operator version, see https://wiki.corp.mongodb.com/display/MMS/Kubernetes+Operator+Support+Policy",
      "ssdlc_name": "MongoDB Controllers for Kubernetes Init Database",
      "versions": [
        "1.0.1",
        "1.1.0",
        "1.2.0",
        "1.3.0",
        "1.4.0",
        "1.5.0",
        "1.6.0",
        "1.6.1"
      ],
      "variants": [
        "ubi"
      ]
    },
    "init-appdb": {
      "Description": "The lowest version corresponds to the lowest supported Operator version, see https://wiki.corp.mongodb.com/display/MMS/Kubernetes+Operator+Support+Policy",
      "ssdlc_name": "MongoDB Controllers for Kubernetes Init AppDB",
      "versions": [
        "1.0.1",
        "1.1.0",
        "1.2.0",
        "1.3.0",
        "1.4.0",
        "1.5.0",
        "1.6.0",
        "1.6.1"
      ],
      "variants": [
        "ubi"
      ]
    },
    "database": {
      "Description": "The lowest version corresponds to the lowest supported Operator version, see https://wiki.corp.mongodb.com/display/MMS/Kubernetes+Operator+Support+Policy",
      "ssdlc_name": "MongoDB Controllers for Kubernetes Database",
      "versions": [
        "1.0.1",
        "1.1.0",
        "1.2.0",
        "1.3.0",
        "1.4.0",
        "1.5.0",
        "1.6.0",
        "1.6.1"
      ],
      "variants": [
        "ubi"
      ]
    },
    "mongodb-enterprise-server": {
      "Description": "The lowest version corresponds to the lowest supported Operator version, see https://wiki.corp.mongodb.com/display/MMS/Kubernetes+Operator+Support+Policy",
      "ssdlc_name": "MongoDB Enterprise Server",
      "versions": [
        "4.4.0-ubi8",
        "4.4.1-ubi8",
        "4.4.2-ubi8",
        "4.4.3-ubi8",
        "4.4.4-ubi8",
        "4.4.5-ubi8",
        "4.4.6-ubi8",
        "4.4.7-ubi8",
        "4.4.8-ubi8",
        "4.4.9-ubi8",
        "4.4.10-ubi8",
        "4.4.11-ubi8",
        "4.4.12-ubi8",
        "4.4.13-ubi8",
        "4.4.14-ubi8",
        "4.4.15-ubi8",
        "4.4.16-ubi8",
        "4.4.17-ubi8",
        "4.4.18-ubi8",
        "4.4.19-ubi8",
        "4.4.20-ubi8",
        "4.4.21-ubi8",
        "5.0.0-ubi8",
        "5.0.1-ubi8",
        "5.0.2-ubi8",
        "5.0.3-ubi8",
        "5.0.4-ubi8",
        "5.0.5-ubi8",
        "5.0.6-ubi8",
        "5.0.7-ubi8",
        "5.0.8-ubi8",
        "5.0.9-ubi8",
        "5.0.10-ubi8",
        "5.0.11-ubi8",
        "5.0.12-ubi8",
        "5.0.13-ubi8",
        "5.0.14-ubi8",
        "5.0.15-ubi8",
        "5.0.16-ubi8",
        "5.0.17-ubi8",
        "5.0.18-ubi8",
        "6.0.0-ubi8",
        "6.0.1-ubi8",
        "6.0.2-ubi8",
        "6.0.3-ubi8",
        "6.0.4-ubi8",
        "6.0.5-ubi8",
        "8.0.0-ubi8",
        "8.0.0-ubi9"
      ],
      "variants": [
        "ubi"
      ]
    }
  }
}<|MERGE_RESOLUTION|>--- conflicted
+++ resolved
@@ -218,13 +218,12 @@
             "agent_version": "108.0.16.8895-1",
             "tools_version": "100.13.0"
           },
-<<<<<<< HEAD
           "7.0.21": {
             "agent_version": "107.0.21.8817-1",
-=======
+            "tools_version": "100.13.0"
+          },
           "8.0.18": {
             "agent_version": "108.0.18.8921-1",
->>>>>>> 620a9a3c
             "tools_version": "100.13.0"
           }
         }
