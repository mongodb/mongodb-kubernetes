--- conflicted
+++ resolved
@@ -102,11 +102,9 @@
 # uncomment to enable license update with pre-commit script
 # export MDB_UPDATE_LICENSES=true
 
-<<<<<<< HEAD
-# uncomment to enable agent debug mode (which adds a delve sidecar to the pods)
-#export MDB_AGENT_DEBUG=true
-=======
 # Uncomment to specify a custom path to the helm chart if not specified explicitly in e2e test.
 # It can point to OCI registry, GitHub pages based url or custom directory.
 # export DEFAULT_HELM_CHART_PATH=""
->>>>>>> 3b0c15c8
+
+# uncomment to enable agent debug mode (which adds a delve sidecar to the pods)
+#export MDB_AGENT_DEBUG=true