--- conflicted
+++ resolved
@@ -45,15 +45,10 @@
 }
 
 download_kubectl() {
-<<<<<<< HEAD
-  echo "Downloading kubectl..."
-  curl -s -o kubectl -L https://dl.k8s.io/release/"$(curl -L -s https://dl.k8s.io/release/stable.txt)"/bin/linux/"${ARCH}"/kubectl
-=======
   kubectl_version=$(curl --retry 5 -Ls https://dl.k8s.io/release/stable.txt)
   echo "Downloading kubectl ${kubectl_version}..."
 
   curl --retry 5 -LOs "https://dl.k8s.io/release/${kubectl_version}/bin/linux/${ARCH}/kubectl"
->>>>>>> 219a3df6
   chmod +x kubectl
   sudo mv kubectl /usr/local/bin/kubectl
 }
@@ -67,12 +62,6 @@
   rm -rf linux-"${ARCH}/"
 }
 
-<<<<<<< HEAD
-set_limits
-download_kind &
-#download_kubectl &
-download_helm &
-=======
 set_limits | prepend "set_limits"
 download_kind | prepend "download_kind" &
 download_kubectl | prepend "download_kubectl" &
@@ -82,6 +71,5 @@
 if [[ "${AUTO_RECREATE}" == "true" ]]; then
   set_auto_recreate | prepend "set_auto_recreate" &
 fi
->>>>>>> 219a3df6
 
 wait