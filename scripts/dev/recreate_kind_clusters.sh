#!/usr/bin/env bash
set -Eeou pipefail

test "${MDB_BASH_DEBUG:-0}" -eq 1 && set -x

source scripts/dev/set_env_context.sh
source scripts/funcs/kubernetes
source scripts/funcs/printing

docker_cleanup() {
  echo "Deleting all kind clusters"
  kind delete clusters --all
  echo "Pruning all docker resources"
  docker system prune --all --volumes --force

  if [[ "${DELETE_KIND_NETWORK:-"false"}" == "true" ]]; then
    delete_kind_network
  fi
}

docker_cleanup 2>&1| prepend "docker_cleanup"

<<<<<<< HEAD
kind delete clusters --all
=======
docker_create_kind_network
docker_run_local_registry "kind-registry" "5000"
>>>>>>> 41049c8e

# To future maintainers: whenever modifying this bit, make sure you also update coredns.yaml
(scripts/dev/setup_kind_cluster.sh -n "e2e-operator" -p "10.244.0.0/16" -s "10.96.0.0/16" -l "172.18.255.200-172.18.255.210" -c "${CLUSTER_DOMAIN}" 2>&1 | prepend "e2e-operator") &
(scripts/dev/setup_kind_cluster.sh -n "e2e-cluster-1" -p "10.245.0.0/16" -s "10.97.0.0/16" -l "172.18.255.210-172.18.255.220" -c "${CLUSTER_DOMAIN}" 2>&1 | prepend "e2e-cluster-1") &
(scripts/dev/setup_kind_cluster.sh -n "e2e-cluster-2" -p "10.246.0.0/16" -s "10.98.0.0/16" -l "172.18.255.220-172.18.255.230" -c "${CLUSTER_DOMAIN}" 2>&1 | prepend "e2e-cluster-2") &
(scripts/dev/setup_kind_cluster.sh -n "e2e-cluster-3" -p "10.247.0.0/16" -s "10.99.0.0/16" -l "172.18.255.230-172.18.255.240" -c "${CLUSTER_DOMAIN}" 2>&1 | prepend "e2e-cluster-3") &
(scripts/dev/setup_kind_cluster.sh -n "kind" -l "172.18.255.200-172.18.255.250" -c "${CLUSTER_DOMAIN}" 2>&1 | prepend "kind") &

echo "Waiting for all kind clusters to be created"
wait

# we do exports sequentially as setup_kind_cluster.sh is run in parallel and we hit kube config locks
kind export kubeconfig --name "e2e-operator"
kind export kubeconfig --name "e2e-cluster-1"
kind export kubeconfig --name "e2e-cluster-2"
kind export kubeconfig --name "e2e-cluster-3"
kind export kubeconfig --name "kind"

echo "Interconnecting Kind clusters"
scripts/dev/interconnect_kind_clusters.sh -v e2e-cluster-1 e2e-cluster-2 e2e-cluster-3 e2e-operator 2>&1 | prepend "interconnect_kind_clusters"

export VERSION=${VERSION:-1.16.1}

source multi_cluster/tools/download_istio.sh 2>&1 | prepend "download_istio" || true

VERSION=1.16.1 CTX_CLUSTER1=kind-e2e-cluster-1 CTX_CLUSTER2=kind-e2e-cluster-2 CTX_CLUSTER3=kind-e2e-cluster-3 multi_cluster/tools/install_istio.sh 2>&1 | prepend "install_istio" &
VERSION=1.16.1 CTX_CLUSTER=kind-e2e-operator multi_cluster/tools/install_istio_central.sh 2>&1 | prepend "install_istio_central" &

wait

source scripts/dev/install_csi_driver.sh
csi_driver_download 2>&1 | prepend "csi_driver_download"

csi_driver_deploy kind-e2e-operator 2>&1 | prepend "install_csi_driver.sh kind-e2e-operator" &
csi_driver_deploy kind-e2e-cluster-1 2>&1 | prepend "install_csi_driver.sh kind-e2e-cluster-1" &
csi_driver_deploy kind-e2e-cluster-2 2>&1 | prepend "install_csi_driver.sh kind-e2e-cluster-2" &
csi_driver_deploy kind-e2e-cluster-3 2>&1 | prepend "install_csi_driver.sh kind-e2e-cluster-3" &
csi_driver_deploy kind-kind 2>&1 | prepend "install_csi_driver.sh kind-kind" &

wait<|MERGE_RESOLUTION|>--- conflicted
+++ resolved
@@ -20,12 +20,8 @@
 
 docker_cleanup 2>&1| prepend "docker_cleanup"
 
-<<<<<<< HEAD
-kind delete clusters --all
-=======
 docker_create_kind_network
 docker_run_local_registry "kind-registry" "5000"
->>>>>>> 41049c8e
 
 # To future maintainers: whenever modifying this bit, make sure you also update coredns.yaml
 (scripts/dev/setup_kind_cluster.sh -n "e2e-operator" -p "10.244.0.0/16" -s "10.96.0.0/16" -l "172.18.255.200-172.18.255.210" -c "${CLUSTER_DOMAIN}" 2>&1 | prepend "e2e-operator") &
