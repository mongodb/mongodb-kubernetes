#!/usr/bin/env python3

"""This atomic_pipeline script knows about the details of our Docker images
and where to fetch and calculate parameters."""
import json
import os
import shutil
from concurrent.futures import ProcessPoolExecutor
from copy import copy
from queue import Queue
from typing import Dict, Optional, Tuple

import requests
from opentelemetry import trace
from packaging.version import Version

from lib.base_logger import logger
from scripts.release.build.image_build_configuration import ImageBuildConfiguration
from scripts.release.build.image_build_process import execute_docker_build
from scripts.release.build.image_signing import (
    mongodb_artifactory_login,
    sign_image,
    verify_signature,
)
from scripts.release.detect_ops_manager_changes import (
    detect_ops_manager_changes,
    get_all_agents_for_rebuild,
)

TRACER = trace.get_tracer("evergreen-agent")


def load_agent_build_info():
    """Load agent platform mappings from build_info_agent.json"""
    with open("build_info_agent.json", "r") as f:
        return json.load(f)


def extract_tools_version_from_release(release: Dict) -> str:
    """
    Extract tools version from release.json mongodbToolsBundle.ubi field.

    Args:
        release: Release dictionary from release.json

    Returns:
        Tools version string (e.g., "100.12.2")
    """
    tools_bundle = release["mongodbToolsBundle"]["ubi"]
    # Extract version from filename like "mongodb-database-tools-rhel88-x86_64-100.12.2.tgz"
    # The version is the last part before .tgz
    version_part = tools_bundle.split("-")[-1]  # Gets "100.12.2.tgz"
    tools_version = version_part.replace(".tgz", "")  # Gets "100.12.2"
    return tools_version


def get_tools_distro(platform: str, tools_version: str) -> str:
    new_rhel_tool_version = "100.10.0"
    agent_info = load_agent_build_info()
    suffix_mapping = agent_info["platform_mappings"][platform]

    if Version(tools_version) >= Version(new_rhel_tool_version):
        return suffix_mapping["tools_suffix"]
    return suffix_mapping["tools_suffix_old"]


def generate_tools_build_args(platforms: List[str], tools_version: str) -> Dict[str, str]:
    """
    Generate build arguments for MongoDB tools based on platform mappings and version-aware RHEL selection.

    Args:
        platforms: List of platforms (e.g., ["linux/amd64", "linux/arm64"])
        tools_version: MongoDB tools version

    Returns:
        Dictionary of build arguments for docker build (tools only)
    """
    agent_info = load_agent_build_info()
    build_args = {}

    for platform in platforms:
        if platform not in agent_info["platform_mappings"]:
            logger.warning(f"Platform {platform} not found in agent mappings, skipping")
            continue

        tools_suffix = get_tools_distro(platform, tools_version).replace("{TOOLS_VERSION}", tools_version)
        tools_filename = f"{agent_info['base_names']['tools']}-{tools_suffix}"
        build_args[f"mongodb_tools_version_{platform}"] = tools_filename

    return build_args


def generate_agent_build_args(platforms: List[str], agent_version: str, tools_version: str) -> Dict[str, str]:
    """
    Generate build arguments for agent image based on platform mappings and version-aware RHEL selection.

    Args:
        platforms: List of platforms (e.g., ["linux/amd64", "linux/arm64"])
        agent_version: MongoDB agent version
        tools_version: MongoDB tools version

    Returns:
        Dictionary of build arguments for docker build
    """
    agent_info = load_agent_build_info()
    build_args = {}

    for platform in platforms:
        platform = platform.split("/")[1]
        if platform not in agent_info["platform_mappings"]:
            logger.warning(f"Platform {platform} not found in agent mappings, skipping")
            continue

        mapping = agent_info["platform_mappings"][platform]

        agent_filename = f"{agent_info['base_names']['agent']}-{agent_version}.{mapping['agent_suffix']}"
        build_args[f"mongodb_agent_version_{platform}"] = agent_filename

        tools_suffix = get_tools_distro(platform, tools_version).replace("{TOOLS_VERSION}", tools_version)
        tools_filename = f"{agent_info['base_names']['tools']}-{tools_suffix}"
        build_args[f"mongodb_tools_version_{platform}"] = tools_filename

    return build_args


def build_image(
    build_configuration: ImageBuildConfiguration,
    build_args: Dict[str, str] = None,
    build_path: str = ".",
):
    """
    Build an image then (optionally) sign the result.
    """
    image_name = build_configuration.image_name()
    span = trace.get_current_span()
    span.set_attribute("mck.image_name", image_name)

    base_registry = build_configuration.base_registry()
    build_args = build_args or {}

    if build_args:
        span.set_attribute("mck.build_args", str(build_args))
    span.set_attribute("mck.registry", base_registry)
    span.set_attribute("mck.platforms", build_configuration.platforms)

    # Build docker registry URI and call build_image
    image_full_uri = f"{build_configuration.registry}:{build_configuration.version}"

    logger.info(
        f"Building {image_full_uri} for platforms={build_configuration.platforms}, dockerfile args: {build_args}"
    )

    execute_docker_build(
        tag=image_full_uri,
        dockerfile=build_configuration.dockerfile_path,
        path=build_path,
        args=build_args,
        push=True,
        platforms=build_configuration.platforms,
    )

    if build_configuration.sign:
        logger.info("Logging in MongoDB Artifactory for Garasign image")
        mongodb_artifactory_login()
        logger.info("Signing image")
        sign_image(build_configuration.registry, build_configuration.version)
        verify_signature(build_configuration.registry, build_configuration.version)


def build_meko_tests_image(build_configuration: ImageBuildConfiguration):
    """
    Builds image used to run tests.
    """

    # helm directory needs to be copied over to the tests docker context.
    helm_src = "helm_chart"
    helm_dest = "docker/mongodb-kubernetes-tests/helm_chart"
    requirements_dest = "docker/mongodb-kubernetes-tests/requirements.txt"
    public_src = "public"
    public_dest = "docker/mongodb-kubernetes-tests/public"

    # Remove existing directories/files if they exist
    shutil.rmtree(helm_dest, ignore_errors=True)
    shutil.rmtree(public_dest, ignore_errors=True)

    # Copy directories and files (recursive copy)
    shutil.copytree(helm_src, helm_dest)
    shutil.copytree(public_src, public_dest)
    shutil.copyfile("release.json", "docker/mongodb-kubernetes-tests/release.json")
    shutil.copyfile("requirements.txt", requirements_dest)

    python_version = os.getenv("PYTHON_VERSION", "3.13")
    if python_version == "":
        raise Exception("Missing PYTHON_VERSION environment variable")

    build_args = dict({"PYTHON_VERSION": python_version})

    build_image(
        build_configuration=build_configuration,
        build_args=build_args,
        build_path="docker/mongodb-kubernetes-tests",
    )


def build_mco_tests_image(build_configuration: ImageBuildConfiguration):
    """
    Builds image used to run community tests.
    """

    build_image(
        build_configuration=build_configuration,
    )


def build_operator_image(build_configuration: ImageBuildConfiguration, with_race_detection: bool = False):
    """Calculates arguments required to build the operator image, and starts the build process."""
    # In evergreen, we can pass test_suffix env to publish the operator to a quay
    # repository with a given suffix.
    test_suffix = os.getenv("test_suffix", "")
    log_automation_config_diff = os.getenv("LOG_AUTOMATION_CONFIG_DIFF", "false")

    build_configuration.version = f"{build_configuration.version}{'-race' if with_race_detection else ''}"

    args = {
        "version": build_configuration.version,
        "log_automation_config_diff": log_automation_config_diff,
        "test_suffix": test_suffix,
        "use_race": "true" if with_race_detection else "false",
    }

    logger.info(f"Building Operator args: {args}")

    build_image(
        build_configuration=build_configuration,
        build_args=args,
    )


def build_database_image(build_configuration: ImageBuildConfiguration):
    """
    Builds a new database image.
    """
    args = {"version": build_configuration.version}

    build_image(
        build_configuration=build_configuration,
        build_args=args,
    )


def find_om_in_releases(om_version: str, releases: Dict[str, str]) -> Optional[str]:
    """
    There are a few alternatives out there that allow for json-path or xpath-type
    traversal of Json objects in Python, I don't have time to look for one of
    them now but I have to do at some point.
    """
    for release in releases:
        if release["version"] == om_version:
            for platform in release["platform"]:
                if platform["package_format"] == "deb" and platform["arch"] == "x86_64":
                    for package in platform["packages"]["links"]:
                        if package["name"] == "tar.gz":
                            return package["download_link"]
    return None


def get_om_releases() -> Dict[str, str]:
    """Returns a dictionary representation of the Json document holding all the OM
    releases.
    """
    ops_manager_release_archive = (
        "https://info-mongodb-com.s3.amazonaws.com/com-download-center/ops_manager_release_archive.json"
    )

    return requests.get(ops_manager_release_archive).json()


def find_om_url(om_version: str) -> str:
    """Gets a download URL for a given version of OM."""
    releases = get_om_releases()

    current_release = find_om_in_releases(om_version, releases["currentReleases"])
    if current_release is None:
        current_release = find_om_in_releases(om_version, releases["oldReleases"])

    if current_release is None:
        raise ValueError("Ops Manager version {} could not be found".format(om_version))

    return current_release


def build_init_om_image(build_configuration: ImageBuildConfiguration):
    args = {"version": build_configuration.version}

    build_image(
        build_configuration=build_configuration,
        build_args=args,
    )


def build_om_image(build_configuration: ImageBuildConfiguration):
    # Make this a parameter for the Evergreen build
    # https://github.com/evergreen-ci/evergreen/wiki/Parameterized-Builds
    om_version = os.environ.get("om_version")
    if om_version is None:
        raise ValueError("`om_version` should be defined.")

    # Set the version in the build configuration (it is not provided in the build_configuration)
    build_configuration.version = om_version

    om_download_url = os.environ.get("om_download_url", "")
    if om_download_url == "":
        om_download_url = find_om_url(om_version)

    args = {
        "version": om_version,
        "om_download_url": om_download_url,
    }

    build_image(
        build_configuration=build_configuration,
        build_args=args,
    )


def build_init_appdb_image(build_configuration: ImageBuildConfiguration):
    release = load_release_file()
    base_url = "https://fastdl.mongodb.org/tools/db"

    # Extract tools version and generate platform-specific build args
    tools_version = extract_tools_version_from_release(release)
    platform_build_args = generate_tools_build_args(
        platforms=build_configuration.platforms, tools_version=tools_version
    )

    args = {
        "version": build_configuration.version,
        "mongodb_tools_url": base_url,  # Base URL for platform-specific downloads
        **platform_build_args,  # Add the platform-specific build args
    }

    build_image(
        build_configuration=build_configuration,
        build_args=args,
    )


def build_init_database_image(build_configuration: ImageBuildConfiguration):
    release = load_release_file()
    base_url = "https://fastdl.mongodb.org/tools/db"

    # Extract tools version and generate platform-specific build args
    tools_version = extract_tools_version_from_release(release)
    platform_build_args = generate_tools_build_args(
        platforms=build_configuration.platforms, tools_version=tools_version
    )

    args = {
        "version": build_configuration.version,
        "mongodb_tools_url": base_url,  # Add the base URL for the Dockerfile
        **platform_build_args,  # Add the platform-specific build args
    }

    build_image(
        build_configuration=build_configuration,
        build_args=args,
    )


def build_readiness_probe_image(build_configuration: ImageBuildConfiguration):
    """
    Builds image used for readiness probe.
    """

    build_image(
        build_configuration=build_configuration,
    )


def build_upgrade_hook_image(build_configuration: ImageBuildConfiguration):
    """
    Builds image used for version upgrade post-start hook.
    """

    build_image(
        build_configuration=build_configuration,
    )


def build_agent(build_configuration: ImageBuildConfiguration):
    """
    Build the agent only for the latest operator for patches and operator releases.

    """
<<<<<<< HEAD
    release = load_release_file()
    # TODO: only one agent is required, the one we have pushed as part of om bump
    agent_version_to_build = gather_latest_agent_versions(release)[-1]

    logger.info(f"Building Agent version: {agent_version_to_build}")
    agent_version = agent_version_to_build[0]
    tools_version = agent_version_to_build[1]

    build_agent_pipeline(build_configuration, agent_version, tools_version)

#  TODO: refactor me to only release the agent that is being used
def gather_latest_agent_versions(release: Dict) -> List[Tuple[str, str]]:
    """
    This function is used when we release a new agent via OM bump.
    That means we will need to release that agent with all supported operators.
    Since we don’t want to release all agents again, we only release the latest, which will contain the newly added one
    :return: the latest agent for each major version
    """
    agent_versions_to_build = list()
    agent_versions_to_build.append(
        (
            release["supportedImages"]["mongodb-agent"]["opsManagerMapping"]["cloud_manager"],
            release["supportedImages"]["mongodb-agent"]["opsManagerMapping"]["cloud_manager_tools"],
        )
    )

    latest_versions = {}

    for version in release["supportedImages"]["mongodb-agent"]["opsManagerMapping"]["ops_manager"].keys():
        parsed_version = semver.VersionInfo.parse(version)
        major_version = parsed_version.major
        if major_version in latest_versions:
            latest_parsed_version = semver.VersionInfo.parse(str(latest_versions[major_version]))
            latest_versions[major_version] = max(parsed_version, latest_parsed_version)
        else:
            latest_versions[major_version] = version

    for major_version, latest_version in latest_versions.items():
        agent_versions_to_build.append(
            (
                release["supportedImages"]["mongodb-agent"]["opsManagerMapping"]["ops_manager"][str(latest_version)][
                    "agent_version"
                ],
                release["supportedImages"]["mongodb-agent"]["opsManagerMapping"]["ops_manager"][str(latest_version)][
                    "tools_version"
                ],
            )
        )

    return sorted(list(set(agent_versions_to_build)))
=======
    if build_configuration.all_agents:
        agent_versions_to_build = get_all_agents_for_rebuild()
        logger.info("building all agents")
    else:
        agent_versions_to_build = detect_ops_manager_changes()
        logger.info("building agents for changed OM versions")

    if not agent_versions_to_build:
        logger.info("No changes detected, skipping agent build")
        return

    logger.info(f"Building Agent versions: {agent_versions_to_build}")

    tasks_queue = Queue()
    max_workers = 1
    if build_configuration.parallel:
        max_workers = None
        if build_configuration.parallel_factor > 0:
            max_workers = build_configuration.parallel_factor
    with ProcessPoolExecutor(max_workers=max_workers) as executor:
        logger.info(f"Running with factor of {max_workers}")
        logger.info(f"======= Agent versions to build {agent_versions_to_build} =======")
        for idx, agent_tools_version in enumerate(agent_versions_to_build):
            # We don't need to keep create and push the same image on every build.
            # It is enough to create and push the non-operator suffixed images only during releases to ecr and quay.
            logger.info(f"======= Building Agent {agent_tools_version} ({idx}/{len(agent_versions_to_build)})")
            _build_agents(
                agent_tools_version,
                build_configuration,
                executor,
                tasks_queue,
            )

    queue_exception_handling(tasks_queue)


def _build_agents(
    agent_tools_version: Tuple[str, str],
    build_configuration: ImageBuildConfiguration,
    executor: ProcessPoolExecutor,
    tasks_queue: Queue,
):
    agent_version = agent_tools_version[0]
    agent_distro = "rhel9_x86_64"
    tools_version = agent_tools_version[1]
    tools_distro = get_tools_distro(tools_version)["amd"]

    tasks_queue.put(
        executor.submit(
            build_agent_pipeline,
            build_configuration,
            agent_version,
            agent_distro,
            tools_version,
            tools_distro,
        )
    )
>>>>>>> 5ad2a773


def build_agent_pipeline(
    build_configuration: ImageBuildConfiguration,
    agent_version: str,
    tools_version: str,
):
    try:
        build_configuration_copy = copy(build_configuration)
        build_configuration_copy.version = agent_version
        print(f"======== Building agent pipeline for version {agent_version}")

        # Generate platform-specific build arguments using the mapping
        platform_build_args = generate_agent_build_args(
            platforms=build_configuration.platforms, agent_version=agent_version, tools_version=tools_version
        )

        agent_base_url = (
            "https://mciuploads.s3.amazonaws.com/mms-automation/mongodb-mms-build-agent/builds/automation-agent/prod"
        )
        tools_base_url = "https://fastdl.mongodb.org/tools/db"

        args = {
            "version": agent_version,
            "agent_version": agent_version,
            "mongodb_agent_url": agent_base_url,
            "mongodb_tools_url": tools_base_url,
            **platform_build_args,  # Add the platform-specific build args
        }

        build_image(
            build_configuration=build_configuration_copy,
            build_args=args,
        )
    except Exception as e:
        logger.error(f"Error building agent pipeline for version {agent_version}: {str(e)}")
        raise


def queue_exception_handling(tasks_queue):
    exceptions_found = False
    for task in tasks_queue.queue:
        if task.exception() is not None:
            exceptions_found = True
            logger.fatal(f"The following exception has been found when building: {task.exception()}")
    if exceptions_found:
        raise Exception(
            f"Exception(s) found when processing Agent images. \nSee also previous logs for more info\nFailing the build"
        )


def load_release_file() -> Dict:
    with open("release.json") as release:
        return json.load(release)<|MERGE_RESOLUTION|>--- conflicted
+++ resolved
@@ -392,58 +392,6 @@
     Build the agent only for the latest operator for patches and operator releases.
 
     """
-<<<<<<< HEAD
-    release = load_release_file()
-    # TODO: only one agent is required, the one we have pushed as part of om bump
-    agent_version_to_build = gather_latest_agent_versions(release)[-1]
-
-    logger.info(f"Building Agent version: {agent_version_to_build}")
-    agent_version = agent_version_to_build[0]
-    tools_version = agent_version_to_build[1]
-
-    build_agent_pipeline(build_configuration, agent_version, tools_version)
-
-#  TODO: refactor me to only release the agent that is being used
-def gather_latest_agent_versions(release: Dict) -> List[Tuple[str, str]]:
-    """
-    This function is used when we release a new agent via OM bump.
-    That means we will need to release that agent with all supported operators.
-    Since we don’t want to release all agents again, we only release the latest, which will contain the newly added one
-    :return: the latest agent for each major version
-    """
-    agent_versions_to_build = list()
-    agent_versions_to_build.append(
-        (
-            release["supportedImages"]["mongodb-agent"]["opsManagerMapping"]["cloud_manager"],
-            release["supportedImages"]["mongodb-agent"]["opsManagerMapping"]["cloud_manager_tools"],
-        )
-    )
-
-    latest_versions = {}
-
-    for version in release["supportedImages"]["mongodb-agent"]["opsManagerMapping"]["ops_manager"].keys():
-        parsed_version = semver.VersionInfo.parse(version)
-        major_version = parsed_version.major
-        if major_version in latest_versions:
-            latest_parsed_version = semver.VersionInfo.parse(str(latest_versions[major_version]))
-            latest_versions[major_version] = max(parsed_version, latest_parsed_version)
-        else:
-            latest_versions[major_version] = version
-
-    for major_version, latest_version in latest_versions.items():
-        agent_versions_to_build.append(
-            (
-                release["supportedImages"]["mongodb-agent"]["opsManagerMapping"]["ops_manager"][str(latest_version)][
-                    "agent_version"
-                ],
-                release["supportedImages"]["mongodb-agent"]["opsManagerMapping"]["ops_manager"][str(latest_version)][
-                    "tools_version"
-                ],
-            )
-        )
-
-    return sorted(list(set(agent_versions_to_build)))
-=======
     if build_configuration.all_agents:
         agent_versions_to_build = get_all_agents_for_rebuild()
         logger.info("building all agents")
@@ -479,30 +427,11 @@
 
     queue_exception_handling(tasks_queue)
 
-
-def _build_agents(
-    agent_tools_version: Tuple[str, str],
-    build_configuration: ImageBuildConfiguration,
-    executor: ProcessPoolExecutor,
-    tasks_queue: Queue,
-):
-    agent_version = agent_tools_version[0]
-    agent_distro = "rhel9_x86_64"
-    tools_version = agent_tools_version[1]
-    tools_distro = get_tools_distro(tools_version)["amd"]
-
-    tasks_queue.put(
-        executor.submit(
-            build_agent_pipeline,
-            build_configuration,
-            agent_version,
-            agent_distro,
-            tools_version,
-            tools_distro,
-        )
-    )
->>>>>>> 5ad2a773
-
+    logger.info(f"Building Agent version: {agent_version_to_build}")
+    agent_version = agent_version_to_build[0]
+    tools_version = agent_version_to_build[1]
+
+    build_agent_pipeline(build_configuration, agent_version, tools_version)
 
 def build_agent_pipeline(
     build_configuration: ImageBuildConfiguration,
