--- conflicted
+++ resolved
@@ -54,8 +54,6 @@
 
     # Build docker registry URI and call build_image
     image_full_uri = f"{build_configuration.registry}:{build_configuration.version}"
-<<<<<<< HEAD
-=======
 
     execute_docker_build(
         tag=image_full_uri,
@@ -72,28 +70,8 @@
         logger.info("Signing image")
         sign_image(build_configuration.registry, build_configuration.version)
         verify_signature(build_configuration.registry, build_configuration.version)
->>>>>>> 652ee829
-
-    execute_docker_build(
-        tag=image_full_uri,
-        dockerfile=dockerfile_path,
-        path=build_path,
-        args=build_args,
-        push=True,
-        platforms=build_configuration.platforms,
-    )
-
-<<<<<<< HEAD
-    if build_configuration.sign:
-        logger.info("Logging in MongoDB Artifactory for Garasign image")
-        mongodb_artifactory_login()
-        logger.info("Signing image")
-        sign_image(build_configuration.registry, build_configuration.version)
-        verify_signature(build_configuration.registry, build_configuration.version)
-
-
-=======
->>>>>>> 652ee829
+
+
 def build_tests_image(build_configuration: ImageBuildConfiguration):
     """
     Builds image used to run tests.
@@ -419,10 +397,6 @@
         executor.submit(
             build_agent_pipeline,
             build_configuration,
-<<<<<<< HEAD
-            build_configuration.version,
-=======
->>>>>>> 652ee829
             agent_version,
             agent_distro,
             tools_version,
@@ -433,33 +407,17 @@
 
 def build_agent_pipeline(
     build_configuration: ImageBuildConfiguration,
-<<<<<<< HEAD
-    operator_version: str,
-=======
->>>>>>> 652ee829
     agent_version: str,
     agent_distro: str,
     tools_version: str,
     tools_distro: str,
 ):
-<<<<<<< HEAD
-    image_version = f"{agent_version}_{operator_version}"
-
-    build_configuration_copy = copy(build_configuration)
-    build_configuration_copy.version = image_version
-    print(
-        f"======== Building agent pipeline for version {image_version}, build configuration version: {build_configuration.version}"
-    )
-    args = {
-        "version": image_version,
-=======
     build_configuration_copy = copy(build_configuration)
     build_configuration_copy.version = agent_version
 
     print(f"======== Building agent pipeline for version {agent_version}, tools version: {tools_version}")
     args = {
         "version": agent_version,
->>>>>>> 652ee829
         "agent_version": agent_version,
         "agent_distro": agent_distro,
         "tools_version": tools_version,
