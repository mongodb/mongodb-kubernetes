--- conflicted
+++ resolved
@@ -29,10 +29,6 @@
 
 @TRACER.start_as_current_span("build_image")
 def build_image(
-<<<<<<< HEAD
-=======
-    dockerfile_path: str,
->>>>>>> 652ee829
     build_configuration: ImageBuildConfiguration,
     build_args: Dict[str, str] = None,
     build_path: str = ".",
@@ -44,53 +40,21 @@
     span = trace.get_current_span()
     span.set_attribute("mck.image_name", image_name)
 
-<<<<<<< HEAD
     base_registry = build_configuration.base_registry()
-=======
-    registry = build_configuration.base_registry
->>>>>>> 652ee829
     build_args = build_args or {}
 
     if build_args:
         span.set_attribute("mck.build_args", str(build_args))
-<<<<<<< HEAD
     span.set_attribute("mck.registry", base_registry)
     span.set_attribute("mck.platforms", build_configuration.platforms)
 
     # Build docker registry URI and call build_image
     image_full_uri = f"{build_configuration.registry}:{build_configuration.version}"
-=======
-
-    logger.info(f"Building {image_name}, dockerfile args: {build_args}")
-    logger.debug(f"Build args: {build_args}")
-    logger.debug(f"Building {image_name} for platforms={build_configuration.platforms}")
-    logger.debug(f"build image generic - registry={registry}")
-
-    # Build docker registry URI and call build_image
-    image_full_uri = f"{build_configuration.registry}:{build_configuration.version}"
-
-    execute_docker_build(
-        tag=image_full_uri,
-        dockerfile=dockerfile_path,
-        path=build_path,
-        args=build_args,
-        push=True,
-        platforms=build_configuration.platforms,
-    )
-
-    if build_configuration.sign:
-        logger.info("Logging in MongoDB Artifactory for Garasign image")
-        mongodb_artifactory_login()
-        logger.info("Signing image")
-        sign_image(build_configuration.registry, build_configuration.version)
-        verify_signature(build_configuration.registry, build_configuration.version)
->>>>>>> 652ee829
 
     logger.info(
         f"Building {image_full_uri} for platforms={build_configuration.platforms}, dockerfile args: {build_args}"
     )
 
-<<<<<<< HEAD
     execute_docker_build(
         tag=image_full_uri,
         dockerfile=build_configuration.dockerfile_path,
@@ -109,9 +73,6 @@
 
 
 def build_meko_tests_image(build_configuration: ImageBuildConfiguration):
-=======
-def build_tests_image(build_configuration: ImageBuildConfiguration):
->>>>>>> 652ee829
     """
     Builds image used to run tests.
     """
@@ -140,10 +101,6 @@
     build_args = dict({"PYTHON_VERSION": python_version})
 
     build_image(
-<<<<<<< HEAD
-=======
-        dockerfile_path="docker/mongodb-kubernetes-tests/Dockerfile",
->>>>>>> 652ee829
         build_configuration=build_configuration,
         build_args=build_args,
         build_path="docker/mongodb-kubernetes-tests",
@@ -156,10 +113,6 @@
     """
 
     build_image(
-<<<<<<< HEAD
-=======
-        dockerfile_path="docker/mongodb-community-tests/Dockerfile",
->>>>>>> 652ee829
         build_configuration=build_configuration,
     )
 
@@ -180,10 +133,6 @@
     logger.info(f"Building Operator args: {args}")
 
     build_image(
-<<<<<<< HEAD
-=======
-        dockerfile_path="docker/mongodb-kubernetes-operator/Dockerfile.atomic",
->>>>>>> 652ee829
         build_configuration=build_configuration,
         build_args=args,
     )
@@ -196,10 +145,6 @@
     args = {"version": build_configuration.version}
 
     build_image(
-<<<<<<< HEAD
-=======
-        dockerfile_path="docker/mongodb-kubernetes-database/Dockerfile.atomic",
->>>>>>> 652ee829
         build_configuration=build_configuration,
         build_args=args,
     )
@@ -250,10 +195,6 @@
     args = {"version": build_configuration.version}
 
     build_image(
-<<<<<<< HEAD
-=======
-        dockerfile_path="docker/mongodb-kubernetes-init-ops-manager/Dockerfile.atomic",
->>>>>>> 652ee829
         build_configuration=build_configuration,
         build_args=args,
     )
@@ -279,10 +220,6 @@
     }
 
     build_image(
-<<<<<<< HEAD
-=======
-        dockerfile_path="docker/mongodb-enterprise-ops-manager/Dockerfile.atomic",
->>>>>>> 652ee829
         build_configuration=build_configuration,
         build_args=args,
     )
@@ -295,10 +232,6 @@
     args = {"version": build_configuration.version, "mongodb_tools_url_ubi": mongodb_tools_url_ubi}
 
     build_image(
-<<<<<<< HEAD
-=======
-        dockerfile_path="docker/mongodb-kubernetes-init-appdb/Dockerfile.atomic",
->>>>>>> 652ee829
         build_configuration=build_configuration,
         build_args=args,
     )
@@ -312,10 +245,6 @@
     args = {"version": build_configuration.version, "mongodb_tools_url_ubi": mongodb_tools_url_ubi}
 
     build_image(
-<<<<<<< HEAD
-=======
-        "docker/mongodb-kubernetes-init-database/Dockerfile.atomic",
->>>>>>> 652ee829
         build_configuration=build_configuration,
         build_args=args,
     )
@@ -327,10 +256,6 @@
     """
 
     build_image(
-<<<<<<< HEAD
-=======
-        dockerfile_path="docker/mongodb-kubernetes-readinessprobe/Dockerfile.atomic",
->>>>>>> 652ee829
         build_configuration=build_configuration,
     )
 
@@ -341,10 +266,6 @@
     """
 
     build_image(
-<<<<<<< HEAD
-=======
-        dockerfile_path="docker/mongodb-kubernetes-upgrade-hook/Dockerfile.atomic",
->>>>>>> 652ee829
         build_configuration=build_configuration,
     )
 
@@ -466,10 +387,6 @@
         executor.submit(
             build_agent_pipeline,
             build_configuration,
-<<<<<<< HEAD
-            build_configuration.version,
-=======
->>>>>>> 652ee829
             agent_version,
             agent_distro,
             tools_version,
@@ -480,33 +397,17 @@
 
 def build_agent_pipeline(
     build_configuration: ImageBuildConfiguration,
-<<<<<<< HEAD
-    operator_version: str,
-=======
->>>>>>> 652ee829
     agent_version: str,
     agent_distro: str,
     tools_version: str,
     tools_distro: str,
 ):
-<<<<<<< HEAD
-    image_version = f"{agent_version}_{operator_version}"
-
-    build_configuration_copy = copy(build_configuration)
-    build_configuration_copy.version = image_version
-    print(
-        f"======== Building agent pipeline for version {image_version}, build configuration version: {build_configuration.version}"
-    )
-    args = {
-        "version": image_version,
-=======
     build_configuration_copy = copy(build_configuration)
     build_configuration_copy.version = agent_version
 
     print(f"======== Building agent pipeline for version {agent_version}, tools version: {tools_version}")
     args = {
         "version": agent_version,
->>>>>>> 652ee829
         "agent_version": agent_version,
         "agent_distro": agent_distro,
         "tools_version": tools_version,
@@ -514,10 +415,6 @@
     }
 
     build_image(
-<<<<<<< HEAD
-=======
-        dockerfile_path="docker/mongodb-agent/Dockerfile.atomic",
->>>>>>> 652ee829
         build_configuration=build_configuration_copy,
         build_args=args,
     )
