--- conflicted
+++ resolved
@@ -56,11 +56,7 @@
     build_path: str = ".",
 ):
     """
-<<<<<<< HEAD
-    Build an image (optionally) sign, then tag and push to all repositories in the registry list.
-=======
     Build an image, sign (optionally) it, then tag and push to all repositories in the registry list.
->>>>>>> 637923f5
     """
     image_name = build_configuration.image_name()
     span = trace.get_current_span()
@@ -76,11 +72,7 @@
     span.set_attribute("mck.platforms", build_configuration.platforms)
 
     # Build the image once with all repository tags
-<<<<<<< HEAD
-    all_tags = [f"{registry}:{build_configuration.version}" for registry in build_configuration.registry]
-=======
     all_tags = [f"{registry}:{build_configuration.version}" for registry in build_configuration.registries]
->>>>>>> 637923f5
 
     logger.info(
         f"Building image with tags {all_tags} for platforms={build_configuration.platforms}, dockerfile args: {build_args}"
@@ -99,11 +91,7 @@
         logger.info("Logging in MongoDB Artifactory for Garasign image")
         mongodb_artifactory_login()
         logger.info("Signing image")
-<<<<<<< HEAD
-        for registry in build_configuration.registry:
-=======
         for registry in build_configuration.registries:
->>>>>>> 637923f5
             sign_image(registry, build_configuration.version)
             verify_signature(registry, build_configuration.version)
 
