--- conflicted
+++ resolved
@@ -15,7 +15,6 @@
 from packaging.version import Version
 
 from lib.base_logger import logger
-from scripts.detect_ops_manager_changes import detect_ops_manager_changes
 from scripts.release.build.image_build_configuration import ImageBuildConfiguration
 from scripts.release.build.image_build_process import execute_docker_build
 from scripts.release.build.image_signing import (
@@ -282,9 +281,6 @@
     Build the agent only for the latest operator for patches and operator releases.
 
     """
-<<<<<<< HEAD
-    agent_versions_to_build = detect_ops_manager_changes()
-=======
     if build_configuration.all_agents:
         agent_versions_to_build = get_all_agents_for_rebuild()
         logger.info("building all agents")
@@ -292,7 +288,6 @@
         agent_versions_to_build = detect_ops_manager_changes()
         logger.info("building agents for changed OM versions")
 
->>>>>>> 937e9537
     if not agent_versions_to_build:
         logger.info("No changes detected, skipping agent build")
         return
