#!/usr/bin/env python3

"""This atomic_pipeline script knows about the details of our Docker images
and where to fetch and calculate parameters."""
import json
import os
import shutil
from concurrent.futures import ProcessPoolExecutor
from copy import copy
from queue import Queue
from typing import Dict, Optional, Tuple

import requests
from opentelemetry import trace

from lib.base_logger import logger
from scripts.release.agent.validation import validate_agent_version_exists, validate_tools_version_exists,load_agent_build_info
from scripts.release.build.image_build_configuration import ImageBuildConfiguration
from scripts.release.build.image_build_process import execute_docker_build
from scripts.release.build.image_signing import (
    mongodb_artifactory_login,
    sign_image,
    verify_signature,
)
<<<<<<< HEAD
from scripts.release.detect_ops_manager_changes import (
    detect_ops_manager_changes,
=======
from scripts.release.agent.detect_ops_manager_changes import (
    detect_ops_manager_changes,
    get_currently_used_agents,
>>>>>>> d1fd1e19
    get_all_agents_for_rebuild,
)

TRACER = trace.get_tracer("evergreen-agent")


<<<<<<< HEAD
def load_agent_build_info():
    """Load agent platform mappings from build_info_agent.json"""
    with open("build_info_agent.json", "r") as f:
        return json.load(f)


=======
>>>>>>> d1fd1e19
def extract_tools_version_from_release(release: Dict) -> str:
    """
    Extract tools version from release.json mongodbToolsBundle.ubi field.

<<<<<<< HEAD
    Args:
        release: Release dictionary from release.json

=======
>>>>>>> d1fd1e19
    Returns:
        Tools version string (e.g., "100.12.2")
    """
    tools_bundle = release["mongodbToolsBundle"]["ubi"]
    # Extract version from filename like "mongodb-database-tools-rhel88-x86_64-100.12.2.tgz"
    # The version is the last part before .tgz
    version_part = tools_bundle.split("-")[-1]  # Gets "100.12.2.tgz"
    tools_version = version_part.replace(".tgz", "")  # Gets "100.12.2"
    return tools_version


<<<<<<< HEAD
def get_tools_distro(platform: str, tools_version: str) -> str:
    new_rhel_tool_version = "100.10.0"
    agent_info = load_agent_build_info()
    suffix_mapping = agent_info["platform_mappings"][platform]

    if Version(tools_version) >= Version(new_rhel_tool_version):
        return suffix_mapping["tools_suffix"]
    return suffix_mapping["tools_suffix_old"]


def generate_tools_build_args(platforms: List[str], tools_version: str) -> Dict[str, str]:
    """
    Generate build arguments for MongoDB tools based on platform mappings and version-aware RHEL selection.
=======
def generate_tools_build_args(platforms: List[str], tools_version: str) -> Dict[str, str]:
    """
    Generate build arguments for MongoDB tools based on platform mappings.
>>>>>>> d1fd1e19

    Args:
        platforms: List of platforms (e.g., ["linux/amd64", "linux/arm64"])
        tools_version: MongoDB tools version

    Returns:
        Dictionary of build arguments for docker build (tools only)
    """
    agent_info = load_agent_build_info()
    build_args = {}

    for platform in platforms:
        if platform not in agent_info["platform_mappings"]:
            logger.warning(f"Platform {platform} not found in agent mappings, skipping")
            continue

<<<<<<< HEAD
        tools_suffix = get_tools_distro(platform, tools_version).replace("{TOOLS_VERSION}", tools_version)
        tools_filename = f"{agent_info['base_names']['tools']}-{tools_suffix}"
        build_args[f"mongodb_tools_version_{platform}"] = tools_filename
=======
        mapping = agent_info["platform_mappings"][platform]
        arch = platform.split("/")[-1]

        tools_suffix = mapping["tools_suffix"].replace("{TOOLS_VERSION}", tools_version)
        tools_filename = f"{agent_info['base_names']['tools']}-{tools_suffix}"
        build_args[f"mongodb_tool_version_{arch}"] = tools_filename
>>>>>>> d1fd1e19

    return build_args


def generate_agent_build_args(platforms: List[str], agent_version: str, tools_version: str) -> Dict[str, str]:
    """
<<<<<<< HEAD
    Generate build arguments for agent image based on platform mappings and version-aware RHEL selection.
=======
    Generate build arguments for agent image based on platform mappings.
>>>>>>> d1fd1e19

    Args:
        platforms: List of platforms (e.g., ["linux/amd64", "linux/arm64"])
        agent_version: MongoDB agent version
        tools_version: MongoDB tools version

    Returns:
        Dictionary of build arguments for docker build
    """
    agent_info = load_agent_build_info()
    build_args = {}

    for platform in platforms:
<<<<<<< HEAD
        platform = platform.split("/")[1]
=======
>>>>>>> d1fd1e19
        if platform not in agent_info["platform_mappings"]:
            logger.warning(f"Platform {platform} not found in agent mappings, skipping")
            continue

        mapping = agent_info["platform_mappings"][platform]
<<<<<<< HEAD

        agent_filename = f"{agent_info['base_names']['agent']}-{agent_version}.{mapping['agent_suffix']}"
        build_args[f"mongodb_agent_version_{platform}"] = agent_filename

        tools_suffix = get_tools_distro(platform, tools_version).replace("{TOOLS_VERSION}", tools_version)
        tools_filename = f"{agent_info['base_names']['tools']}-{tools_suffix}"
        build_args[f"mongodb_tools_version_{platform}"] = tools_filename
=======
        arch = platform.split("/")[-1]

        agent_filename = f"{agent_info['base_names']['agent']}-{agent_version}.{mapping['agent_suffix']}"
        build_args[f"mongodb_agent_version_{arch}"] = agent_filename

        tools_suffix = mapping["tools_suffix"].replace("{TOOLS_VERSION}", tools_version)
        tools_filename = f"{agent_info['base_names']['tools']}-{tools_suffix}"
        build_args[f"mongodb_tool_version_{arch}"] = tools_filename
>>>>>>> d1fd1e19

    return build_args


def build_image(
    build_configuration: ImageBuildConfiguration,
    build_args: Dict[str, str] = None,
    build_path: str = ".",
):
    """
    Build an image then (optionally) sign the result.
    """
    image_name = build_configuration.image_name()
    span = trace.get_current_span()
    span.set_attribute("mck.image_name", image_name)

    base_registry = build_configuration.base_registry()
    build_args = build_args or {}

    if build_args:
        span.set_attribute("mck.build_args", str(build_args))
    span.set_attribute("mck.registry", base_registry)
    span.set_attribute("mck.platforms", build_configuration.platforms)

    # Build docker registry URI and call build_image
    image_full_uri = f"{build_configuration.registry}:{build_configuration.version}"

    logger.info(
        f"Building {image_full_uri} for platforms={build_configuration.platforms}, dockerfile args: {build_args}"
    )

    execute_docker_build(
        tag=image_full_uri,
        dockerfile=build_configuration.dockerfile_path,
        path=build_path,
        args=build_args,
        push=True,
        platforms=build_configuration.platforms,
    )

    if build_configuration.sign:
        logger.info("Logging in MongoDB Artifactory for Garasign image")
        mongodb_artifactory_login()
        logger.info("Signing image")
        sign_image(build_configuration.registry, build_configuration.version)
        verify_signature(build_configuration.registry, build_configuration.version)


def build_meko_tests_image(build_configuration: ImageBuildConfiguration):
    """
    Builds image used to run tests.
    """

    # helm directory needs to be copied over to the tests docker context.
    helm_src = "helm_chart"
    helm_dest = "docker/mongodb-kubernetes-tests/helm_chart"
    requirements_dest = "docker/mongodb-kubernetes-tests/requirements.txt"
    public_src = "public"
    public_dest = "docker/mongodb-kubernetes-tests/public"

    # Remove existing directories/files if they exist
    shutil.rmtree(helm_dest, ignore_errors=True)
    shutil.rmtree(public_dest, ignore_errors=True)

    # Copy directories and files (recursive copy)
    shutil.copytree(helm_src, helm_dest)
    shutil.copytree(public_src, public_dest)
    shutil.copyfile("release.json", "docker/mongodb-kubernetes-tests/release.json")
    shutil.copyfile("requirements.txt", requirements_dest)

    python_version = os.getenv("PYTHON_VERSION", "3.13")
    if python_version == "":
        raise Exception("Missing PYTHON_VERSION environment variable")

    build_args = dict({"PYTHON_VERSION": python_version})

    build_image(
        build_configuration=build_configuration,
        build_args=build_args,
        build_path="docker/mongodb-kubernetes-tests",
    )


def build_mco_tests_image(build_configuration: ImageBuildConfiguration):
    """
    Builds image used to run community tests.
    """

    build_image(
        build_configuration=build_configuration,
    )


def build_operator_image(build_configuration: ImageBuildConfiguration, with_race_detection: bool = False):
    """Calculates arguments required to build the operator image, and starts the build process."""
    # In evergreen, we can pass test_suffix env to publish the operator to a quay
    # repository with a given suffix.
    test_suffix = os.getenv("test_suffix", "")
    log_automation_config_diff = os.getenv("LOG_AUTOMATION_CONFIG_DIFF", "false")

    build_configuration.version = f"{build_configuration.version}{'-race' if with_race_detection else ''}"

    args = {
        "version": build_configuration.version,
        "log_automation_config_diff": log_automation_config_diff,
        "test_suffix": test_suffix,
        "use_race": "true" if with_race_detection else "false",
    }

    logger.info(f"Building Operator args: {args}")

    build_image(
        build_configuration=build_configuration,
        build_args=args,
    )


def build_database_image(build_configuration: ImageBuildConfiguration):
    """
    Builds a new database image.
    """
    args = {"version": build_configuration.version}

    build_image(
        build_configuration=build_configuration,
        build_args=args,
    )


def find_om_in_releases(om_version: str, releases: Dict[str, str]) -> Optional[str]:
    """
    There are a few alternatives out there that allow for json-path or xpath-type
    traversal of Json objects in Python, I don't have time to look for one of
    them now but I have to do at some point.
    """
    for release in releases:
        if release["version"] == om_version:
            for platform in release["platform"]:
                if platform["package_format"] == "deb" and platform["arch"] == "x86_64":
                    for package in platform["packages"]["links"]:
                        if package["name"] == "tar.gz":
                            return package["download_link"]
    return None


def get_om_releases() -> Dict[str, str]:
    """Returns a dictionary representation of the Json document holding all the OM
    releases.
    """
    ops_manager_release_archive = (
        "https://info-mongodb-com.s3.amazonaws.com/com-download-center/ops_manager_release_archive.json"
    )

    return requests.get(ops_manager_release_archive).json()


def find_om_url(om_version: str) -> str:
    """Gets a download URL for a given version of OM."""
    releases = get_om_releases()

    current_release = find_om_in_releases(om_version, releases["currentReleases"])
    if current_release is None:
        current_release = find_om_in_releases(om_version, releases["oldReleases"])

    if current_release is None:
        raise ValueError("Ops Manager version {} could not be found".format(om_version))

    return current_release


def build_init_om_image(build_configuration: ImageBuildConfiguration):
    args = {"version": build_configuration.version}

    build_image(
        build_configuration=build_configuration,
        build_args=args,
    )


def build_om_image(build_configuration: ImageBuildConfiguration):
    # Make this a parameter for the Evergreen build
    # https://github.com/evergreen-ci/evergreen/wiki/Parameterized-Builds
    om_version = os.environ.get("om_version")
    if om_version is None:
        raise ValueError("`om_version` should be defined.")

    # Set the version in the build configuration (it is not provided in the build_configuration)
    build_configuration.version = om_version

    om_download_url = os.environ.get("om_download_url", "")
    if om_download_url == "":
        om_download_url = find_om_url(om_version)

    args = {
        "version": om_version,
        "om_download_url": om_download_url,
    }

    build_image(
        build_configuration=build_configuration,
        build_args=args,
    )


def build_init_appdb_image(build_configuration: ImageBuildConfiguration):
    release = load_release_file()
    base_url = "https://fastdl.mongodb.org/tools/db"

    # Extract tools version and generate platform-specific build args
    tools_version = extract_tools_version_from_release(release)
<<<<<<< HEAD
=======

    # Validate that the tools version exists before attempting to build
    if not validate_tools_version_exists(tools_version, build_configuration.platforms):
        logger.warning(f"Skipping build for init-appdb - tools version {tools_version} not found in repository")
        return

>>>>>>> d1fd1e19
    platform_build_args = generate_tools_build_args(
        platforms=build_configuration.platforms, tools_version=tools_version
    )

    args = {
        "version": build_configuration.version,
        "mongodb_tools_url": base_url,  # Base URL for platform-specific downloads
        **platform_build_args,  # Add the platform-specific build args
    }

    build_image(
        build_configuration=build_configuration,
        build_args=args,
    )


def build_init_database_image(build_configuration: ImageBuildConfiguration):
    release = load_release_file()
    base_url = "https://fastdl.mongodb.org/tools/db"

    # Extract tools version and generate platform-specific build args
    tools_version = extract_tools_version_from_release(release)
<<<<<<< HEAD
=======

    # Validate that the tools version exists before attempting to build
    if not validate_tools_version_exists(tools_version, build_configuration.platforms):
        logger.warning(f"Skipping build for init-database - tools version {tools_version} not found in repository")
        return

>>>>>>> d1fd1e19
    platform_build_args = generate_tools_build_args(
        platforms=build_configuration.platforms, tools_version=tools_version
    )

    args = {
        "version": build_configuration.version,
        "mongodb_tools_url": base_url,  # Add the base URL for the Dockerfile
        **platform_build_args,  # Add the platform-specific build args
    }

    build_image(
        build_configuration=build_configuration,
        build_args=args,
    )


def build_readiness_probe_image(build_configuration: ImageBuildConfiguration):
    """
    Builds image used for readiness probe.
    """

    build_image(
        build_configuration=build_configuration,
    )


def build_upgrade_hook_image(build_configuration: ImageBuildConfiguration):
    """
    Builds image used for version upgrade post-start hook.
    """

    build_image(
        build_configuration=build_configuration,
    )


def build_agent(build_configuration: ImageBuildConfiguration):
    """
    Build the agent only for the latest operator for patches and operator releases.

    """
    if build_configuration.all_agents:
        agent_versions_to_build = get_all_agents_for_rebuild()
        logger.info("building all agents")
<<<<<<< HEAD
=======
    elif build_configuration.currently_used_agents:
        agent_versions_to_build = get_currently_used_agents()
        logger.info("building current used agents")
>>>>>>> d1fd1e19
    else:
        agent_versions_to_build = detect_ops_manager_changes()
        logger.info("building agents for changed OM versions")

    if not agent_versions_to_build:
        logger.info("No changes detected, skipping agent build")
        return

    logger.info(f"Building Agent versions: {agent_versions_to_build}")

    tasks_queue = Queue()
    max_workers = 1
    if build_configuration.parallel:
        max_workers = None
        if build_configuration.parallel_factor > 0:
            max_workers = build_configuration.parallel_factor
    with ProcessPoolExecutor(max_workers=max_workers) as executor:
        logger.info(f"Running with factor of {max_workers}")
        logger.info(f"======= Agent versions to build {agent_versions_to_build} =======")

        successful_builds = []
        skipped_builds = []

        for idx, agent_tools_version in enumerate(agent_versions_to_build):
<<<<<<< HEAD
            # We don't need to keep create and push the same image on every build.
            # It is enough to create and push the non-operator suffixed images only during releases to ecr and quay.
            logger.info(f"======= Building Agent {agent_tools_version} ({idx}/{len(agent_versions_to_build)})")
            _build_agents(
=======
            agent_version = agent_tools_version[0]
            tools_version = agent_tools_version[1]
            logger.info(f"======= Building Agent {agent_tools_version} ({idx + 1}/{len(agent_versions_to_build)})")

            if not validate_agent_version_exists(agent_version, build_configuration.platforms):
                logger.warning(f"Skipping agent version {agent_version} - not found in repository")
                skipped_builds.append(agent_tools_version)
                continue

            if not validate_tools_version_exists(tools_version, build_configuration.platforms):
                logger.warning(f"Skipping agent version {agent_version} - tools version {tools_version} not found in repository")
                skipped_builds.append(agent_tools_version)
                continue

            successful_builds.append(agent_tools_version)
            _build_agent(
>>>>>>> d1fd1e19
                agent_tools_version,
                build_configuration,
                executor,
                tasks_queue,
            )

<<<<<<< HEAD
    queue_exception_handling(tasks_queue)

    logger.info(f"Building Agent version: {agent_version_to_build}")
    agent_version = agent_version_to_build[0]
    tools_version = agent_version_to_build[1]

    build_agent_pipeline(build_configuration, agent_version, tools_version)
=======
    logger.info(f"Build summary: {len(successful_builds)} successful, {len(skipped_builds)} skipped")
    if skipped_builds:
        logger.info(f"Skipped versions: {skipped_builds}")

    queue_exception_handling(tasks_queue)


def _build_agent(
    agent_tools_version: Tuple[str, str],
    build_configuration: ImageBuildConfiguration,
    executor: ProcessPoolExecutor,
    tasks_queue: Queue,
):
    agent_version = agent_tools_version[0]
    tools_version = agent_tools_version[1]

    tasks_queue.put(executor.submit(build_agent_pipeline, build_configuration, agent_version, tools_version))
>>>>>>> d1fd1e19


def build_agent_pipeline(
    build_configuration: ImageBuildConfiguration,
    agent_version: str,
    tools_version: str,
):
<<<<<<< HEAD
    try:
        build_configuration_copy = copy(build_configuration)
        build_configuration_copy.version = agent_version
        print(f"======== Building agent pipeline for version {agent_version}")

        # Generate platform-specific build arguments using the mapping
        platform_build_args = generate_agent_build_args(
            platforms=build_configuration.platforms, agent_version=agent_version, tools_version=tools_version
        )
=======
    build_configuration_copy = copy(build_configuration)
    build_configuration_copy.version = agent_version
    print(
        f"======== Building agent pipeline for version {agent_version}, build configuration version: {build_configuration.version}"
    )

    # Note: Validation is now done earlier in the build_agent function
    # Generate platform-specific build arguments using the mapping
    platform_build_args = generate_agent_build_args(
        platforms=build_configuration.platforms, agent_version=agent_version, tools_version=tools_version
    )

    agent_base_url = (
        "https://mciuploads.s3.amazonaws.com/mms-automation/mongodb-mms-build-agent/builds/automation-agent/prod"
    )
    tools_base_url = "https://fastdl.mongodb.org/tools/db"

    args = {
        "version": agent_version,
        "agent_version": agent_version,
        "mongodb_agent_url": agent_base_url,
        "mongodb_tools_url": tools_base_url,
        **platform_build_args,  # Add the platform-specific build args
    }
>>>>>>> d1fd1e19

        agent_base_url = (
            "https://mciuploads.s3.amazonaws.com/mms-automation/mongodb-mms-build-agent/builds/automation-agent/prod"
        )
        tools_base_url = "https://fastdl.mongodb.org/tools/db"

        args = {
            "version": agent_version,
            "agent_version": agent_version,
            "mongodb_agent_url": agent_base_url,
            "mongodb_tools_url": tools_base_url,
            **platform_build_args,  # Add the platform-specific build args
        }

        build_image(
            build_configuration=build_configuration_copy,
            build_args=args,
        )
    except Exception as e:
        logger.error(f"Error building agent pipeline for version {agent_version}: {str(e)}")
        raise


def queue_exception_handling(tasks_queue):
    exceptions_found = False
    for task in tasks_queue.queue:
        if task.exception() is not None:
            exceptions_found = True
            logger.fatal(f"The following exception has been found when building: {task.exception()}")
    if exceptions_found:
        raise Exception(
            f"Exception(s) found when processing Agent images. \nSee also previous logs for more info\nFailing the build"
        )


def load_release_file() -> Dict:
    with open("release.json") as release:
        return json.load(release)<|MERGE_RESOLUTION|>--- conflicted
+++ resolved
@@ -8,7 +8,7 @@
 from concurrent.futures import ProcessPoolExecutor
 from copy import copy
 from queue import Queue
-from typing import Dict, Optional, Tuple
+from typing import Dict, List, Optional, Tuple
 
 import requests
 from opentelemetry import trace
@@ -22,39 +22,19 @@
     sign_image,
     verify_signature,
 )
-<<<<<<< HEAD
-from scripts.release.detect_ops_manager_changes import (
-    detect_ops_manager_changes,
-=======
 from scripts.release.agent.detect_ops_manager_changes import (
     detect_ops_manager_changes,
     get_currently_used_agents,
->>>>>>> d1fd1e19
     get_all_agents_for_rebuild,
 )
 
 TRACER = trace.get_tracer("evergreen-agent")
 
 
-<<<<<<< HEAD
-def load_agent_build_info():
-    """Load agent platform mappings from build_info_agent.json"""
-    with open("build_info_agent.json", "r") as f:
-        return json.load(f)
-
-
-=======
->>>>>>> d1fd1e19
 def extract_tools_version_from_release(release: Dict) -> str:
     """
     Extract tools version from release.json mongodbToolsBundle.ubi field.
 
-<<<<<<< HEAD
-    Args:
-        release: Release dictionary from release.json
-
-=======
->>>>>>> d1fd1e19
     Returns:
         Tools version string (e.g., "100.12.2")
     """
@@ -66,25 +46,9 @@
     return tools_version
 
 
-<<<<<<< HEAD
-def get_tools_distro(platform: str, tools_version: str) -> str:
-    new_rhel_tool_version = "100.10.0"
-    agent_info = load_agent_build_info()
-    suffix_mapping = agent_info["platform_mappings"][platform]
-
-    if Version(tools_version) >= Version(new_rhel_tool_version):
-        return suffix_mapping["tools_suffix"]
-    return suffix_mapping["tools_suffix_old"]
-
-
 def generate_tools_build_args(platforms: List[str], tools_version: str) -> Dict[str, str]:
     """
-    Generate build arguments for MongoDB tools based on platform mappings and version-aware RHEL selection.
-=======
-def generate_tools_build_args(platforms: List[str], tools_version: str) -> Dict[str, str]:
-    """
     Generate build arguments for MongoDB tools based on platform mappings.
->>>>>>> d1fd1e19
 
     Args:
         platforms: List of platforms (e.g., ["linux/amd64", "linux/arm64"])
@@ -101,29 +65,19 @@
             logger.warning(f"Platform {platform} not found in agent mappings, skipping")
             continue
 
-<<<<<<< HEAD
-        tools_suffix = get_tools_distro(platform, tools_version).replace("{TOOLS_VERSION}", tools_version)
-        tools_filename = f"{agent_info['base_names']['tools']}-{tools_suffix}"
-        build_args[f"mongodb_tools_version_{platform}"] = tools_filename
-=======
         mapping = agent_info["platform_mappings"][platform]
         arch = platform.split("/")[-1]
 
         tools_suffix = mapping["tools_suffix"].replace("{TOOLS_VERSION}", tools_version)
         tools_filename = f"{agent_info['base_names']['tools']}-{tools_suffix}"
         build_args[f"mongodb_tool_version_{arch}"] = tools_filename
->>>>>>> d1fd1e19
 
     return build_args
 
 
 def generate_agent_build_args(platforms: List[str], agent_version: str, tools_version: str) -> Dict[str, str]:
     """
-<<<<<<< HEAD
-    Generate build arguments for agent image based on platform mappings and version-aware RHEL selection.
-=======
     Generate build arguments for agent image based on platform mappings.
->>>>>>> d1fd1e19
 
     Args:
         platforms: List of platforms (e.g., ["linux/amd64", "linux/arm64"])
@@ -137,24 +91,11 @@
     build_args = {}
 
     for platform in platforms:
-<<<<<<< HEAD
-        platform = platform.split("/")[1]
-=======
->>>>>>> d1fd1e19
         if platform not in agent_info["platform_mappings"]:
             logger.warning(f"Platform {platform} not found in agent mappings, skipping")
             continue
 
         mapping = agent_info["platform_mappings"][platform]
-<<<<<<< HEAD
-
-        agent_filename = f"{agent_info['base_names']['agent']}-{agent_version}.{mapping['agent_suffix']}"
-        build_args[f"mongodb_agent_version_{platform}"] = agent_filename
-
-        tools_suffix = get_tools_distro(platform, tools_version).replace("{TOOLS_VERSION}", tools_version)
-        tools_filename = f"{agent_info['base_names']['tools']}-{tools_suffix}"
-        build_args[f"mongodb_tools_version_{platform}"] = tools_filename
-=======
         arch = platform.split("/")[-1]
 
         agent_filename = f"{agent_info['base_names']['agent']}-{agent_version}.{mapping['agent_suffix']}"
@@ -163,7 +104,6 @@
         tools_suffix = mapping["tools_suffix"].replace("{TOOLS_VERSION}", tools_version)
         tools_filename = f"{agent_info['base_names']['tools']}-{tools_suffix}"
         build_args[f"mongodb_tool_version_{arch}"] = tools_filename
->>>>>>> d1fd1e19
 
     return build_args
 
@@ -374,15 +314,12 @@
 
     # Extract tools version and generate platform-specific build args
     tools_version = extract_tools_version_from_release(release)
-<<<<<<< HEAD
-=======
 
     # Validate that the tools version exists before attempting to build
     if not validate_tools_version_exists(tools_version, build_configuration.platforms):
         logger.warning(f"Skipping build for init-appdb - tools version {tools_version} not found in repository")
         return
 
->>>>>>> d1fd1e19
     platform_build_args = generate_tools_build_args(
         platforms=build_configuration.platforms, tools_version=tools_version
     )
@@ -399,21 +336,19 @@
     )
 
 
+# TODO: nam static: remove this once static containers becomes the default
 def build_init_database_image(build_configuration: ImageBuildConfiguration):
     release = load_release_file()
     base_url = "https://fastdl.mongodb.org/tools/db"
 
     # Extract tools version and generate platform-specific build args
     tools_version = extract_tools_version_from_release(release)
-<<<<<<< HEAD
-=======
 
     # Validate that the tools version exists before attempting to build
     if not validate_tools_version_exists(tools_version, build_configuration.platforms):
         logger.warning(f"Skipping build for init-database - tools version {tools_version} not found in repository")
         return
 
->>>>>>> d1fd1e19
     platform_build_args = generate_tools_build_args(
         platforms=build_configuration.platforms, tools_version=tools_version
     )
@@ -458,12 +393,9 @@
     if build_configuration.all_agents:
         agent_versions_to_build = get_all_agents_for_rebuild()
         logger.info("building all agents")
-<<<<<<< HEAD
-=======
     elif build_configuration.currently_used_agents:
         agent_versions_to_build = get_currently_used_agents()
         logger.info("building current used agents")
->>>>>>> d1fd1e19
     else:
         agent_versions_to_build = detect_ops_manager_changes()
         logger.info("building agents for changed OM versions")
@@ -488,12 +420,6 @@
         skipped_builds = []
 
         for idx, agent_tools_version in enumerate(agent_versions_to_build):
-<<<<<<< HEAD
-            # We don't need to keep create and push the same image on every build.
-            # It is enough to create and push the non-operator suffixed images only during releases to ecr and quay.
-            logger.info(f"======= Building Agent {agent_tools_version} ({idx}/{len(agent_versions_to_build)})")
-            _build_agents(
-=======
             agent_version = agent_tools_version[0]
             tools_version = agent_tools_version[1]
             logger.info(f"======= Building Agent {agent_tools_version} ({idx + 1}/{len(agent_versions_to_build)})")
@@ -510,22 +436,12 @@
 
             successful_builds.append(agent_tools_version)
             _build_agent(
->>>>>>> d1fd1e19
                 agent_tools_version,
                 build_configuration,
                 executor,
                 tasks_queue,
             )
 
-<<<<<<< HEAD
-    queue_exception_handling(tasks_queue)
-
-    logger.info(f"Building Agent version: {agent_version_to_build}")
-    agent_version = agent_version_to_build[0]
-    tools_version = agent_version_to_build[1]
-
-    build_agent_pipeline(build_configuration, agent_version, tools_version)
-=======
     logger.info(f"Build summary: {len(successful_builds)} successful, {len(skipped_builds)} skipped")
     if skipped_builds:
         logger.info(f"Skipped versions: {skipped_builds}")
@@ -543,7 +459,6 @@
     tools_version = agent_tools_version[1]
 
     tasks_queue.put(executor.submit(build_agent_pipeline, build_configuration, agent_version, tools_version))
->>>>>>> d1fd1e19
 
 
 def build_agent_pipeline(
@@ -551,17 +466,6 @@
     agent_version: str,
     tools_version: str,
 ):
-<<<<<<< HEAD
-    try:
-        build_configuration_copy = copy(build_configuration)
-        build_configuration_copy.version = agent_version
-        print(f"======== Building agent pipeline for version {agent_version}")
-
-        # Generate platform-specific build arguments using the mapping
-        platform_build_args = generate_agent_build_args(
-            platforms=build_configuration.platforms, agent_version=agent_version, tools_version=tools_version
-        )
-=======
     build_configuration_copy = copy(build_configuration)
     build_configuration_copy.version = agent_version
     print(
@@ -586,28 +490,11 @@
         "mongodb_tools_url": tools_base_url,
         **platform_build_args,  # Add the platform-specific build args
     }
->>>>>>> d1fd1e19
-
-        agent_base_url = (
-            "https://mciuploads.s3.amazonaws.com/mms-automation/mongodb-mms-build-agent/builds/automation-agent/prod"
-        )
-        tools_base_url = "https://fastdl.mongodb.org/tools/db"
-
-        args = {
-            "version": agent_version,
-            "agent_version": agent_version,
-            "mongodb_agent_url": agent_base_url,
-            "mongodb_tools_url": tools_base_url,
-            **platform_build_args,  # Add the platform-specific build args
-        }
-
-        build_image(
-            build_configuration=build_configuration_copy,
-            build_args=args,
-        )
-    except Exception as e:
-        logger.error(f"Error building agent pipeline for version {agent_version}: {str(e)}")
-        raise
+
+    build_image(
+        build_configuration=build_configuration_copy,
+        build_args=args,
+    )
 
 
 def queue_exception_handling(tasks_queue):
