--- conflicted
+++ resolved
@@ -135,12 +135,7 @@
     logger.info(f"Building Operator args: {args}")
 
     build_image(
-<<<<<<< HEAD
-        dockerfile_path="docker/mongodb-kubernetes-operator/Dockerfile",
-=======
-        image_name=image_name,
         dockerfile_path="docker/mongodb-kubernetes-operator/Dockerfile.atomic",
->>>>>>> 1bf761b9
         build_configuration=build_configuration,
         build_args=args,
     )
@@ -153,12 +148,7 @@
     args = {"version": build_configuration.version}
 
     build_image(
-<<<<<<< HEAD
-        dockerfile_path="docker/mongodb-kubernetes-database/Dockerfile",
-=======
-        image_name="mongodb-kubernetes-database",
         dockerfile_path="docker/mongodb-kubernetes-database/Dockerfile.atomic",
->>>>>>> 1bf761b9
         build_configuration=build_configuration,
         build_args=args,
     )
@@ -209,12 +199,7 @@
     args = {"version": build_configuration.version}
 
     build_image(
-<<<<<<< HEAD
-        dockerfile_path="docker/mongodb-kubernetes-init-ops-manager/Dockerfile",
-=======
-        image_name="mongodb-kubernetes-init-ops-manager",
         dockerfile_path="docker/mongodb-kubernetes-init-ops-manager/Dockerfile.atomic",
->>>>>>> 1bf761b9
         build_configuration=build_configuration,
         build_args=args,
     )
@@ -240,12 +225,7 @@
     }
 
     build_image(
-<<<<<<< HEAD
-        dockerfile_path="docker/mongodb-enterprise-ops-manager/Dockerfile",
-=======
-        image_name="mongodb-enterprise-ops-manager-ubi",
         dockerfile_path="docker/mongodb-enterprise-ops-manager/Dockerfile.atomic",
->>>>>>> 1bf761b9
         build_configuration=build_configuration,
         build_args=args,
     )
@@ -258,12 +238,7 @@
     args = {"version": build_configuration.version, "mongodb_tools_url_ubi": mongodb_tools_url_ubi}
 
     build_image(
-<<<<<<< HEAD
-        dockerfile_path="docker/mongodb-kubernetes-init-appdb/Dockerfile",
-=======
-        image_name="mongodb-kubernetes-init-appdb",
         dockerfile_path="docker/mongodb-kubernetes-init-appdb/Dockerfile.atomic",
->>>>>>> 1bf761b9
         build_configuration=build_configuration,
         build_args=args,
     )
@@ -277,12 +252,7 @@
     args = {"version": build_configuration.version, "mongodb_tools_url_ubi": mongodb_tools_url_ubi}
 
     build_image(
-<<<<<<< HEAD
-        "docker/mongodb-kubernetes-init-database/Dockerfile",
-=======
-        "mongodb-kubernetes-init-database",
         "docker/mongodb-kubernetes-init-database/Dockerfile.atomic",
->>>>>>> 1bf761b9
         build_configuration=build_configuration,
         build_args=args,
     )
@@ -293,28 +263,8 @@
     Builds image used for readiness probe.
     """
 
-<<<<<<< HEAD
-=======
-    if image_type == "readiness-probe":
-        image_name = "mongodb-kubernetes-readinessprobe"
-        dockerfile_path = "docker/mongodb-kubernetes-readinessprobe/Dockerfile.atomic"
-    elif image_type == "upgrade-hook":
-        image_name = "mongodb-kubernetes-operator-version-upgrade-post-start-hook"
-        dockerfile_path = "docker/mongodb-kubernetes-upgrade-hook/Dockerfile.atomic"
-    else:
-        raise ValueError(f"Unsupported community image type: {image_type}")
-
-    version = build_configuration.version
-    golang_version = os.getenv("GOLANG_VERSION", "1.24")
-
-    extra_args = {
-        "version": version,
-        "GOLANG_VERSION": golang_version,
-    }
-
->>>>>>> 1bf761b9
-    build_image(
-        dockerfile_path="docker/mongodb-kubernetes-readinessprobe/Dockerfile",
+    build_image(
+        dockerfile_path="docker/mongodb-kubernetes-readinessprobe/Dockerfile.atomic",
         build_configuration=build_configuration,
     )
 
@@ -323,41 +273,10 @@
     """
     Builds image used for version upgrade post-start hook.
     """
-<<<<<<< HEAD
-
-    build_image(
-        dockerfile_path="docker/mongodb-kubernetes-upgrade-hook/Dockerfile",
-        build_configuration=build_configuration,
-=======
-    build_community_image(build_configuration, "upgrade-hook")
-
-
-def build_agent_pipeline(
-    build_configuration: BuildConfiguration,
-    operator_version: str,
-    agent_version: str,
-    agent_distro: str,
-    tools_version: str,
-    tools_distro: str,
-):
-    image_version = f"{agent_version}_{operator_version}"
-
-    build_configuration_copy = copy(build_configuration)
-    build_configuration_copy.version = image_version
-    args = {
-        "version": image_version,
-        "agent_version": agent_version,
-        "agent_distro": agent_distro,
-        "tools_version": tools_version,
-        "tools_distro": tools_distro,
-    }
-
-    build_image(
-        image_name="mongodb-agent-ubi",
-        dockerfile_path="docker/mongodb-agent/Dockerfile.atomic",
-        build_configuration=build_configuration_copy,
-        extra_args=args,
->>>>>>> 1bf761b9
+
+    build_image(
+        dockerfile_path="docker/mongodb-kubernetes-upgrade-hook/Dockerfile.atomic",
+        build_configuration=build_configuration,
     )
 
 
@@ -403,45 +322,6 @@
     queue_exception_handling(tasks_queue)
 
 
-<<<<<<< HEAD
-=======
-def queue_exception_handling(tasks_queue):
-    exceptions_found = False
-    for task in tasks_queue.queue:
-        if task.exception() is not None:
-            exceptions_found = True
-            logger.fatal(f"The following exception has been found when building: {task.exception()}")
-    if exceptions_found:
-        raise Exception(
-            f"Exception(s) found when processing Agent images. \nSee also previous logs for more info\nFailing the build"
-        )
-
-
-def _build_agent_operator(
-    agent_tools_version: Tuple[str, str],
-    build_configuration: BuildConfiguration,
-    executor: ProcessPoolExecutor,
-    tasks_queue: Queue,
-):
-    agent_version = agent_tools_version[0]
-    agent_distro = "rhel9_x86_64"
-    tools_version = agent_tools_version[1]
-    tools_distro = get_tools_distro(tools_version)["amd"]
-
-    tasks_queue.put(
-        executor.submit(
-            build_agent_pipeline,
-            build_configuration,
-            build_configuration.version,
-            agent_version,
-            agent_distro,
-            tools_version,
-            tools_distro,
-        )
-    )
-
-
->>>>>>> 1bf761b9
 def gather_all_supported_agent_versions(release: Dict) -> List[Tuple[str, str]]:
     # This is a list of a tuples - agent version and corresponding tools version
     agent_versions_to_build = list()
@@ -504,43 +384,39 @@
 
 
 def _build_agent_operator(
-    agent_version: Tuple[str, str],
+    agent_tools_version: Tuple[str, str],
     build_configuration: ImageBuildConfiguration,
     executor: ProcessPoolExecutor,
-    operator_version: str,
     tasks_queue: Queue,
 ):
+    agent_version = agent_tools_version[0]
     agent_distro = "rhel9_x86_64"
-    tools_version = agent_version[1]
+    tools_version = agent_tools_version[1]
     tools_distro = get_tools_distro(tools_version)["amd"]
-    image_version = f"{agent_version[0]}_{operator_version}"
-    mongodb_tools_url_ubi = (
-        f"https://downloads.mongodb.org/tools/db/mongodb-database-tools-{tools_distro}-{tools_version}.tgz"
-    )
-    mongodb_agent_url_ubi = f"https://mciuploads.s3.amazonaws.com/mms-automation/mongodb-mms-build-agent/builds/automation-agent/prod/mongodb-mms-automation-agent-{agent_version[0]}.{agent_distro}.tar.gz"
-    init_database_image = f"{build_configuration.base_registry()}/mongodb-kubernetes-init-database:{operator_version}"
 
     tasks_queue.put(
         executor.submit(
             build_agent_pipeline,
             build_configuration,
-            image_version,
-            init_database_image,
-            mongodb_tools_url_ubi,
-            mongodb_agent_url_ubi,
-            agent_version[0],
+            build_configuration.version,
+            agent_version,
+            agent_distro,
+            tools_version,
+            tools_distro,
         )
     )
 
 
 def build_agent_pipeline(
     build_configuration: ImageBuildConfiguration,
-    image_version,
-    init_database_image,
-    mongodb_tools_url_ubi,
-    mongodb_agent_url_ubi: str,
-    agent_version,
+    operator_version: str,
+    agent_version: str,
+    agent_distro: str,
+    tools_version: str,
+    tools_distro: str,
 ):
+    image_version = f"{agent_version}_{operator_version}"
+
     build_configuration_copy = copy(build_configuration)
     build_configuration_copy.version = image_version
     print(
@@ -549,10 +425,9 @@
     args = {
         "version": image_version,
         "agent_version": agent_version,
-        "release_version": image_version,
-        "init_database_image": init_database_image,
-        "mongodb_tools_url_ubi": mongodb_tools_url_ubi,
-        "mongodb_agent_url_ubi": mongodb_agent_url_ubi,
+        "agent_distro": agent_distro,
+        "tools_version": tools_version,
+        "tools_distro": tools_distro,
     }
 
     build_image(
