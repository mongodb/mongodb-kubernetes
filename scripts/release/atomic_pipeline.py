--- conflicted
+++ resolved
@@ -6,7 +6,6 @@
 import json
 import os
 import shutil
-import subprocess
 from concurrent.futures import ProcessPoolExecutor
 from copy import copy
 from queue import Queue
@@ -25,7 +24,6 @@
     generate_agent_build_args,
     generate_tools_build_args,
 )
-from scripts.release.build.build_info import BUILDER_DOCKER, BUILDER_PODMAN
 from scripts.release.build.image_build_configuration import ImageBuildConfiguration
 from scripts.release.build.image_signing import (
     mongodb_artifactory_login,
@@ -95,51 +93,6 @@
         logger.info("All specified image tags already exist. Skipping build.")
         return
 
-<<<<<<< HEAD
-    if build_configuration.builder == BUILDER_PODMAN:
-        logger.info(
-            f"Building image with podman, tags {tags} for platforms={build_configuration.platforms}, dockerfile args: {build_args}"
-        )
-        try:
-            build_command = [
-                "sudo",
-                "podman",
-                "buildx",
-                "build",
-                "--progress",
-                "plain",
-                build_path,
-                "-f",
-                build_configuration.dockerfile_path,
-            ]
-            for tag in tags:
-                build_command.extend(["-t", tag])
-            for key, value in build_args.items():
-                build_command.extend(["--build-arg", f"{key}={value}"])
-
-            result = subprocess.run(build_command, capture_output=True, text=True, check=True)
-            logger.debug(result.stdout)
-
-            for tag in tags:
-                push_command = ["sudo", "podman", "push", "--authfile=/root/.config/containers/auth.json", tag]
-                result = subprocess.run(push_command, capture_output=True, text=True, check=True)
-                logger.debug(result.stdout)
-        except subprocess.CalledProcessError as e:
-            raise Exception(f"Podman command failed with code {e.returncode}, output: {e.stdout}: {e.stderr}")
-    elif build_configuration.builder == BUILDER_DOCKER:
-        logger.info(
-            f"Building image with docker, tags {tags} for platforms={build_configuration.platforms}, dockerfile args: {build_args}"
-        )
-
-        execute_docker_build(
-            tags=tags,
-            dockerfile=build_configuration.dockerfile_path,
-            path=build_path,
-            args=build_args,
-            push=True,
-            platforms=build_configuration.platforms,
-        )
-=======
     builder.build_image(
         tags=tags,
         dockerfile=build_configuration.dockerfile_path,
@@ -147,17 +100,14 @@
         args=build_args,
         platforms=build_configuration.platforms,
     )
->>>>>>> e508eec2
-
-        if build_configuration.sign:
-            logger.info("Logging in MongoDB Artifactory for Garasign image")
-            mongodb_artifactory_login()
-            logger.info("Signing image")
-            for registry in registries:
-                sign_image(registry, build_configuration.version)
-                verify_signature(registry, build_configuration.version)
-    else:
-        raise ValueError(f"Unsupported builder type: {build_configuration.builder}")
+
+    if build_configuration.sign:
+        logger.info("Logging in MongoDB Artifactory for Garasign image")
+        mongodb_artifactory_login()
+        logger.info("Signing image")
+        for registry in registries:
+            sign_image(registry, build_configuration.version)
+            verify_signature(registry, build_configuration.version)
 
 
 def build_meko_tests_image(build_configuration: ImageBuildConfiguration):
