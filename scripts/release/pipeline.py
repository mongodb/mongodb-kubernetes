--- conflicted
+++ resolved
@@ -119,20 +119,15 @@
     else:
         registries = image_build_info.repositories
     platforms = get_platforms_from_arg(args.platform) or image_build_info.platforms
-<<<<<<< HEAD
-    sign = args.sign or image_build_info.sign
-    dockerfile_path = image_build_info.dockerfile_path
-    skip_if_exists = image_build_info.skip_if_exists
+    sign = args.sign if args.sign is not None else image_build_info.sign
+    skip_if_exists = args.skip_if_exists if args.skip_if_exists is not None else image_build_info.skip_if_exists
     architecture_suffix = image_build_info.architecture_suffix if args.architecture_suffix is None else args.architecture_suffix
 
     if architecture_suffix and len(platforms) > 1:
         raise ValueError("Cannot use architecture suffix with multi-platform builds")
-=======
-    sign = args.sign if args.sign is not None else image_build_info.sign
-    skip_if_exists = args.skip_if_exists if args.skip_if_exists is not None else image_build_info.skip_if_exists
->>>>>>> cce9dd14
-
-    # Validate version - only agent can have None version as the versions are managed by the agent
+
+
+# Validate version - only agent can have None version as the versions are managed by the agent
     # which are externally retrieved from release.json
     if version is None and image != "agent":
         raise ValueError(f"Version cannot be empty for {image}.")
