import argparse
import os
from functools import partial
from typing import Callable, Dict

from opentelemetry import context, trace
from opentelemetry.exporter.otlp.proto.grpc.trace_exporter import (
    OTLPSpanExporter as OTLPSpanGrpcExporter,
)
from opentelemetry.sdk.resources import SERVICE_NAME, Resource
from opentelemetry.sdk.trace import (
    SynchronousMultiSpanProcessor,
    TracerProvider,
)
from opentelemetry.sdk.trace.export import BatchSpanProcessor
from opentelemetry.trace import NonRecordingSpan, SpanContext, TraceFlags

from lib.base_logger import logger
from scripts.release.argparse_utils import (
    get_image_builder_from_arg,
    get_platforms_from_arg,
    get_scenario_from_arg,
    str2bool,
)
from scripts.release.atomic_pipeline import (
    build_agent,
    build_database_image,
    build_init_appdb_image,
    build_init_database_image,
    build_init_om_image,
    build_mco_tests_image,
    build_meko_tests_image,
    build_om_image,
    build_operator_image,
    build_readiness_probe_image,
    build_upgrade_hook_image,
)
from scripts.release.build.build_info import (
    AGENT_IMAGE,
    BUILDER_DOCKER,
    DATABASE_IMAGE,
    INIT_APPDB_IMAGE,
    INIT_DATABASE_IMAGE,
    INIT_OPS_MANAGER_IMAGE,
    MCO_TESTS_IMAGE,
    MEKO_TESTS_ARM64_IMAGE,
    MEKO_TESTS_IBM_POWER_IMAGE,
    MEKO_TESTS_IBM_Z_IMAGE,
    MEKO_TESTS_IMAGE,
    OPERATOR_IMAGE,
    OPERATOR_RACE_IMAGE,
    OPS_MANAGER_IMAGE,
    READINESS_PROBE_IMAGE,
    UPGRADE_HOOK_IMAGE,
    load_build_info,
)
from scripts.release.build.build_scenario import (
    SUPPORTED_SCENARIOS,
    BuildScenario,
)
from scripts.release.build.image_build_configuration import (
    ImageBuildConfiguration,
)
from scripts.release.build.image_build_process import PodmanImageBuilder

"""
The goal of main.py, image_build_configuration.py and build_context.py is to provide a single source of truth for the build
configuration. All parameters that depend on the the build environment (local dev, evg, etc) should be resolved here and
not in the pipeline.
"""


def get_builder_function_for_image_name() -> Dict[str, Callable]:
    """Returns a dictionary of image names that can be built."""

    image_builders = {
        MEKO_TESTS_IMAGE: build_meko_tests_image,
        MEKO_TESTS_ARM64_IMAGE: build_meko_tests_image,
        MEKO_TESTS_IBM_Z_IMAGE: build_meko_tests_image,
        MEKO_TESTS_IBM_POWER_IMAGE: build_meko_tests_image,
        OPERATOR_IMAGE: build_operator_image,
        OPERATOR_RACE_IMAGE: partial(build_operator_image, with_race_detection=True),
        MCO_TESTS_IMAGE: build_mco_tests_image,
        READINESS_PROBE_IMAGE: build_readiness_probe_image,
        UPGRADE_HOOK_IMAGE: build_upgrade_hook_image,
        DATABASE_IMAGE: build_database_image,
        AGENT_IMAGE: build_agent,
        # Init images
        INIT_APPDB_IMAGE: build_init_appdb_image,
        INIT_DATABASE_IMAGE: build_init_database_image,
        INIT_OPS_MANAGER_IMAGE: build_init_om_image,
        # Ops Manager image
        OPS_MANAGER_IMAGE: build_om_image,
    }

    return image_builders


def build_image(image_name: str, build_configuration: ImageBuildConfiguration):
    """Builds one of the supported images by its name."""
    if image_name not in get_builder_function_for_image_name():
        raise ValueError(
            f"Image '{image_name}' is not supported. Supported images: {', '.join(get_builder_function_for_image_name().keys())}"
        )
    get_builder_function_for_image_name()[image_name](build_configuration)


def image_build_config_from_args(args) -> ImageBuildConfiguration:
    image = args.image

    build_scenario = get_scenario_from_arg(args.build_scenario)
    build_info = load_build_info(build_scenario)
    logger.debug(f"image is {image}")
    logger.debug(f"images are {build_info.images}")
    image_build_info = build_info.images.get(image)
    logger.debug(f"image_build_info is {image_build_info}")
    if not image_build_info:
        raise ValueError(f"Image '{image}' is not defined in the build info for scenario '{build_scenario}'")

    # Resolve final values with overrides
    version = args.version
    dockerfile_path = image_build_info.dockerfile_path
<<<<<<< HEAD
    builder = image_build_info.builder
=======
    builder = get_image_builder_from_arg(image_build_info.builder)
>>>>>>> e508eec2
    latest_tag = image_build_info.latest_tag
    olm_tag = image_build_info.olm_tag
    if args.registry:
        registries = [args.registry]
    else:
        registries = image_build_info.repositories
    platforms = get_platforms_from_arg(args.platform) or image_build_info.platforms
    sign = args.sign if args.sign is not None else image_build_info.sign
    skip_if_exists = args.skip_if_exists if args.skip_if_exists is not None else image_build_info.skip_if_exists
    architecture_suffix = (
        args.architecture_suffix if args.architecture_suffix is not None else image_build_info.architecture_suffix
    )

    if architecture_suffix and len(platforms) > 1:
        raise ValueError("Cannot use architecture suffix with multi-platform builds")

    if type(builder) is PodmanImageBuilder and len(platforms) > 1:
        raise ValueError("Cannot use Podman builder with multi-platform builds")

    # Validate version - only agent can have None version as the versions are managed by the agent
    # which are externally retrieved from release.json
    if version is None and image != "agent":
        raise ValueError(f"Version cannot be empty for {image}.")

    return ImageBuildConfiguration(
        scenario=build_scenario,
        version=version,
        latest_tag=latest_tag,
        olm_tag=olm_tag,
        registries=registries,
        dockerfile_path=dockerfile_path,
        builder=builder,
        platforms=platforms,
        sign=sign,
        skip_if_exists=skip_if_exists,
        parallel=args.parallel,
        parallel_factor=args.parallel_factor,
        all_agents=args.all_agents,
        currently_used_agents=args.current_agents,
        architecture_suffix=architecture_suffix,
    )


def _setup_tracing():
    trace_id = os.environ.get("otel_trace_id")
    parent_id = os.environ.get("otel_parent_id")
    endpoint = os.environ.get("otel_collector_endpoint")
    if any(value is None for value in [trace_id, parent_id, endpoint]):
        logger.info("tracing environment variables are missing, not configuring tracing")
        return
    logger.info(f"parent_id is {parent_id}")
    logger.info(f"trace_id is {trace_id}")
    logger.info(f"endpoint is {endpoint}")
    span_context = SpanContext(
        trace_id=int(trace_id, 16),
        span_id=int(parent_id, 16),
        is_remote=False,
        # Magic number needed for our OTEL collector
        trace_flags=TraceFlags(0x01),
    )
    ctx = trace.set_span_in_context(NonRecordingSpan(span_context))
    context.attach(ctx)
    sp = SynchronousMultiSpanProcessor()
    span_processor = BatchSpanProcessor(
        OTLPSpanGrpcExporter(
            endpoint=endpoint,
        )
    )
    sp.add_span_processor(span_processor)
    resource = Resource(attributes={SERVICE_NAME: "evergreen-agent"})
    provider = TracerProvider(resource=resource, active_span_processor=sp)
    trace.set_tracer_provider(provider)


def main():
    _setup_tracing()
    supported_images = list(get_builder_function_for_image_name().keys())

    parser = argparse.ArgumentParser(
        description="""Builder tool for container images. It allows to push and sign images with multiple architectures using Docker Buildx.
By default build information is read from 'build_info.json' file in the project root directory based on the build scenario.""",
    )
    parser.add_argument(
        "image",
        metavar="image",
        action="store",
        type=str,
        choices=supported_images,
        help=f"Image name to build. Supported images: {", ".join(supported_images)}",
    )
    parser.add_argument(
        "-b",
        "--build-scenario",
        metavar="",
        action="store",
        required=True,
        type=str,
        choices=SUPPORTED_SCENARIOS,
        help=f"""Build scenario when reading configuration from 'build_info.json'.
Options: {", ".join(SUPPORTED_SCENARIOS)}. For '{BuildScenario.DEVELOPMENT}' the '{BuildScenario.PATCH}' scenario is used to read values from 'build_info.json'""",
    )
    parser.add_argument(
        "-p",
        "--platform",
        metavar="",
        action="store",
        type=str,
        help="Override the platforms instead of resolving from build scenario. Multi-arch builds are comma-separated. Example: linux/amd64,linux/arm64",
    )
    parser.add_argument(
        "-v",
        "--version",
        metavar="",
        action="store",
        type=str,
        help="Version to use when building container image. Required for all images except for agent where we read it from release.json",
    )
    parser.add_argument(
        "-r",
        "--registry",
        metavar="",
        action="store",
        type=str,
        help="Override the base registry instead of resolving from build scenario",
    )
    parser.add_argument(
        "-s",
        "--sign",
        action=argparse.BooleanOptionalAction,
        help="If set force image signing. Default is to infer from build scenario.",
    )
    parser.add_argument(
        "--skip-if-exists",
        metavar="",
        action="store",
        type=str2bool,
        nargs="?",
        help="Override skip_if_exists behavior instead of resolving from build scenario",
    )
    # For agent builds
    parser.add_argument(
        "--parallel",
        action="store_true",
        help="Build agent images in parallel.",
    )
    parser.add_argument(
        "--parallel-factor",
        metavar="",
        default=0,
        action="store",
        type=int,
        help="Number of agent builds to run in parallel, defaults to number of cores",
    )
    parser.add_argument(
        "--all-agents",
        action="store_true",
        help="Build all agent images.",
    )
    parser.add_argument(
        "--current-agents",
        action="store_true",
        help="Build all currently used agent images.",
    )
    parser.add_argument(
        "--architecture-suffix",
        action=argparse.BooleanOptionalAction,
        help="Append architecture suffix to image tags for single platform builds. Can be true or false. This will override the value from build_info.json",
    )

    args = parser.parse_args()

    build_config = image_build_config_from_args(args)
    logger.info(f"Building image: {args.image}")
    logger.info(f"Build configuration: {build_config}")

    # Create buildx builder
    # It must be initialized here as opposed to in build_images.py so that parallel calls (such as agent builds) can access it
    # and not face race conditions. For IBM Z and Power we use podman and cannot set docker buildx builder
<<<<<<< HEAD
    if build_config.builder == BUILDER_DOCKER:
        ensure_buildx_builder(DEFAULT_BUILDER_NAME)
=======
    build_config.builder.prepare_builder()
>>>>>>> e508eec2

    build_image(args.image, build_config)


if __name__ == "__main__":
    main()<|MERGE_RESOLUTION|>--- conflicted
+++ resolved
@@ -37,7 +37,6 @@
 )
 from scripts.release.build.build_info import (
     AGENT_IMAGE,
-    BUILDER_DOCKER,
     DATABASE_IMAGE,
     INIT_APPDB_IMAGE,
     INIT_DATABASE_IMAGE,
@@ -120,11 +119,7 @@
     # Resolve final values with overrides
     version = args.version
     dockerfile_path = image_build_info.dockerfile_path
-<<<<<<< HEAD
-    builder = image_build_info.builder
-=======
     builder = get_image_builder_from_arg(image_build_info.builder)
->>>>>>> e508eec2
     latest_tag = image_build_info.latest_tag
     olm_tag = image_build_info.olm_tag
     if args.registry:
@@ -303,12 +298,7 @@
     # Create buildx builder
     # It must be initialized here as opposed to in build_images.py so that parallel calls (such as agent builds) can access it
     # and not face race conditions. For IBM Z and Power we use podman and cannot set docker buildx builder
-<<<<<<< HEAD
-    if build_config.builder == BUILDER_DOCKER:
-        ensure_buildx_builder(DEFAULT_BUILDER_NAME)
-=======
     build_config.builder.prepare_builder()
->>>>>>> e508eec2
 
     build_image(args.image, build_config)
 
