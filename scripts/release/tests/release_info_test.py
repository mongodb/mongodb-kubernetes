--- conflicted
+++ resolved
@@ -14,69 +14,38 @@
     expected_json = {
         "images": {
             "operator": {
-<<<<<<< HEAD
-                "repository": "quay.io/mongodb/mongodb-kubernetes",
-=======
                 "repositories": ["quay.io/mongodb/mongodb-kubernetes"],
->>>>>>> 1e901704
                 "platforms": ["linux/arm64", "linux/amd64", "linux/s390x", "linux/ppc64le"],
                 "version": "1.2.0",
             },
             "init-database": {
-<<<<<<< HEAD
-                "repository": "quay.io/mongodb/mongodb-kubernetes-init-database",
-=======
                 "repositories": ["quay.io/mongodb/mongodb-kubernetes-init-database"],
->>>>>>> 1e901704
                 "platforms": ["linux/arm64", "linux/amd64", "linux/s390x", "linux/ppc64le"],
                 "version": "1.2.0",
             },
             "init-appdb": {
-<<<<<<< HEAD
-                "repository": "quay.io/mongodb/mongodb-kubernetes-init-appdb",
-=======
                 "repositories": ["quay.io/mongodb/mongodb-kubernetes-init-appdb"],
->>>>>>> 1e901704
                 "platforms": ["linux/arm64", "linux/amd64", "linux/s390x", "linux/ppc64le"],
                 "version": "1.2.0",
             },
             "init-ops-manager": {
-<<<<<<< HEAD
-                "repository": "quay.io/mongodb/mongodb-kubernetes-init-ops-manager",
-                "platforms": ["linux/arm64", "linux/amd64", "linux/s390x", "linux/ppc64le"],
-                "version": "1.2.0",
-            },
-            "database": {
-                "repository": "quay.io/mongodb/mongodb-kubernetes-database",
-=======
                 "repositories": ["quay.io/mongodb/mongodb-kubernetes-init-ops-manager"],
                 "platforms": ["linux/amd64"],
                 "version": "1.2.0",
             },
             "database": {
                 "repositories": ["quay.io/mongodb/mongodb-kubernetes-database"],
->>>>>>> 1e901704
                 "platforms": ["linux/arm64", "linux/amd64", "linux/s390x", "linux/ppc64le"],
                 "version": "1.2.0",
             },
             "readiness-probe": {
-<<<<<<< HEAD
-                "repository": "quay.io/mongodb/mongodb-kubernetes-readinessprobe",
+                "repositories": ["quay.io/mongodb/mongodb-kubernetes-readinessprobe"],
                 "platforms": ["linux/arm64", "linux/amd64", "linux/s390x", "linux/ppc64le"],
                 "version": readinessprobe_version,
             },
             "upgrade-hook": {
-                "repository": "quay.io/mongodb/mongodb-kubernetes-operator-version-upgrade-post-start-hook",
+                "repositories": ["quay.io/mongodb/mongodb-kubernetes-operator-version-upgrade-post-start-hook"],
                 "platforms": ["linux/arm64", "linux/amd64", "linux/s390x", "linux/ppc64le"],
-=======
-                "repositories": ["quay.io/mongodb/mongodb-kubernetes-readinessprobe"],
-                "platforms": ["linux/arm64", "linux/amd64"],
-                "version": readinessprobe_version,
-            },
-            "upgrade-hook": {
-                "repositories": ["quay.io/mongodb/mongodb-kubernetes-operator-version-upgrade-post-start-hook"],
-                "platforms": ["linux/arm64", "linux/amd64"],
->>>>>>> 1e901704
                 "version": operator_version_upgrade_post_start_hook_version,
             },
         },
