import os

from git import Repo

from scripts.release.build.build_info import (
    BinaryInfo,
    BuildInfo,
    HelmChartInfo,
    ImageInfo,
    load_build_info,
)
from scripts.release.build.build_scenario import BuildScenario


def test_load_build_info_development(git_repo: Repo):
    version = "latest"

    expected_build_info = BuildInfo(
        images={
            "operator": ImageInfo(
                repository=["268558157000.dkr.ecr.us-east-1.amazonaws.com/dev/mongodb-kubernetes"],
                platforms=["linux/amd64"],
                version=version,
                dockerfile_path="docker/mongodb-kubernetes-operator/Dockerfile.atomic",
                sign=False,
            ),
            "operator-race": ImageInfo(
                repository=["268558157000.dkr.ecr.us-east-1.amazonaws.com/dev/mongodb-kubernetes"],
                platforms=["linux/amd64"],
                version=version,
                dockerfile_path="docker/mongodb-kubernetes-operator/Dockerfile.atomic",
                sign=False,
            ),
            "init-database": ImageInfo(
                repository=["268558157000.dkr.ecr.us-east-1.amazonaws.com/dev/mongodb-kubernetes-init-database"],
                platforms=["linux/amd64"],
                version=version,
                dockerfile_path="docker/mongodb-kubernetes-init-database/Dockerfile.atomic",
                sign=False,
            ),
            "init-appdb": ImageInfo(
                repository=["268558157000.dkr.ecr.us-east-1.amazonaws.com/dev/mongodb-kubernetes-init-appdb"],
                platforms=["linux/amd64"],
                version=version,
                dockerfile_path="docker/mongodb-kubernetes-init-appdb/Dockerfile.atomic",
                sign=False,
            ),
            "init-ops-manager": ImageInfo(
                repository=["268558157000.dkr.ecr.us-east-1.amazonaws.com/dev/mongodb-kubernetes-init-ops-manager"],
                platforms=["linux/amd64"],
                version=version,
                dockerfile_path="docker/mongodb-kubernetes-init-ops-manager/Dockerfile.atomic",
                sign=False,
            ),
            "database": ImageInfo(
                repository=["268558157000.dkr.ecr.us-east-1.amazonaws.com/dev/mongodb-kubernetes-database"],
                platforms=["linux/amd64"],
                version=version,
                dockerfile_path="docker/mongodb-kubernetes-database/Dockerfile.atomic",
                sign=False,
            ),
            "mco-tests": ImageInfo(
                repository=["268558157000.dkr.ecr.us-east-1.amazonaws.com/dev/mongodb-community-tests"],
                platforms=["linux/amd64"],
                version=version,
                dockerfile_path="docker/mongodb-community-tests/Dockerfile",
                sign=False,
            ),
            "meko-tests": ImageInfo(
                repository=["268558157000.dkr.ecr.us-east-1.amazonaws.com/dev/mongodb-kubernetes-tests"],
                platforms=["linux/amd64"],
                version=version,
                dockerfile_path="docker/mongodb-kubernetes-tests/Dockerfile",
                sign=False,
            ),
            "readiness-probe": ImageInfo(
                repository=["268558157000.dkr.ecr.us-east-1.amazonaws.com/dev/mongodb-kubernetes-readinessprobe"],
                platforms=["linux/amd64"],
                version=version,
                dockerfile_path="docker/mongodb-kubernetes-readinessprobe/Dockerfile.atomic",
                sign=False,
            ),
            "upgrade-hook": ImageInfo(
                repository=[
                    "268558157000.dkr.ecr.us-east-1.amazonaws.com/dev/mongodb-kubernetes-operator-version-upgrade-post-start-hook"
                ],
                platforms=["linux/amd64"],
                version=version,
                dockerfile_path="docker/mongodb-kubernetes-upgrade-hook/Dockerfile.atomic",
                sign=False,
            ),
            "agent": ImageInfo(
                repository=["268558157000.dkr.ecr.us-east-1.amazonaws.com/dev/mongodb-agent-ubi"],
                platforms=["linux/amd64"],
                version=version,
                dockerfile_path="docker/mongodb-agent/Dockerfile.atomic",
                sign=False,
            ),
            "ops-manager": ImageInfo(
                repository=["268558157000.dkr.ecr.us-east-1.amazonaws.com/dev/mongodb-enterprise-ops-manager"],
                platforms=["linux/amd64"],
                version="om-version-from-release.json",
                dockerfile_path="docker/mongodb-enterprise-ops-manager/Dockerfile.atomic",
                sign=False,
            ),
        },
        binaries={
            "kubectl-mongodb": BinaryInfo(
                s3_store="s3://kubectl-mongodb/dev",
                platforms=["linux/amd64"],
                version=version,
                sign=False,
            )
        },
        helm_charts={
            "mongodb-kubernetes": HelmChartInfo(
                repository=["268558157000.dkr.ecr.us-east-1.amazonaws.com/dev/helm-charts"],
                version=version,
                sign=False,
            )
        },
    )

    build_info = load_build_info(BuildScenario.DEVELOPMENT, git_repo.working_dir)

    assert build_info == expected_build_info


def test_load_build_info_patch(git_repo: Repo):
    patch_id = "688364423f9b6c00072b3556"
    os.environ["version_id"] = patch_id

    expected_build_info = BuildInfo(
        images={
            "operator": ImageInfo(
                repository=["268558157000.dkr.ecr.us-east-1.amazonaws.com/dev/mongodb-kubernetes"],
                platforms=["linux/amd64"],
                version=patch_id,
                dockerfile_path="docker/mongodb-kubernetes-operator/Dockerfile.atomic",
                sign=False,
            ),
            "operator-race": ImageInfo(
                repository=["268558157000.dkr.ecr.us-east-1.amazonaws.com/dev/mongodb-kubernetes"],
                platforms=["linux/amd64"],
                version=patch_id,
                dockerfile_path="docker/mongodb-kubernetes-operator/Dockerfile.atomic",
                sign=False,
            ),
            "init-database": ImageInfo(
                repository=["268558157000.dkr.ecr.us-east-1.amazonaws.com/dev/mongodb-kubernetes-init-database"],
                platforms=["linux/amd64"],
                version=patch_id,
                dockerfile_path="docker/mongodb-kubernetes-init-database/Dockerfile.atomic",
                sign=False,
            ),
            "init-appdb": ImageInfo(
                repository=["268558157000.dkr.ecr.us-east-1.amazonaws.com/dev/mongodb-kubernetes-init-appdb"],
                platforms=["linux/amd64"],
                version=patch_id,
                dockerfile_path="docker/mongodb-kubernetes-init-appdb/Dockerfile.atomic",
                sign=False,
            ),
            "init-ops-manager": ImageInfo(
                repository=["268558157000.dkr.ecr.us-east-1.amazonaws.com/dev/mongodb-kubernetes-init-ops-manager"],
                platforms=["linux/amd64"],
                version=patch_id,
                dockerfile_path="docker/mongodb-kubernetes-init-ops-manager/Dockerfile.atomic",
                sign=False,
            ),
            "database": ImageInfo(
                repository=["268558157000.dkr.ecr.us-east-1.amazonaws.com/dev/mongodb-kubernetes-database"],
                platforms=["linux/amd64"],
                version=patch_id,
                dockerfile_path="docker/mongodb-kubernetes-database/Dockerfile.atomic",
                sign=False,
            ),
            "mco-tests": ImageInfo(
                repository=["268558157000.dkr.ecr.us-east-1.amazonaws.com/dev/mongodb-community-tests"],
                platforms=["linux/amd64"],
                version=patch_id,
                dockerfile_path="docker/mongodb-community-tests/Dockerfile",
                sign=False,
            ),
            "meko-tests": ImageInfo(
                repository=["268558157000.dkr.ecr.us-east-1.amazonaws.com/dev/mongodb-kubernetes-tests"],
                platforms=["linux/amd64"],
                version=patch_id,
                dockerfile_path="docker/mongodb-kubernetes-tests/Dockerfile",
                sign=False,
            ),
            "readiness-probe": ImageInfo(
                repository=["268558157000.dkr.ecr.us-east-1.amazonaws.com/dev/mongodb-kubernetes-readinessprobe"],
                platforms=["linux/amd64"],
                version=patch_id,
                dockerfile_path="docker/mongodb-kubernetes-readinessprobe/Dockerfile.atomic",
                sign=False,
            ),
            "upgrade-hook": ImageInfo(
                repository=[
                    "268558157000.dkr.ecr.us-east-1.amazonaws.com/dev/mongodb-kubernetes-operator-version-upgrade-post-start-hook"
                ],
                platforms=["linux/amd64"],
                version=patch_id,
                dockerfile_path="docker/mongodb-kubernetes-upgrade-hook/Dockerfile.atomic",
                sign=False,
            ),
            "agent": ImageInfo(
                repository=["268558157000.dkr.ecr.us-east-1.amazonaws.com/dev/mongodb-agent-ubi"],
                platforms=["linux/amd64"],
                version=patch_id,
                dockerfile_path="docker/mongodb-agent/Dockerfile.atomic",
                sign=False,
            ),
            "ops-manager": ImageInfo(
                repository=["268558157000.dkr.ecr.us-east-1.amazonaws.com/dev/mongodb-enterprise-ops-manager"],
                platforms=["linux/amd64"],
                version="om-version-from-release.json",
                dockerfile_path="docker/mongodb-enterprise-ops-manager/Dockerfile.atomic",
                sign=False,
            ),
        },
        binaries={
            "kubectl-mongodb": BinaryInfo(
                s3_store="s3://kubectl-mongodb/dev",
                platforms=["linux/amd64"],
                version=patch_id,
                sign=False,
            )
        },
        helm_charts={
            "mongodb-kubernetes": HelmChartInfo(
                repository=["268558157000.dkr.ecr.us-east-1.amazonaws.com/dev/helm-charts"],
                version=patch_id,
                sign=False,
            )
        },
    )

    build_info = load_build_info(BuildScenario.PATCH, git_repo.working_dir)

    assert build_info == expected_build_info


def test_load_build_info_staging(git_repo: Repo):
    initial_commit = list(git_repo.iter_commits(reverse=True))[4]
    git_repo.git.checkout(initial_commit)
    expected_commit_sha = initial_commit.hexsha[:8]

    expected_build_info = BuildInfo(
        images={
            "operator": ImageInfo(
                repository=["268558157000.dkr.ecr.us-east-1.amazonaws.com/staging/mongodb-kubernetes"],
                platforms=["linux/arm64", "linux/amd64"],
                version=expected_commit_sha,
                dockerfile_path="docker/mongodb-kubernetes-operator/Dockerfile.atomic",
                sign=True,
            ),
            "operator-race": ImageInfo(
                repository=["268558157000.dkr.ecr.us-east-1.amazonaws.com/staging/mongodb-kubernetes"],
                platforms=["linux/arm64", "linux/amd64"],
                version=expected_commit_sha,
                dockerfile_path="docker/mongodb-kubernetes-operator/Dockerfile.atomic",
                sign=True,
            ),
            "init-database": ImageInfo(
                repository=["268558157000.dkr.ecr.us-east-1.amazonaws.com/staging/mongodb-kubernetes-init-database"],
                platforms=["linux/arm64", "linux/amd64"],
                version=expected_commit_sha,
                dockerfile_path="docker/mongodb-kubernetes-init-database/Dockerfile.atomic",
                sign=True,
            ),
            "init-appdb": ImageInfo(
                repository=["268558157000.dkr.ecr.us-east-1.amazonaws.com/staging/mongodb-kubernetes-init-appdb"],
                platforms=["linux/arm64", "linux/amd64"],
                version=expected_commit_sha,
                dockerfile_path="docker/mongodb-kubernetes-init-appdb/Dockerfile.atomic",
                sign=True,
            ),
            "init-ops-manager": ImageInfo(
                repository=["268558157000.dkr.ecr.us-east-1.amazonaws.com/staging/mongodb-kubernetes-init-ops-manager"],
                platforms=["linux/arm64", "linux/amd64"],
                version=expected_commit_sha,
                dockerfile_path="docker/mongodb-kubernetes-init-ops-manager/Dockerfile.atomic",
                sign=True,
            ),
            "database": ImageInfo(
                repository=["268558157000.dkr.ecr.us-east-1.amazonaws.com/staging/mongodb-kubernetes-database"],
                platforms=["linux/arm64", "linux/amd64"],
                version=expected_commit_sha,
                dockerfile_path="docker/mongodb-kubernetes-database/Dockerfile.atomic",
                sign=True,
            ),
            "mco-tests": ImageInfo(
                repository=["268558157000.dkr.ecr.us-east-1.amazonaws.com/staging/mongodb-community-tests"],
                platforms=["linux/amd64"],
                version=expected_commit_sha,
                dockerfile_path="docker/mongodb-community-tests/Dockerfile",
                sign=False,
            ),
            "meko-tests": ImageInfo(
                repository=["268558157000.dkr.ecr.us-east-1.amazonaws.com/staging/mongodb-kubernetes-tests"],
                platforms=["linux/amd64"],
                version=expected_commit_sha,
                dockerfile_path="docker/mongodb-kubernetes-tests/Dockerfile",
                sign=False,
            ),
            "readiness-probe": ImageInfo(
                repository=["268558157000.dkr.ecr.us-east-1.amazonaws.com/staging/mongodb-kubernetes-readinessprobe"],
                platforms=["linux/arm64", "linux/amd64"],
                version=expected_commit_sha,
                dockerfile_path="docker/mongodb-kubernetes-readinessprobe/Dockerfile.atomic",
                sign=True,
            ),
            "upgrade-hook": ImageInfo(
                repository=[
                    "268558157000.dkr.ecr.us-east-1.amazonaws.com/staging/mongodb-kubernetes-operator-version-upgrade-post-start-hook"
                ],
                platforms=["linux/arm64", "linux/amd64"],
                version=expected_commit_sha,
                dockerfile_path="docker/mongodb-kubernetes-upgrade-hook/Dockerfile.atomic",
                sign=True,
            ),
            "agent": ImageInfo(
                repository=["268558157000.dkr.ecr.us-east-1.amazonaws.com/staging/mongodb-agent-ubi"],
                platforms=["linux/arm64", "linux/amd64"],
                version=expected_commit_sha,
                dockerfile_path="docker/mongodb-agent/Dockerfile.atomic",
                sign=True,
            ),
            "ops-manager": ImageInfo(
                repository=["268558157000.dkr.ecr.us-east-1.amazonaws.com/staging/mongodb-enterprise-ops-manager"],
                platforms=["linux/amd64"],
                version="om-version-from-release.json",
                dockerfile_path="docker/mongodb-enterprise-ops-manager/Dockerfile.atomic",
                sign=True,
            ),
        },
        binaries={
            "kubectl-mongodb": BinaryInfo(
                s3_store="s3://kubectl-mongodb/staging",
                platforms=["darwin/amd64", "darwin/arm64", "linux/amd64", "linux/arm64"],
                version=expected_commit_sha,
                sign=True,
            )
        },
        helm_charts={
            "mongodb-kubernetes": HelmChartInfo(
                repository=["268558157000.dkr.ecr.us-east-1.amazonaws.com/staging/helm-charts"],
                version=expected_commit_sha,
                sign=True,
            )
        },
    )

    build_info = load_build_info(BuildScenario.STAGING, git_repo.working_dir)

    assert build_info == expected_build_info


def test_load_build_info_release(
    git_repo: Repo, readinessprobe_version: str, operator_version_upgrade_post_start_hook_version: str
):
    version = "1.2.0"
    git_repo.git.checkout(version)

    expected_build_info = BuildInfo(
        images={
            "operator": ImageInfo(
                repository=["quay.io/mongodb/mongodb-kubernetes"],
                platforms=["linux/arm64", "linux/amd64"],
                version=version,
                dockerfile_path="docker/mongodb-kubernetes-operator/Dockerfile.atomic",
                sign=True,
            ),
            "init-database": ImageInfo(
                repository=["quay.io/mongodb/mongodb-kubernetes-init-database"],
                platforms=["linux/arm64", "linux/amd64"],
                version=version,
                dockerfile_path="docker/mongodb-kubernetes-init-database/Dockerfile.atomic",
                sign=True,
            ),
            "init-appdb": ImageInfo(
                repository=["quay.io/mongodb/mongodb-kubernetes-init-appdb"],
                platforms=["linux/arm64", "linux/amd64"],
                version=version,
                dockerfile_path="docker/mongodb-kubernetes-init-appdb/Dockerfile.atomic",
                sign=True,
            ),
            "init-ops-manager": ImageInfo(
                repository=["quay.io/mongodb/mongodb-kubernetes-init-ops-manager"],
                platforms=["linux/arm64", "linux/amd64"],
                version=version,
                dockerfile_path="docker/mongodb-kubernetes-init-ops-manager/Dockerfile.atomic",
                sign=True,
            ),
            "database": ImageInfo(
                repository=["quay.io/mongodb/mongodb-kubernetes-database"],
                platforms=["linux/arm64", "linux/amd64"],
                version=version,
                dockerfile_path="docker/mongodb-kubernetes-database/Dockerfile.atomic",
                sign=True,
            ),
            "readiness-probe": ImageInfo(
                repository=["quay.io/mongodb/mongodb-kubernetes-readinessprobe"],
                platforms=["linux/arm64", "linux/amd64"],
                version=readinessprobe_version,
                dockerfile_path="docker/mongodb-kubernetes-readinessprobe/Dockerfile.atomic",
                sign=True,
            ),
            "upgrade-hook": ImageInfo(
                repository=["quay.io/mongodb/mongodb-kubernetes-operator-version-upgrade-post-start-hook"],
                platforms=["linux/arm64", "linux/amd64"],
                version=operator_version_upgrade_post_start_hook_version,
                dockerfile_path="docker/mongodb-kubernetes-upgrade-hook/Dockerfile.atomic",
                sign=True,
            ),
<<<<<<< HEAD
            "agent": ImageInfo(
                repository=["quay.io/mongodb/mongodb-agent-ubi"],
                platforms=["linux/arm64", "linux/amd64"],
                version=version,
                dockerfile_path="docker/mongodb-agent/Dockerfile.atomic",
                sign=True,
            ),
            "ops-manager": ImageInfo(
                repository=["quay.io/mongodb/mongodb-enterprise-ops-manager"],
                platforms=["linux/amd64"],
                version="om-version-from-release.json",
                dockerfile_path="docker/mongodb-enterprise-ops-manager/Dockerfile.atomic",
                sign=True,
            ),
=======
>>>>>>> 355e63dc
        },
        binaries={
            "kubectl-mongodb": BinaryInfo(
                s3_store="s3://kubectl-mongodb/prod",
                platforms=["darwin/amd64", "darwin/arm64", "linux/amd64", "linux/arm64"],
                version=version,
                sign=True,
            )
        },
        helm_charts={
            "mongodb-kubernetes": HelmChartInfo(
                repository=["quay.io/mongodb/helm-charts"],
                version=version,
                sign=True,
            )
        },
    )

    build_info = load_build_info(BuildScenario.RELEASE, git_repo.working_dir)

    assert build_info == expected_build_info


def test_load_build_info_manual_release(git_repo: Repo):
    version = "1.2.0"
    git_repo.git.checkout(version)

    expected_build_info = BuildInfo(
        images={
            "agent": ImageInfo(
                repository="quay.io/mongodb/mongodb-agent-ubi",
                platforms=["linux/arm64", "linux/amd64"],
                version=None,  # Version is None for manual_release scenario
                dockerfile_path="docker/mongodb-agent/Dockerfile.atomic",
                sign=True,
            ),
            "ops-manager": ImageInfo(
                repository="quay.io/mongodb/mongodb-enterprise-ops-manager",
                platforms=["linux/amd64"],
                version=None,  # Version is None for manual_release scenario
                dockerfile_path="docker/mongodb-enterprise-ops-manager/Dockerfile.atomic",
                sign=True,
            ),
        },
        binaries={},
        helm_charts={},
    )

    build_info = load_build_info(BuildScenario.MANUAL_RELEASE, git_repo.working_dir)

    assert build_info == expected_build_info<|MERGE_RESOLUTION|>--- conflicted
+++ resolved
@@ -414,23 +414,6 @@
                 dockerfile_path="docker/mongodb-kubernetes-upgrade-hook/Dockerfile.atomic",
                 sign=True,
             ),
-<<<<<<< HEAD
-            "agent": ImageInfo(
-                repository=["quay.io/mongodb/mongodb-agent-ubi"],
-                platforms=["linux/arm64", "linux/amd64"],
-                version=version,
-                dockerfile_path="docker/mongodb-agent/Dockerfile.atomic",
-                sign=True,
-            ),
-            "ops-manager": ImageInfo(
-                repository=["quay.io/mongodb/mongodb-enterprise-ops-manager"],
-                platforms=["linux/amd64"],
-                version="om-version-from-release.json",
-                dockerfile_path="docker/mongodb-enterprise-ops-manager/Dockerfile.atomic",
-                sign=True,
-            ),
-=======
->>>>>>> 355e63dc
         },
         binaries={
             "kubectl-mongodb": BinaryInfo(
@@ -461,14 +444,14 @@
     expected_build_info = BuildInfo(
         images={
             "agent": ImageInfo(
-                repository="quay.io/mongodb/mongodb-agent-ubi",
+                repository=["quay.io/mongodb/mongodb-agent-ubi"],
                 platforms=["linux/arm64", "linux/amd64"],
                 version=None,  # Version is None for manual_release scenario
                 dockerfile_path="docker/mongodb-agent/Dockerfile.atomic",
                 sign=True,
             ),
             "ops-manager": ImageInfo(
-                repository="quay.io/mongodb/mongodb-enterprise-ops-manager",
+                repository=["quay.io/mongodb/mongodb-enterprise-ops-manager"],
                 platforms=["linux/amd64"],
                 version=None,  # Version is None for manual_release scenario
                 dockerfile_path="docker/mongodb-enterprise-ops-manager/Dockerfile.atomic",
