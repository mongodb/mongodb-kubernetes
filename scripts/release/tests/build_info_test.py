import os

from git import Repo

from scripts.release.build.build_info import (
    BinaryInfo,
    BuildInfo,
    HelmChartInfo,
    ImageInfo,
    load_build_info,
)
from scripts.release.build.build_scenario import BuildScenario


def test_load_build_info_development(git_repo: Repo):
    version = "latest"

    expected_build_info = BuildInfo(
        images={
            "operator": ImageInfo(
<<<<<<< HEAD
                repository=["268558157000.dkr.ecr.us-east-1.amazonaws.com/dev/mongodb-kubernetes"],
=======
                repositories=["268558157000.dkr.ecr.us-east-1.amazonaws.com/dev/mongodb-kubernetes"],
>>>>>>> 637923f5
                platforms=["linux/amd64"],
                version=version,
                dockerfile_path="docker/mongodb-kubernetes-operator/Dockerfile.atomic",
                sign=False,
            ),
            "operator-race": ImageInfo(
<<<<<<< HEAD
                repository=["268558157000.dkr.ecr.us-east-1.amazonaws.com/dev/mongodb-kubernetes"],
=======
                repositories=["268558157000.dkr.ecr.us-east-1.amazonaws.com/dev/mongodb-kubernetes"],
>>>>>>> 637923f5
                platforms=["linux/amd64"],
                version=version,
                dockerfile_path="docker/mongodb-kubernetes-operator/Dockerfile.atomic",
                sign=False,
            ),
            "init-database": ImageInfo(
<<<<<<< HEAD
                repository=["268558157000.dkr.ecr.us-east-1.amazonaws.com/dev/mongodb-kubernetes-init-database"],
=======
                repositories=["268558157000.dkr.ecr.us-east-1.amazonaws.com/dev/mongodb-kubernetes-init-database"],
>>>>>>> 637923f5
                platforms=["linux/amd64"],
                version=version,
                dockerfile_path="docker/mongodb-kubernetes-init-database/Dockerfile.atomic",
                sign=False,
            ),
            "init-appdb": ImageInfo(
<<<<<<< HEAD
                repository=["268558157000.dkr.ecr.us-east-1.amazonaws.com/dev/mongodb-kubernetes-init-appdb"],
=======
                repositories=["268558157000.dkr.ecr.us-east-1.amazonaws.com/dev/mongodb-kubernetes-init-appdb"],
>>>>>>> 637923f5
                platforms=["linux/amd64"],
                version=version,
                dockerfile_path="docker/mongodb-kubernetes-init-appdb/Dockerfile.atomic",
                sign=False,
            ),
            "init-ops-manager": ImageInfo(
<<<<<<< HEAD
                repository=["268558157000.dkr.ecr.us-east-1.amazonaws.com/dev/mongodb-kubernetes-init-ops-manager"],
=======
                repositories=["268558157000.dkr.ecr.us-east-1.amazonaws.com/dev/mongodb-kubernetes-init-ops-manager"],
>>>>>>> 637923f5
                platforms=["linux/amd64"],
                version=version,
                dockerfile_path="docker/mongodb-kubernetes-init-ops-manager/Dockerfile.atomic",
                sign=False,
            ),
            "database": ImageInfo(
<<<<<<< HEAD
                repository=["268558157000.dkr.ecr.us-east-1.amazonaws.com/dev/mongodb-kubernetes-database"],
=======
                repositories=["268558157000.dkr.ecr.us-east-1.amazonaws.com/dev/mongodb-kubernetes-database"],
>>>>>>> 637923f5
                platforms=["linux/amd64"],
                version=version,
                dockerfile_path="docker/mongodb-kubernetes-database/Dockerfile.atomic",
                sign=False,
            ),
            "mco-tests": ImageInfo(
<<<<<<< HEAD
                repository=["268558157000.dkr.ecr.us-east-1.amazonaws.com/dev/mongodb-community-tests"],
=======
                repositories=["268558157000.dkr.ecr.us-east-1.amazonaws.com/dev/mongodb-community-tests"],
>>>>>>> 637923f5
                platforms=["linux/amd64"],
                version=version,
                dockerfile_path="docker/mongodb-community-tests/Dockerfile",
                sign=False,
            ),
            "meko-tests": ImageInfo(
<<<<<<< HEAD
                repository=["268558157000.dkr.ecr.us-east-1.amazonaws.com/dev/mongodb-kubernetes-tests"],
=======
                repositories=["268558157000.dkr.ecr.us-east-1.amazonaws.com/dev/mongodb-kubernetes-tests"],
>>>>>>> 637923f5
                platforms=["linux/amd64"],
                version=version,
                dockerfile_path="docker/mongodb-kubernetes-tests/Dockerfile",
                sign=False,
            ),
            "readiness-probe": ImageInfo(
<<<<<<< HEAD
                repository=["268558157000.dkr.ecr.us-east-1.amazonaws.com/dev/mongodb-kubernetes-readinessprobe"],
=======
                repositories=["268558157000.dkr.ecr.us-east-1.amazonaws.com/dev/mongodb-kubernetes-readinessprobe"],
>>>>>>> 637923f5
                platforms=["linux/amd64"],
                version=version,
                dockerfile_path="docker/mongodb-kubernetes-readinessprobe/Dockerfile.atomic",
                sign=False,
            ),
            "upgrade-hook": ImageInfo(
<<<<<<< HEAD
                repository=[
=======
                repositories=[
>>>>>>> 637923f5
                    "268558157000.dkr.ecr.us-east-1.amazonaws.com/dev/mongodb-kubernetes-operator-version-upgrade-post-start-hook"
                ],
                platforms=["linux/amd64"],
                version=version,
                dockerfile_path="docker/mongodb-kubernetes-upgrade-hook/Dockerfile.atomic",
                sign=False,
            ),
            "agent": ImageInfo(
<<<<<<< HEAD
                repository=["268558157000.dkr.ecr.us-east-1.amazonaws.com/dev/mongodb-agent-ubi"],
=======
                repositories=["268558157000.dkr.ecr.us-east-1.amazonaws.com/dev/mongodb-agent-ubi"],
>>>>>>> 637923f5
                platforms=["linux/amd64"],
                version=version,
                dockerfile_path="docker/mongodb-agent/Dockerfile.atomic",
                sign=False,
            ),
            "ops-manager": ImageInfo(
<<<<<<< HEAD
                repository=["268558157000.dkr.ecr.us-east-1.amazonaws.com/dev/mongodb-enterprise-ops-manager"],
=======
                repositories=["268558157000.dkr.ecr.us-east-1.amazonaws.com/dev/mongodb-enterprise-ops-manager"],
>>>>>>> 637923f5
                platforms=["linux/amd64"],
                version="om-version-from-release.json",
                dockerfile_path="docker/mongodb-enterprise-ops-manager/Dockerfile.atomic",
                sign=False,
            ),
        },
        binaries={
            "kubectl-mongodb": BinaryInfo(
                s3_store="s3://kubectl-mongodb/dev",
                platforms=["linux/amd64"],
                version=version,
                sign=False,
            )
        },
        helm_charts={
            "mongodb-kubernetes": HelmChartInfo(
                repository=["268558157000.dkr.ecr.us-east-1.amazonaws.com/dev/helm-charts"],
                version=version,
                sign=False,
            )
        },
    )

    build_info = load_build_info(BuildScenario.DEVELOPMENT, git_repo.working_dir)

    assert build_info == expected_build_info


def test_load_build_info_patch(git_repo: Repo):
    patch_id = "688364423f9b6c00072b3556"
    os.environ["version_id"] = patch_id

    expected_build_info = BuildInfo(
        images={
            "operator": ImageInfo(
<<<<<<< HEAD
                repository=["268558157000.dkr.ecr.us-east-1.amazonaws.com/dev/mongodb-kubernetes"],
=======
                repositories=["268558157000.dkr.ecr.us-east-1.amazonaws.com/dev/mongodb-kubernetes"],
>>>>>>> 637923f5
                platforms=["linux/amd64"],
                version=patch_id,
                dockerfile_path="docker/mongodb-kubernetes-operator/Dockerfile.atomic",
                sign=False,
            ),
            "operator-race": ImageInfo(
<<<<<<< HEAD
                repository=["268558157000.dkr.ecr.us-east-1.amazonaws.com/dev/mongodb-kubernetes"],
=======
                repositories=["268558157000.dkr.ecr.us-east-1.amazonaws.com/dev/mongodb-kubernetes"],
>>>>>>> 637923f5
                platforms=["linux/amd64"],
                version=patch_id,
                dockerfile_path="docker/mongodb-kubernetes-operator/Dockerfile.atomic",
                sign=False,
            ),
            "init-database": ImageInfo(
<<<<<<< HEAD
                repository=["268558157000.dkr.ecr.us-east-1.amazonaws.com/dev/mongodb-kubernetes-init-database"],
=======
                repositories=["268558157000.dkr.ecr.us-east-1.amazonaws.com/dev/mongodb-kubernetes-init-database"],
>>>>>>> 637923f5
                platforms=["linux/amd64"],
                version=patch_id,
                dockerfile_path="docker/mongodb-kubernetes-init-database/Dockerfile.atomic",
                sign=False,
            ),
            "init-appdb": ImageInfo(
<<<<<<< HEAD
                repository=["268558157000.dkr.ecr.us-east-1.amazonaws.com/dev/mongodb-kubernetes-init-appdb"],
=======
                repositories=["268558157000.dkr.ecr.us-east-1.amazonaws.com/dev/mongodb-kubernetes-init-appdb"],
>>>>>>> 637923f5
                platforms=["linux/amd64"],
                version=patch_id,
                dockerfile_path="docker/mongodb-kubernetes-init-appdb/Dockerfile.atomic",
                sign=False,
            ),
            "init-ops-manager": ImageInfo(
<<<<<<< HEAD
                repository=["268558157000.dkr.ecr.us-east-1.amazonaws.com/dev/mongodb-kubernetes-init-ops-manager"],
=======
                repositories=["268558157000.dkr.ecr.us-east-1.amazonaws.com/dev/mongodb-kubernetes-init-ops-manager"],
>>>>>>> 637923f5
                platforms=["linux/amd64"],
                version=patch_id,
                dockerfile_path="docker/mongodb-kubernetes-init-ops-manager/Dockerfile.atomic",
                sign=False,
            ),
            "database": ImageInfo(
<<<<<<< HEAD
                repository=["268558157000.dkr.ecr.us-east-1.amazonaws.com/dev/mongodb-kubernetes-database"],
=======
                repositories=["268558157000.dkr.ecr.us-east-1.amazonaws.com/dev/mongodb-kubernetes-database"],
>>>>>>> 637923f5
                platforms=["linux/amd64"],
                version=patch_id,
                dockerfile_path="docker/mongodb-kubernetes-database/Dockerfile.atomic",
                sign=False,
            ),
            "mco-tests": ImageInfo(
<<<<<<< HEAD
                repository=["268558157000.dkr.ecr.us-east-1.amazonaws.com/dev/mongodb-community-tests"],
=======
                repositories=["268558157000.dkr.ecr.us-east-1.amazonaws.com/dev/mongodb-community-tests"],
>>>>>>> 637923f5
                platforms=["linux/amd64"],
                version=patch_id,
                dockerfile_path="docker/mongodb-community-tests/Dockerfile",
                sign=False,
            ),
            "meko-tests": ImageInfo(
<<<<<<< HEAD
                repository=["268558157000.dkr.ecr.us-east-1.amazonaws.com/dev/mongodb-kubernetes-tests"],
=======
                repositories=["268558157000.dkr.ecr.us-east-1.amazonaws.com/dev/mongodb-kubernetes-tests"],
>>>>>>> 637923f5
                platforms=["linux/amd64"],
                version=patch_id,
                dockerfile_path="docker/mongodb-kubernetes-tests/Dockerfile",
                sign=False,
            ),
            "readiness-probe": ImageInfo(
<<<<<<< HEAD
                repository=["268558157000.dkr.ecr.us-east-1.amazonaws.com/dev/mongodb-kubernetes-readinessprobe"],
=======
                repositories=["268558157000.dkr.ecr.us-east-1.amazonaws.com/dev/mongodb-kubernetes-readinessprobe"],
>>>>>>> 637923f5
                platforms=["linux/amd64"],
                version=patch_id,
                dockerfile_path="docker/mongodb-kubernetes-readinessprobe/Dockerfile.atomic",
                sign=False,
            ),
            "upgrade-hook": ImageInfo(
<<<<<<< HEAD
                repository=[
=======
                repositories=[
>>>>>>> 637923f5
                    "268558157000.dkr.ecr.us-east-1.amazonaws.com/dev/mongodb-kubernetes-operator-version-upgrade-post-start-hook"
                ],
                platforms=["linux/amd64"],
                version=patch_id,
                dockerfile_path="docker/mongodb-kubernetes-upgrade-hook/Dockerfile.atomic",
                sign=False,
            ),
            "agent": ImageInfo(
<<<<<<< HEAD
                repository=["268558157000.dkr.ecr.us-east-1.amazonaws.com/dev/mongodb-agent-ubi"],
=======
                repositories=["268558157000.dkr.ecr.us-east-1.amazonaws.com/dev/mongodb-agent-ubi"],
>>>>>>> 637923f5
                platforms=["linux/amd64"],
                version=patch_id,
                dockerfile_path="docker/mongodb-agent/Dockerfile.atomic",
                sign=False,
            ),
            "ops-manager": ImageInfo(
<<<<<<< HEAD
                repository=["268558157000.dkr.ecr.us-east-1.amazonaws.com/dev/mongodb-enterprise-ops-manager"],
=======
                repositories=["268558157000.dkr.ecr.us-east-1.amazonaws.com/dev/mongodb-enterprise-ops-manager"],
>>>>>>> 637923f5
                platforms=["linux/amd64"],
                version="om-version-from-release.json",
                dockerfile_path="docker/mongodb-enterprise-ops-manager/Dockerfile.atomic",
                sign=False,
            ),
        },
        binaries={
            "kubectl-mongodb": BinaryInfo(
                s3_store="s3://kubectl-mongodb/dev",
                platforms=["linux/amd64"],
                version=patch_id,
                sign=False,
            )
        },
        helm_charts={
            "mongodb-kubernetes": HelmChartInfo(
                repository=["268558157000.dkr.ecr.us-east-1.amazonaws.com/dev/helm-charts"],
                version=patch_id,
                sign=False,
            )
        },
    )

    build_info = load_build_info(BuildScenario.PATCH, git_repo.working_dir)

    assert build_info == expected_build_info


def test_load_build_info_staging(git_repo: Repo):
    initial_commit = list(git_repo.iter_commits(reverse=True))[4]
    git_repo.git.checkout(initial_commit)
    expected_commit_sha = initial_commit.hexsha[:8]

    expected_build_info = BuildInfo(
        images={
            "operator": ImageInfo(
<<<<<<< HEAD
                repository=["268558157000.dkr.ecr.us-east-1.amazonaws.com/staging/mongodb-kubernetes"],
                platforms=["linux/arm64", "linux/amd64", "linux/s390x", "linux/ppc64le"],
=======
                repositories=["268558157000.dkr.ecr.us-east-1.amazonaws.com/staging/mongodb-kubernetes"],
                platforms=["linux/arm64", "linux/amd64"],
>>>>>>> 637923f5
                version=expected_commit_sha,
                dockerfile_path="docker/mongodb-kubernetes-operator/Dockerfile.atomic",
                sign=True,
            ),
            "operator-race": ImageInfo(
<<<<<<< HEAD
                repository=["268558157000.dkr.ecr.us-east-1.amazonaws.com/staging/mongodb-kubernetes"],
=======
                repositories=["268558157000.dkr.ecr.us-east-1.amazonaws.com/staging/mongodb-kubernetes"],
>>>>>>> 637923f5
                platforms=["linux/arm64", "linux/amd64"],
                version=expected_commit_sha,
                dockerfile_path="docker/mongodb-kubernetes-operator/Dockerfile.atomic",
                sign=True,
            ),
            "init-database": ImageInfo(
<<<<<<< HEAD
                repository=["268558157000.dkr.ecr.us-east-1.amazonaws.com/staging/mongodb-kubernetes-init-database"],
                platforms=["linux/arm64", "linux/amd64", "linux/s390x", "linux/ppc64le"],
=======
                repositories=["268558157000.dkr.ecr.us-east-1.amazonaws.com/staging/mongodb-kubernetes-init-database"],
                platforms=["linux/arm64", "linux/amd64"],
>>>>>>> 637923f5
                version=expected_commit_sha,
                dockerfile_path="docker/mongodb-kubernetes-init-database/Dockerfile.atomic",
                sign=True,
            ),
            "init-appdb": ImageInfo(
<<<<<<< HEAD
                repository=["268558157000.dkr.ecr.us-east-1.amazonaws.com/staging/mongodb-kubernetes-init-appdb"],
                platforms=["linux/arm64", "linux/amd64", "linux/s390x", "linux/ppc64le"],
=======
                repositories=["268558157000.dkr.ecr.us-east-1.amazonaws.com/staging/mongodb-kubernetes-init-appdb"],
                platforms=["linux/arm64", "linux/amd64"],
>>>>>>> 637923f5
                version=expected_commit_sha,
                dockerfile_path="docker/mongodb-kubernetes-init-appdb/Dockerfile.atomic",
                sign=True,
            ),
            "init-ops-manager": ImageInfo(
<<<<<<< HEAD
                repository=["268558157000.dkr.ecr.us-east-1.amazonaws.com/staging/mongodb-kubernetes-init-ops-manager"],
                platforms=["linux/amd64"],
=======
                repositories=[
                    "268558157000.dkr.ecr.us-east-1.amazonaws.com/staging/mongodb-kubernetes-init-ops-manager"
                ],
                platforms=["linux/arm64", "linux/amd64"],
>>>>>>> 637923f5
                version=expected_commit_sha,
                dockerfile_path="docker/mongodb-kubernetes-init-ops-manager/Dockerfile.atomic",
                sign=True,
            ),
            "database": ImageInfo(
<<<<<<< HEAD
                repository=["268558157000.dkr.ecr.us-east-1.amazonaws.com/staging/mongodb-kubernetes-database"],
                platforms=["linux/arm64", "linux/amd64", "linux/s390x", "linux/ppc64le"],
=======
                repositories=["268558157000.dkr.ecr.us-east-1.amazonaws.com/staging/mongodb-kubernetes-database"],
                platforms=["linux/arm64", "linux/amd64"],
>>>>>>> 637923f5
                version=expected_commit_sha,
                dockerfile_path="docker/mongodb-kubernetes-database/Dockerfile.atomic",
                sign=True,
            ),
            "mco-tests": ImageInfo(
<<<<<<< HEAD
                repository=["268558157000.dkr.ecr.us-east-1.amazonaws.com/staging/mongodb-community-tests"],
=======
                repositories=["268558157000.dkr.ecr.us-east-1.amazonaws.com/staging/mongodb-community-tests"],
>>>>>>> 637923f5
                platforms=["linux/amd64"],
                version=expected_commit_sha,
                dockerfile_path="docker/mongodb-community-tests/Dockerfile",
                sign=False,
            ),
            "meko-tests": ImageInfo(
<<<<<<< HEAD
                repository=["268558157000.dkr.ecr.us-east-1.amazonaws.com/staging/mongodb-kubernetes-tests"],
                platforms=["linux/arm64", "linux/amd64"],
=======
                repositories=["268558157000.dkr.ecr.us-east-1.amazonaws.com/staging/mongodb-kubernetes-tests"],
                platforms=["linux/amd64"],
>>>>>>> 637923f5
                version=expected_commit_sha,
                dockerfile_path="docker/mongodb-kubernetes-tests/Dockerfile",
                sign=False,
            ),
            "readiness-probe": ImageInfo(
<<<<<<< HEAD
                repository=["268558157000.dkr.ecr.us-east-1.amazonaws.com/staging/mongodb-kubernetes-readinessprobe"],
                platforms=["linux/arm64", "linux/amd64", "linux/s390x", "linux/ppc64le"],
=======
                repositories=["268558157000.dkr.ecr.us-east-1.amazonaws.com/staging/mongodb-kubernetes-readinessprobe"],
                platforms=["linux/arm64", "linux/amd64"],
>>>>>>> 637923f5
                version=expected_commit_sha,
                dockerfile_path="docker/mongodb-kubernetes-readinessprobe/Dockerfile.atomic",
                sign=True,
            ),
            "upgrade-hook": ImageInfo(
<<<<<<< HEAD
                repository=[
                    "268558157000.dkr.ecr.us-east-1.amazonaws.com/staging/mongodb-kubernetes-operator-version-upgrade-post-start-hook"
                ],
                platforms=["linux/arm64", "linux/amd64", "linux/s390x", "linux/ppc64le"],
=======
                repositories=[
                    "268558157000.dkr.ecr.us-east-1.amazonaws.com/staging/mongodb-kubernetes-operator-version-upgrade-post-start-hook"
                ],
                platforms=["linux/arm64", "linux/amd64"],
>>>>>>> 637923f5
                version=expected_commit_sha,
                dockerfile_path="docker/mongodb-kubernetes-upgrade-hook/Dockerfile.atomic",
                sign=True,
            ),
            "agent": ImageInfo(
<<<<<<< HEAD
                repository=["268558157000.dkr.ecr.us-east-1.amazonaws.com/staging/mongodb-agent-ubi"],
                platforms=["linux/arm64", "linux/amd64", "linux/s390x", "linux/ppc64le"],
=======
                repositories=["268558157000.dkr.ecr.us-east-1.amazonaws.com/staging/mongodb-agent-ubi"],
                platforms=["linux/arm64", "linux/amd64"],
>>>>>>> 637923f5
                version=expected_commit_sha,
                dockerfile_path="docker/mongodb-agent/Dockerfile.atomic",
                sign=True,
            ),
            "ops-manager": ImageInfo(
<<<<<<< HEAD
                repository=["268558157000.dkr.ecr.us-east-1.amazonaws.com/staging/mongodb-enterprise-ops-manager"],
=======
                repositories=["268558157000.dkr.ecr.us-east-1.amazonaws.com/staging/mongodb-enterprise-ops-manager"],
>>>>>>> 637923f5
                platforms=["linux/amd64"],
                version="om-version-from-release.json",
                dockerfile_path="docker/mongodb-enterprise-ops-manager/Dockerfile.atomic",
                sign=True,
            ),
        },
        binaries={
            "kubectl-mongodb": BinaryInfo(
                s3_store="s3://kubectl-mongodb/staging",
                platforms=["darwin/amd64", "darwin/arm64", "linux/amd64", "linux/arm64"],
                version=expected_commit_sha,
                sign=True,
            )
        },
        helm_charts={
            "mongodb-kubernetes": HelmChartInfo(
                repository=["268558157000.dkr.ecr.us-east-1.amazonaws.com/staging/helm-charts"],
                version=expected_commit_sha,
                sign=True,
            )
        },
    )

    build_info = load_build_info(BuildScenario.STAGING, git_repo.working_dir)

    assert build_info == expected_build_info


def test_load_build_info_release(
    git_repo: Repo, readinessprobe_version: str, operator_version_upgrade_post_start_hook_version: str
):
    version = "1.2.0"
    git_repo.git.checkout(version)

    expected_build_info = BuildInfo(
        images={
            "operator": ImageInfo(
<<<<<<< HEAD
                repository=["quay.io/mongodb/mongodb-kubernetes"],
                platforms=["linux/arm64", "linux/amd64", "linux/s390x", "linux/ppc64le"],
=======
                repositories=["quay.io/mongodb/mongodb-kubernetes"],
                platforms=["linux/arm64", "linux/amd64"],
>>>>>>> 637923f5
                version=version,
                dockerfile_path="docker/mongodb-kubernetes-operator/Dockerfile.atomic",
                sign=True,
            ),
            "init-database": ImageInfo(
<<<<<<< HEAD
                repository=["quay.io/mongodb/mongodb-kubernetes-init-database"],
                platforms=["linux/arm64", "linux/amd64", "linux/s390x", "linux/ppc64le"],
=======
                repositories=["quay.io/mongodb/mongodb-kubernetes-init-database"],
                platforms=["linux/arm64", "linux/amd64"],
>>>>>>> 637923f5
                version=version,
                dockerfile_path="docker/mongodb-kubernetes-init-database/Dockerfile.atomic",
                sign=True,
            ),
            "init-appdb": ImageInfo(
<<<<<<< HEAD
                repository=["quay.io/mongodb/mongodb-kubernetes-init-appdb"],
                platforms=["linux/arm64", "linux/amd64", "linux/s390x", "linux/ppc64le"],
=======
                repositories=["quay.io/mongodb/mongodb-kubernetes-init-appdb"],
                platforms=["linux/arm64", "linux/amd64"],
>>>>>>> 637923f5
                version=version,
                dockerfile_path="docker/mongodb-kubernetes-init-appdb/Dockerfile.atomic",
                sign=True,
            ),
            "init-ops-manager": ImageInfo(
<<<<<<< HEAD
                repository=["quay.io/mongodb/mongodb-kubernetes-init-ops-manager"],
                platforms=["linux/amd64"],
=======
                repositories=["quay.io/mongodb/mongodb-kubernetes-init-ops-manager"],
                platforms=["linux/arm64", "linux/amd64"],
>>>>>>> 637923f5
                version=version,
                dockerfile_path="docker/mongodb-kubernetes-init-ops-manager/Dockerfile.atomic",
                sign=True,
            ),
            "database": ImageInfo(
<<<<<<< HEAD
                repository=["quay.io/mongodb/mongodb-kubernetes-database"],
                platforms=["linux/arm64", "linux/amd64", "linux/s390x", "linux/ppc64le"],
=======
                repositories=["quay.io/mongodb/mongodb-kubernetes-database"],
                platforms=["linux/arm64", "linux/amd64"],
>>>>>>> 637923f5
                version=version,
                dockerfile_path="docker/mongodb-kubernetes-database/Dockerfile.atomic",
                sign=True,
            ),
            "readiness-probe": ImageInfo(
<<<<<<< HEAD
                repository=["quay.io/mongodb/mongodb-kubernetes-readinessprobe"],
                platforms=["linux/arm64", "linux/amd64", "linux/s390x", "linux/ppc64le"],
=======
                repositories=["quay.io/mongodb/mongodb-kubernetes-readinessprobe"],
                platforms=["linux/arm64", "linux/amd64"],
>>>>>>> 637923f5
                version=readinessprobe_version,
                dockerfile_path="docker/mongodb-kubernetes-readinessprobe/Dockerfile.atomic",
                sign=True,
            ),
            "upgrade-hook": ImageInfo(
<<<<<<< HEAD
                repository=["quay.io/mongodb/mongodb-kubernetes-operator-version-upgrade-post-start-hook"],
                platforms=["linux/arm64", "linux/amd64", "linux/s390x", "linux/ppc64le"],
=======
                repositories=["quay.io/mongodb/mongodb-kubernetes-operator-version-upgrade-post-start-hook"],
                platforms=["linux/arm64", "linux/amd64"],
>>>>>>> 637923f5
                version=operator_version_upgrade_post_start_hook_version,
                dockerfile_path="docker/mongodb-kubernetes-upgrade-hook/Dockerfile.atomic",
                sign=True,
            ),
<<<<<<< HEAD
            "agent": ImageInfo(
                repository=["quay.io/mongodb/mongodb-agent-ubi", "quay.io/mongodb/mongodb-agent"],
                platforms=["linux/arm64", "linux/amd64", "linux/s390x", "linux/ppc64le"],
                version=version,
                dockerfile_path="docker/mongodb-agent/Dockerfile.atomic",
                sign=True,
            ),
            "ops-manager": ImageInfo(
                repository=["quay.io/mongodb/mongodb-enterprise-ops-manager"],
                platforms=["linux/amd64"],
                version="om-version-from-release.json",
                dockerfile_path="docker/mongodb-enterprise-ops-manager/Dockerfile.atomic",
                sign=True,
            ),
=======
>>>>>>> 637923f5
        },
        binaries={
            "kubectl-mongodb": BinaryInfo(
                s3_store="s3://kubectl-mongodb/prod",
                platforms=["darwin/amd64", "darwin/arm64", "linux/amd64", "linux/arm64"],
                version=version,
                sign=True,
            )
        },
        helm_charts={
            "mongodb-kubernetes": HelmChartInfo(
                repository=["quay.io/mongodb/helm-charts"],
                version=version,
                sign=True,
            )
        },
    )

    build_info = load_build_info(BuildScenario.RELEASE, git_repo.working_dir)

    assert build_info == expected_build_info


def test_load_build_info_manual_release(git_repo: Repo):
    version = "1.2.0"
    git_repo.git.checkout(version)

    expected_build_info = BuildInfo(
        images={
            "agent": ImageInfo(
                repositories=["quay.io/mongodb/mongodb-agent-ubi"],
                platforms=["linux/arm64", "linux/amd64"],
                version=None,  # Version is None for manual_release scenario
                dockerfile_path="docker/mongodb-agent/Dockerfile.atomic",
                sign=True,
            ),
            "ops-manager": ImageInfo(
                repositories=["quay.io/mongodb/mongodb-enterprise-ops-manager"],
                platforms=["linux/amd64"],
                version=None,  # Version is None for manual_release scenario
                dockerfile_path="docker/mongodb-enterprise-ops-manager/Dockerfile.atomic",
                sign=True,
            ),
        },
        binaries={},
        helm_charts={},
    )

    build_info = load_build_info(BuildScenario.MANUAL_RELEASE, git_repo.working_dir)

    assert build_info == expected_build_info<|MERGE_RESOLUTION|>--- conflicted
+++ resolved
@@ -18,110 +18,70 @@
     expected_build_info = BuildInfo(
         images={
             "operator": ImageInfo(
-<<<<<<< HEAD
-                repository=["268558157000.dkr.ecr.us-east-1.amazonaws.com/dev/mongodb-kubernetes"],
-=======
                 repositories=["268558157000.dkr.ecr.us-east-1.amazonaws.com/dev/mongodb-kubernetes"],
->>>>>>> 637923f5
                 platforms=["linux/amd64"],
                 version=version,
                 dockerfile_path="docker/mongodb-kubernetes-operator/Dockerfile.atomic",
                 sign=False,
             ),
             "operator-race": ImageInfo(
-<<<<<<< HEAD
-                repository=["268558157000.dkr.ecr.us-east-1.amazonaws.com/dev/mongodb-kubernetes"],
-=======
                 repositories=["268558157000.dkr.ecr.us-east-1.amazonaws.com/dev/mongodb-kubernetes"],
->>>>>>> 637923f5
                 platforms=["linux/amd64"],
                 version=version,
                 dockerfile_path="docker/mongodb-kubernetes-operator/Dockerfile.atomic",
                 sign=False,
             ),
             "init-database": ImageInfo(
-<<<<<<< HEAD
-                repository=["268558157000.dkr.ecr.us-east-1.amazonaws.com/dev/mongodb-kubernetes-init-database"],
-=======
                 repositories=["268558157000.dkr.ecr.us-east-1.amazonaws.com/dev/mongodb-kubernetes-init-database"],
->>>>>>> 637923f5
                 platforms=["linux/amd64"],
                 version=version,
                 dockerfile_path="docker/mongodb-kubernetes-init-database/Dockerfile.atomic",
                 sign=False,
             ),
             "init-appdb": ImageInfo(
-<<<<<<< HEAD
-                repository=["268558157000.dkr.ecr.us-east-1.amazonaws.com/dev/mongodb-kubernetes-init-appdb"],
-=======
                 repositories=["268558157000.dkr.ecr.us-east-1.amazonaws.com/dev/mongodb-kubernetes-init-appdb"],
->>>>>>> 637923f5
                 platforms=["linux/amd64"],
                 version=version,
                 dockerfile_path="docker/mongodb-kubernetes-init-appdb/Dockerfile.atomic",
                 sign=False,
             ),
             "init-ops-manager": ImageInfo(
-<<<<<<< HEAD
-                repository=["268558157000.dkr.ecr.us-east-1.amazonaws.com/dev/mongodb-kubernetes-init-ops-manager"],
-=======
                 repositories=["268558157000.dkr.ecr.us-east-1.amazonaws.com/dev/mongodb-kubernetes-init-ops-manager"],
->>>>>>> 637923f5
                 platforms=["linux/amd64"],
                 version=version,
                 dockerfile_path="docker/mongodb-kubernetes-init-ops-manager/Dockerfile.atomic",
                 sign=False,
             ),
             "database": ImageInfo(
-<<<<<<< HEAD
-                repository=["268558157000.dkr.ecr.us-east-1.amazonaws.com/dev/mongodb-kubernetes-database"],
-=======
                 repositories=["268558157000.dkr.ecr.us-east-1.amazonaws.com/dev/mongodb-kubernetes-database"],
->>>>>>> 637923f5
                 platforms=["linux/amd64"],
                 version=version,
                 dockerfile_path="docker/mongodb-kubernetes-database/Dockerfile.atomic",
                 sign=False,
             ),
             "mco-tests": ImageInfo(
-<<<<<<< HEAD
-                repository=["268558157000.dkr.ecr.us-east-1.amazonaws.com/dev/mongodb-community-tests"],
-=======
                 repositories=["268558157000.dkr.ecr.us-east-1.amazonaws.com/dev/mongodb-community-tests"],
->>>>>>> 637923f5
                 platforms=["linux/amd64"],
                 version=version,
                 dockerfile_path="docker/mongodb-community-tests/Dockerfile",
                 sign=False,
             ),
             "meko-tests": ImageInfo(
-<<<<<<< HEAD
-                repository=["268558157000.dkr.ecr.us-east-1.amazonaws.com/dev/mongodb-kubernetes-tests"],
-=======
                 repositories=["268558157000.dkr.ecr.us-east-1.amazonaws.com/dev/mongodb-kubernetes-tests"],
->>>>>>> 637923f5
                 platforms=["linux/amd64"],
                 version=version,
                 dockerfile_path="docker/mongodb-kubernetes-tests/Dockerfile",
                 sign=False,
             ),
             "readiness-probe": ImageInfo(
-<<<<<<< HEAD
-                repository=["268558157000.dkr.ecr.us-east-1.amazonaws.com/dev/mongodb-kubernetes-readinessprobe"],
-=======
                 repositories=["268558157000.dkr.ecr.us-east-1.amazonaws.com/dev/mongodb-kubernetes-readinessprobe"],
->>>>>>> 637923f5
                 platforms=["linux/amd64"],
                 version=version,
                 dockerfile_path="docker/mongodb-kubernetes-readinessprobe/Dockerfile.atomic",
                 sign=False,
             ),
             "upgrade-hook": ImageInfo(
-<<<<<<< HEAD
-                repository=[
-=======
                 repositories=[
->>>>>>> 637923f5
                     "268558157000.dkr.ecr.us-east-1.amazonaws.com/dev/mongodb-kubernetes-operator-version-upgrade-post-start-hook"
                 ],
                 platforms=["linux/amd64"],
@@ -130,22 +90,14 @@
                 sign=False,
             ),
             "agent": ImageInfo(
-<<<<<<< HEAD
-                repository=["268558157000.dkr.ecr.us-east-1.amazonaws.com/dev/mongodb-agent-ubi"],
-=======
                 repositories=["268558157000.dkr.ecr.us-east-1.amazonaws.com/dev/mongodb-agent-ubi"],
->>>>>>> 637923f5
                 platforms=["linux/amd64"],
                 version=version,
                 dockerfile_path="docker/mongodb-agent/Dockerfile.atomic",
                 sign=False,
             ),
             "ops-manager": ImageInfo(
-<<<<<<< HEAD
-                repository=["268558157000.dkr.ecr.us-east-1.amazonaws.com/dev/mongodb-enterprise-ops-manager"],
-=======
                 repositories=["268558157000.dkr.ecr.us-east-1.amazonaws.com/dev/mongodb-enterprise-ops-manager"],
->>>>>>> 637923f5
                 platforms=["linux/amd64"],
                 version="om-version-from-release.json",
                 dockerfile_path="docker/mongodb-enterprise-ops-manager/Dockerfile.atomic",
@@ -181,110 +133,70 @@
     expected_build_info = BuildInfo(
         images={
             "operator": ImageInfo(
-<<<<<<< HEAD
-                repository=["268558157000.dkr.ecr.us-east-1.amazonaws.com/dev/mongodb-kubernetes"],
-=======
                 repositories=["268558157000.dkr.ecr.us-east-1.amazonaws.com/dev/mongodb-kubernetes"],
->>>>>>> 637923f5
                 platforms=["linux/amd64"],
                 version=patch_id,
                 dockerfile_path="docker/mongodb-kubernetes-operator/Dockerfile.atomic",
                 sign=False,
             ),
             "operator-race": ImageInfo(
-<<<<<<< HEAD
-                repository=["268558157000.dkr.ecr.us-east-1.amazonaws.com/dev/mongodb-kubernetes"],
-=======
                 repositories=["268558157000.dkr.ecr.us-east-1.amazonaws.com/dev/mongodb-kubernetes"],
->>>>>>> 637923f5
                 platforms=["linux/amd64"],
                 version=patch_id,
                 dockerfile_path="docker/mongodb-kubernetes-operator/Dockerfile.atomic",
                 sign=False,
             ),
             "init-database": ImageInfo(
-<<<<<<< HEAD
-                repository=["268558157000.dkr.ecr.us-east-1.amazonaws.com/dev/mongodb-kubernetes-init-database"],
-=======
                 repositories=["268558157000.dkr.ecr.us-east-1.amazonaws.com/dev/mongodb-kubernetes-init-database"],
->>>>>>> 637923f5
                 platforms=["linux/amd64"],
                 version=patch_id,
                 dockerfile_path="docker/mongodb-kubernetes-init-database/Dockerfile.atomic",
                 sign=False,
             ),
             "init-appdb": ImageInfo(
-<<<<<<< HEAD
-                repository=["268558157000.dkr.ecr.us-east-1.amazonaws.com/dev/mongodb-kubernetes-init-appdb"],
-=======
                 repositories=["268558157000.dkr.ecr.us-east-1.amazonaws.com/dev/mongodb-kubernetes-init-appdb"],
->>>>>>> 637923f5
                 platforms=["linux/amd64"],
                 version=patch_id,
                 dockerfile_path="docker/mongodb-kubernetes-init-appdb/Dockerfile.atomic",
                 sign=False,
             ),
             "init-ops-manager": ImageInfo(
-<<<<<<< HEAD
-                repository=["268558157000.dkr.ecr.us-east-1.amazonaws.com/dev/mongodb-kubernetes-init-ops-manager"],
-=======
                 repositories=["268558157000.dkr.ecr.us-east-1.amazonaws.com/dev/mongodb-kubernetes-init-ops-manager"],
->>>>>>> 637923f5
                 platforms=["linux/amd64"],
                 version=patch_id,
                 dockerfile_path="docker/mongodb-kubernetes-init-ops-manager/Dockerfile.atomic",
                 sign=False,
             ),
             "database": ImageInfo(
-<<<<<<< HEAD
-                repository=["268558157000.dkr.ecr.us-east-1.amazonaws.com/dev/mongodb-kubernetes-database"],
-=======
                 repositories=["268558157000.dkr.ecr.us-east-1.amazonaws.com/dev/mongodb-kubernetes-database"],
->>>>>>> 637923f5
                 platforms=["linux/amd64"],
                 version=patch_id,
                 dockerfile_path="docker/mongodb-kubernetes-database/Dockerfile.atomic",
                 sign=False,
             ),
             "mco-tests": ImageInfo(
-<<<<<<< HEAD
-                repository=["268558157000.dkr.ecr.us-east-1.amazonaws.com/dev/mongodb-community-tests"],
-=======
                 repositories=["268558157000.dkr.ecr.us-east-1.amazonaws.com/dev/mongodb-community-tests"],
->>>>>>> 637923f5
                 platforms=["linux/amd64"],
                 version=patch_id,
                 dockerfile_path="docker/mongodb-community-tests/Dockerfile",
                 sign=False,
             ),
             "meko-tests": ImageInfo(
-<<<<<<< HEAD
-                repository=["268558157000.dkr.ecr.us-east-1.amazonaws.com/dev/mongodb-kubernetes-tests"],
-=======
                 repositories=["268558157000.dkr.ecr.us-east-1.amazonaws.com/dev/mongodb-kubernetes-tests"],
->>>>>>> 637923f5
                 platforms=["linux/amd64"],
                 version=patch_id,
                 dockerfile_path="docker/mongodb-kubernetes-tests/Dockerfile",
                 sign=False,
             ),
             "readiness-probe": ImageInfo(
-<<<<<<< HEAD
-                repository=["268558157000.dkr.ecr.us-east-1.amazonaws.com/dev/mongodb-kubernetes-readinessprobe"],
-=======
                 repositories=["268558157000.dkr.ecr.us-east-1.amazonaws.com/dev/mongodb-kubernetes-readinessprobe"],
->>>>>>> 637923f5
                 platforms=["linux/amd64"],
                 version=patch_id,
                 dockerfile_path="docker/mongodb-kubernetes-readinessprobe/Dockerfile.atomic",
                 sign=False,
             ),
             "upgrade-hook": ImageInfo(
-<<<<<<< HEAD
-                repository=[
-=======
                 repositories=[
->>>>>>> 637923f5
                     "268558157000.dkr.ecr.us-east-1.amazonaws.com/dev/mongodb-kubernetes-operator-version-upgrade-post-start-hook"
                 ],
                 platforms=["linux/amd64"],
@@ -293,22 +205,14 @@
                 sign=False,
             ),
             "agent": ImageInfo(
-<<<<<<< HEAD
-                repository=["268558157000.dkr.ecr.us-east-1.amazonaws.com/dev/mongodb-agent-ubi"],
-=======
                 repositories=["268558157000.dkr.ecr.us-east-1.amazonaws.com/dev/mongodb-agent-ubi"],
->>>>>>> 637923f5
                 platforms=["linux/amd64"],
                 version=patch_id,
                 dockerfile_path="docker/mongodb-agent/Dockerfile.atomic",
                 sign=False,
             ),
             "ops-manager": ImageInfo(
-<<<<<<< HEAD
-                repository=["268558157000.dkr.ecr.us-east-1.amazonaws.com/dev/mongodb-enterprise-ops-manager"],
-=======
                 repositories=["268558157000.dkr.ecr.us-east-1.amazonaws.com/dev/mongodb-enterprise-ops-manager"],
->>>>>>> 637923f5
                 platforms=["linux/amd64"],
                 version="om-version-from-release.json",
                 dockerfile_path="docker/mongodb-enterprise-ops-manager/Dockerfile.atomic",
@@ -345,147 +249,88 @@
     expected_build_info = BuildInfo(
         images={
             "operator": ImageInfo(
-<<<<<<< HEAD
-                repository=["268558157000.dkr.ecr.us-east-1.amazonaws.com/staging/mongodb-kubernetes"],
-                platforms=["linux/arm64", "linux/amd64", "linux/s390x", "linux/ppc64le"],
-=======
+                repositories=["268558157000.dkr.ecr.us-east-1.amazonaws.com/staging/mongodb-kubernetes"],
+                platforms=["linux/arm64", "linux/amd64", "linux/s390x", "linux/ppc64le"],
+                version=expected_commit_sha,
+                dockerfile_path="docker/mongodb-kubernetes-operator/Dockerfile.atomic",
+                sign=True,
+            ),
+            "operator-race": ImageInfo(
                 repositories=["268558157000.dkr.ecr.us-east-1.amazonaws.com/staging/mongodb-kubernetes"],
                 platforms=["linux/arm64", "linux/amd64"],
->>>>>>> 637923f5
-                version=expected_commit_sha,
-                dockerfile_path="docker/mongodb-kubernetes-operator/Dockerfile.atomic",
-                sign=True,
-            ),
-            "operator-race": ImageInfo(
-<<<<<<< HEAD
-                repository=["268558157000.dkr.ecr.us-east-1.amazonaws.com/staging/mongodb-kubernetes"],
-=======
-                repositories=["268558157000.dkr.ecr.us-east-1.amazonaws.com/staging/mongodb-kubernetes"],
->>>>>>> 637923f5
-                platforms=["linux/arm64", "linux/amd64"],
                 version=expected_commit_sha,
                 dockerfile_path="docker/mongodb-kubernetes-operator/Dockerfile.atomic",
                 sign=True,
             ),
             "init-database": ImageInfo(
-<<<<<<< HEAD
-                repository=["268558157000.dkr.ecr.us-east-1.amazonaws.com/staging/mongodb-kubernetes-init-database"],
-                platforms=["linux/arm64", "linux/amd64", "linux/s390x", "linux/ppc64le"],
-=======
                 repositories=["268558157000.dkr.ecr.us-east-1.amazonaws.com/staging/mongodb-kubernetes-init-database"],
-                platforms=["linux/arm64", "linux/amd64"],
->>>>>>> 637923f5
+                platforms=["linux/arm64", "linux/amd64", "linux/s390x", "linux/ppc64le"],
                 version=expected_commit_sha,
                 dockerfile_path="docker/mongodb-kubernetes-init-database/Dockerfile.atomic",
                 sign=True,
             ),
             "init-appdb": ImageInfo(
-<<<<<<< HEAD
-                repository=["268558157000.dkr.ecr.us-east-1.amazonaws.com/staging/mongodb-kubernetes-init-appdb"],
-                platforms=["linux/arm64", "linux/amd64", "linux/s390x", "linux/ppc64le"],
-=======
                 repositories=["268558157000.dkr.ecr.us-east-1.amazonaws.com/staging/mongodb-kubernetes-init-appdb"],
-                platforms=["linux/arm64", "linux/amd64"],
->>>>>>> 637923f5
+                platforms=["linux/arm64", "linux/amd64", "linux/s390x", "linux/ppc64le"],
                 version=expected_commit_sha,
                 dockerfile_path="docker/mongodb-kubernetes-init-appdb/Dockerfile.atomic",
                 sign=True,
             ),
             "init-ops-manager": ImageInfo(
-<<<<<<< HEAD
-                repository=["268558157000.dkr.ecr.us-east-1.amazonaws.com/staging/mongodb-kubernetes-init-ops-manager"],
-                platforms=["linux/amd64"],
-=======
                 repositories=[
                     "268558157000.dkr.ecr.us-east-1.amazonaws.com/staging/mongodb-kubernetes-init-ops-manager"
                 ],
+                platforms=["linux/amd64"],
+                version=expected_commit_sha,
+                dockerfile_path="docker/mongodb-kubernetes-init-ops-manager/Dockerfile.atomic",
+                sign=True,
+            ),
+            "database": ImageInfo(
+                repositories=["268558157000.dkr.ecr.us-east-1.amazonaws.com/staging/mongodb-kubernetes-database"],
+                platforms=["linux/arm64", "linux/amd64", "linux/s390x", "linux/ppc64le"],
+                version=expected_commit_sha,
+                dockerfile_path="docker/mongodb-kubernetes-database/Dockerfile.atomic",
+                sign=True,
+            ),
+            "mco-tests": ImageInfo(
+                repositories=["268558157000.dkr.ecr.us-east-1.amazonaws.com/staging/mongodb-community-tests"],
+                platforms=["linux/amd64"],
+                version=expected_commit_sha,
+                dockerfile_path="docker/mongodb-community-tests/Dockerfile",
+                sign=False,
+            ),
+            "meko-tests": ImageInfo(
+                repositories=["268558157000.dkr.ecr.us-east-1.amazonaws.com/staging/mongodb-kubernetes-tests"],
                 platforms=["linux/arm64", "linux/amd64"],
->>>>>>> 637923f5
-                version=expected_commit_sha,
-                dockerfile_path="docker/mongodb-kubernetes-init-ops-manager/Dockerfile.atomic",
-                sign=True,
-            ),
-            "database": ImageInfo(
-<<<<<<< HEAD
-                repository=["268558157000.dkr.ecr.us-east-1.amazonaws.com/staging/mongodb-kubernetes-database"],
-                platforms=["linux/arm64", "linux/amd64", "linux/s390x", "linux/ppc64le"],
-=======
-                repositories=["268558157000.dkr.ecr.us-east-1.amazonaws.com/staging/mongodb-kubernetes-database"],
-                platforms=["linux/arm64", "linux/amd64"],
->>>>>>> 637923f5
-                version=expected_commit_sha,
-                dockerfile_path="docker/mongodb-kubernetes-database/Dockerfile.atomic",
-                sign=True,
-            ),
-            "mco-tests": ImageInfo(
-<<<<<<< HEAD
-                repository=["268558157000.dkr.ecr.us-east-1.amazonaws.com/staging/mongodb-community-tests"],
-=======
-                repositories=["268558157000.dkr.ecr.us-east-1.amazonaws.com/staging/mongodb-community-tests"],
->>>>>>> 637923f5
-                platforms=["linux/amd64"],
-                version=expected_commit_sha,
-                dockerfile_path="docker/mongodb-community-tests/Dockerfile",
-                sign=False,
-            ),
-            "meko-tests": ImageInfo(
-<<<<<<< HEAD
-                repository=["268558157000.dkr.ecr.us-east-1.amazonaws.com/staging/mongodb-kubernetes-tests"],
-                platforms=["linux/arm64", "linux/amd64"],
-=======
-                repositories=["268558157000.dkr.ecr.us-east-1.amazonaws.com/staging/mongodb-kubernetes-tests"],
-                platforms=["linux/amd64"],
->>>>>>> 637923f5
                 version=expected_commit_sha,
                 dockerfile_path="docker/mongodb-kubernetes-tests/Dockerfile",
                 sign=False,
             ),
             "readiness-probe": ImageInfo(
-<<<<<<< HEAD
-                repository=["268558157000.dkr.ecr.us-east-1.amazonaws.com/staging/mongodb-kubernetes-readinessprobe"],
-                platforms=["linux/arm64", "linux/amd64", "linux/s390x", "linux/ppc64le"],
-=======
                 repositories=["268558157000.dkr.ecr.us-east-1.amazonaws.com/staging/mongodb-kubernetes-readinessprobe"],
-                platforms=["linux/arm64", "linux/amd64"],
->>>>>>> 637923f5
+                platforms=["linux/arm64", "linux/amd64", "linux/s390x", "linux/ppc64le"],
                 version=expected_commit_sha,
                 dockerfile_path="docker/mongodb-kubernetes-readinessprobe/Dockerfile.atomic",
                 sign=True,
             ),
             "upgrade-hook": ImageInfo(
-<<<<<<< HEAD
-                repository=[
-                    "268558157000.dkr.ecr.us-east-1.amazonaws.com/staging/mongodb-kubernetes-operator-version-upgrade-post-start-hook"
-                ],
-                platforms=["linux/arm64", "linux/amd64", "linux/s390x", "linux/ppc64le"],
-=======
                 repositories=[
                     "268558157000.dkr.ecr.us-east-1.amazonaws.com/staging/mongodb-kubernetes-operator-version-upgrade-post-start-hook"
                 ],
-                platforms=["linux/arm64", "linux/amd64"],
->>>>>>> 637923f5
+                platforms=["linux/arm64", "linux/amd64", "linux/s390x", "linux/ppc64le"],
                 version=expected_commit_sha,
                 dockerfile_path="docker/mongodb-kubernetes-upgrade-hook/Dockerfile.atomic",
                 sign=True,
             ),
             "agent": ImageInfo(
-<<<<<<< HEAD
-                repository=["268558157000.dkr.ecr.us-east-1.amazonaws.com/staging/mongodb-agent-ubi"],
-                platforms=["linux/arm64", "linux/amd64", "linux/s390x", "linux/ppc64le"],
-=======
                 repositories=["268558157000.dkr.ecr.us-east-1.amazonaws.com/staging/mongodb-agent-ubi"],
-                platforms=["linux/arm64", "linux/amd64"],
->>>>>>> 637923f5
+                platforms=["linux/arm64", "linux/amd64", "linux/s390x", "linux/ppc64le"],
                 version=expected_commit_sha,
                 dockerfile_path="docker/mongodb-agent/Dockerfile.atomic",
                 sign=True,
             ),
             "ops-manager": ImageInfo(
-<<<<<<< HEAD
-                repository=["268558157000.dkr.ecr.us-east-1.amazonaws.com/staging/mongodb-enterprise-ops-manager"],
-=======
                 repositories=["268558157000.dkr.ecr.us-east-1.amazonaws.com/staging/mongodb-enterprise-ops-manager"],
->>>>>>> 637923f5
                 platforms=["linux/amd64"],
                 version="om-version-from-release.json",
                 dockerfile_path="docker/mongodb-enterprise-ops-manager/Dockerfile.atomic",
@@ -523,106 +368,54 @@
     expected_build_info = BuildInfo(
         images={
             "operator": ImageInfo(
-<<<<<<< HEAD
-                repository=["quay.io/mongodb/mongodb-kubernetes"],
-                platforms=["linux/arm64", "linux/amd64", "linux/s390x", "linux/ppc64le"],
-=======
                 repositories=["quay.io/mongodb/mongodb-kubernetes"],
-                platforms=["linux/arm64", "linux/amd64"],
->>>>>>> 637923f5
+                platforms=["linux/arm64", "linux/amd64", "linux/s390x", "linux/ppc64le"],
                 version=version,
                 dockerfile_path="docker/mongodb-kubernetes-operator/Dockerfile.atomic",
                 sign=True,
             ),
             "init-database": ImageInfo(
-<<<<<<< HEAD
-                repository=["quay.io/mongodb/mongodb-kubernetes-init-database"],
-                platforms=["linux/arm64", "linux/amd64", "linux/s390x", "linux/ppc64le"],
-=======
                 repositories=["quay.io/mongodb/mongodb-kubernetes-init-database"],
-                platforms=["linux/arm64", "linux/amd64"],
->>>>>>> 637923f5
+                platforms=["linux/arm64", "linux/amd64", "linux/s390x", "linux/ppc64le"],
                 version=version,
                 dockerfile_path="docker/mongodb-kubernetes-init-database/Dockerfile.atomic",
                 sign=True,
             ),
             "init-appdb": ImageInfo(
-<<<<<<< HEAD
-                repository=["quay.io/mongodb/mongodb-kubernetes-init-appdb"],
-                platforms=["linux/arm64", "linux/amd64", "linux/s390x", "linux/ppc64le"],
-=======
                 repositories=["quay.io/mongodb/mongodb-kubernetes-init-appdb"],
-                platforms=["linux/arm64", "linux/amd64"],
->>>>>>> 637923f5
+                platforms=["linux/arm64", "linux/amd64", "linux/s390x", "linux/ppc64le"],
                 version=version,
                 dockerfile_path="docker/mongodb-kubernetes-init-appdb/Dockerfile.atomic",
                 sign=True,
             ),
             "init-ops-manager": ImageInfo(
-<<<<<<< HEAD
-                repository=["quay.io/mongodb/mongodb-kubernetes-init-ops-manager"],
-                platforms=["linux/amd64"],
-=======
                 repositories=["quay.io/mongodb/mongodb-kubernetes-init-ops-manager"],
-                platforms=["linux/arm64", "linux/amd64"],
->>>>>>> 637923f5
+                platforms=["linux/amd64"],
                 version=version,
                 dockerfile_path="docker/mongodb-kubernetes-init-ops-manager/Dockerfile.atomic",
                 sign=True,
             ),
             "database": ImageInfo(
-<<<<<<< HEAD
-                repository=["quay.io/mongodb/mongodb-kubernetes-database"],
-                platforms=["linux/arm64", "linux/amd64", "linux/s390x", "linux/ppc64le"],
-=======
                 repositories=["quay.io/mongodb/mongodb-kubernetes-database"],
-                platforms=["linux/arm64", "linux/amd64"],
->>>>>>> 637923f5
+                platforms=["linux/arm64", "linux/amd64", "linux/s390x", "linux/ppc64le"],
                 version=version,
                 dockerfile_path="docker/mongodb-kubernetes-database/Dockerfile.atomic",
                 sign=True,
             ),
             "readiness-probe": ImageInfo(
-<<<<<<< HEAD
-                repository=["quay.io/mongodb/mongodb-kubernetes-readinessprobe"],
-                platforms=["linux/arm64", "linux/amd64", "linux/s390x", "linux/ppc64le"],
-=======
                 repositories=["quay.io/mongodb/mongodb-kubernetes-readinessprobe"],
-                platforms=["linux/arm64", "linux/amd64"],
->>>>>>> 637923f5
+                platforms=["linux/arm64", "linux/amd64", "linux/s390x", "linux/ppc64le"],
                 version=readinessprobe_version,
                 dockerfile_path="docker/mongodb-kubernetes-readinessprobe/Dockerfile.atomic",
                 sign=True,
             ),
             "upgrade-hook": ImageInfo(
-<<<<<<< HEAD
-                repository=["quay.io/mongodb/mongodb-kubernetes-operator-version-upgrade-post-start-hook"],
-                platforms=["linux/arm64", "linux/amd64", "linux/s390x", "linux/ppc64le"],
-=======
                 repositories=["quay.io/mongodb/mongodb-kubernetes-operator-version-upgrade-post-start-hook"],
-                platforms=["linux/arm64", "linux/amd64"],
->>>>>>> 637923f5
+                platforms=["linux/arm64", "linux/amd64", "linux/s390x", "linux/ppc64le"],
                 version=operator_version_upgrade_post_start_hook_version,
                 dockerfile_path="docker/mongodb-kubernetes-upgrade-hook/Dockerfile.atomic",
                 sign=True,
             ),
-<<<<<<< HEAD
-            "agent": ImageInfo(
-                repository=["quay.io/mongodb/mongodb-agent-ubi", "quay.io/mongodb/mongodb-agent"],
-                platforms=["linux/arm64", "linux/amd64", "linux/s390x", "linux/ppc64le"],
-                version=version,
-                dockerfile_path="docker/mongodb-agent/Dockerfile.atomic",
-                sign=True,
-            ),
-            "ops-manager": ImageInfo(
-                repository=["quay.io/mongodb/mongodb-enterprise-ops-manager"],
-                platforms=["linux/amd64"],
-                version="om-version-from-release.json",
-                dockerfile_path="docker/mongodb-enterprise-ops-manager/Dockerfile.atomic",
-                sign=True,
-            ),
-=======
->>>>>>> 637923f5
         },
         binaries={
             "kubectl-mongodb": BinaryInfo(
@@ -653,8 +446,8 @@
     expected_build_info = BuildInfo(
         images={
             "agent": ImageInfo(
-                repositories=["quay.io/mongodb/mongodb-agent-ubi"],
-                platforms=["linux/arm64", "linux/amd64"],
+                repositories=["quay.io/mongodb/mongodb-agent-ubi", "quay.io/mongodb/mongodb-agent"],
+                platforms=["linux/arm64", "linux/amd64", "linux/s390x", "linux/ppc64le"],
                 version=None,  # Version is None for manual_release scenario
                 dockerfile_path="docker/mongodb-agent/Dockerfile.atomic",
                 sign=True,
