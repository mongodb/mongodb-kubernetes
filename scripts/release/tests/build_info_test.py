--- conflicted
+++ resolved
@@ -90,11 +90,7 @@
                 sign=False,
             ),
             "agent": ImageInfo(
-<<<<<<< HEAD
-                repository="268558157000.dkr.ecr.us-east-1.amazonaws.com/dev/mongodb-agent",
-=======
-                repositories=["268558157000.dkr.ecr.us-east-1.amazonaws.com/dev/mongodb-agent-ubi"],
->>>>>>> 1e901704
+                repositories=["268558157000.dkr.ecr.us-east-1.amazonaws.com/dev/mongodb-agent"],
                 platforms=["linux/amd64"],
                 version=version,
                 dockerfile_path="docker/mongodb-agent/Dockerfile.atomic",
@@ -209,11 +205,7 @@
                 sign=False,
             ),
             "agent": ImageInfo(
-<<<<<<< HEAD
-                repository="268558157000.dkr.ecr.us-east-1.amazonaws.com/dev/mongodb-agent",
-=======
-                repositories=["268558157000.dkr.ecr.us-east-1.amazonaws.com/dev/mongodb-agent-ubi"],
->>>>>>> 1e901704
+                repositories=["268558157000.dkr.ecr.us-east-1.amazonaws.com/dev/mongodb-agent"],
                 platforms=["linux/amd64"],
                 version=patch_id,
                 dockerfile_path="docker/mongodb-agent/Dockerfile.atomic",
@@ -257,11 +249,7 @@
     expected_build_info = BuildInfo(
         images={
             "operator": ImageInfo(
-<<<<<<< HEAD
-                repository="268558157000.dkr.ecr.us-east-1.amazonaws.com/staging/mongodb-kubernetes",
-=======
                 repositories=["268558157000.dkr.ecr.us-east-1.amazonaws.com/staging/mongodb-kubernetes"],
->>>>>>> 1e901704
                 platforms=["linux/arm64", "linux/amd64", "linux/s390x", "linux/ppc64le"],
                 version=expected_commit_sha,
                 dockerfile_path="docker/mongodb-kubernetes-operator/Dockerfile.atomic",
@@ -275,47 +263,30 @@
                 sign=True,
             ),
             "init-database": ImageInfo(
-<<<<<<< HEAD
-                repository="268558157000.dkr.ecr.us-east-1.amazonaws.com/staging/mongodb-kubernetes-init-database",
-=======
                 repositories=["268558157000.dkr.ecr.us-east-1.amazonaws.com/staging/mongodb-kubernetes-init-database"],
->>>>>>> 1e901704
                 platforms=["linux/arm64", "linux/amd64", "linux/s390x", "linux/ppc64le"],
                 version=expected_commit_sha,
                 dockerfile_path="docker/mongodb-kubernetes-init-database/Dockerfile.atomic",
                 sign=True,
             ),
             "init-appdb": ImageInfo(
-<<<<<<< HEAD
-                repository="268558157000.dkr.ecr.us-east-1.amazonaws.com/staging/mongodb-kubernetes-init-appdb",
-=======
                 repositories=["268558157000.dkr.ecr.us-east-1.amazonaws.com/staging/mongodb-kubernetes-init-appdb"],
->>>>>>> 1e901704
                 platforms=["linux/arm64", "linux/amd64", "linux/s390x", "linux/ppc64le"],
                 version=expected_commit_sha,
                 dockerfile_path="docker/mongodb-kubernetes-init-appdb/Dockerfile.atomic",
                 sign=True,
             ),
             "init-ops-manager": ImageInfo(
-<<<<<<< HEAD
-                repository="268558157000.dkr.ecr.us-east-1.amazonaws.com/staging/mongodb-kubernetes-init-ops-manager",
-                platforms=["linux/arm64", "linux/amd64", "linux/s390x", "linux/ppc64le"],
-=======
                 repositories=[
                     "268558157000.dkr.ecr.us-east-1.amazonaws.com/staging/mongodb-kubernetes-init-ops-manager"
                 ],
                 platforms=["linux/amd64"],
->>>>>>> 1e901704
                 version=expected_commit_sha,
                 dockerfile_path="docker/mongodb-kubernetes-init-ops-manager/Dockerfile.atomic",
                 sign=True,
             ),
             "database": ImageInfo(
-<<<<<<< HEAD
-                repository="268558157000.dkr.ecr.us-east-1.amazonaws.com/staging/mongodb-kubernetes-database",
-=======
                 repositories=["268558157000.dkr.ecr.us-east-1.amazonaws.com/staging/mongodb-kubernetes-database"],
->>>>>>> 1e901704
                 platforms=["linux/arm64", "linux/amd64", "linux/s390x", "linux/ppc64le"],
                 version=expected_commit_sha,
                 dockerfile_path="docker/mongodb-kubernetes-database/Dockerfile.atomic",
@@ -329,48 +300,30 @@
                 sign=False,
             ),
             "meko-tests": ImageInfo(
-<<<<<<< HEAD
-                repository="268558157000.dkr.ecr.us-east-1.amazonaws.com/staging/mongodb-kubernetes-tests",
-=======
                 repositories=["268558157000.dkr.ecr.us-east-1.amazonaws.com/staging/mongodb-kubernetes-tests"],
->>>>>>> 1e901704
                 platforms=["linux/arm64", "linux/amd64"],
                 version=expected_commit_sha,
                 dockerfile_path="docker/mongodb-kubernetes-tests/Dockerfile",
                 sign=False,
             ),
             "readiness-probe": ImageInfo(
-<<<<<<< HEAD
-                repository="268558157000.dkr.ecr.us-east-1.amazonaws.com/staging/mongodb-kubernetes-readinessprobe",
-                platforms=["linux/arm64", "linux/amd64", "linux/s390x", "linux/ppc64le"],
-=======
                 repositories=["268558157000.dkr.ecr.us-east-1.amazonaws.com/staging/mongodb-kubernetes-readinessprobe"],
-                platforms=["linux/arm64", "linux/amd64"],
->>>>>>> 1e901704
+                platforms=["linux/arm64", "linux/amd64", "linux/s390x", "linux/ppc64le"],
                 version=expected_commit_sha,
                 dockerfile_path="docker/mongodb-kubernetes-readinessprobe/Dockerfile.atomic",
                 sign=True,
             ),
             "upgrade-hook": ImageInfo(
-<<<<<<< HEAD
-                repository="268558157000.dkr.ecr.us-east-1.amazonaws.com/staging/mongodb-kubernetes-operator-version-upgrade-post-start-hook",
-                platforms=["linux/arm64", "linux/amd64", "linux/s390x", "linux/ppc64le"],
-=======
                 repositories=[
                     "268558157000.dkr.ecr.us-east-1.amazonaws.com/staging/mongodb-kubernetes-operator-version-upgrade-post-start-hook"
                 ],
-                platforms=["linux/arm64", "linux/amd64"],
->>>>>>> 1e901704
+                platforms=["linux/arm64", "linux/amd64", "linux/s390x", "linux/ppc64le"],
                 version=expected_commit_sha,
                 dockerfile_path="docker/mongodb-kubernetes-upgrade-hook/Dockerfile.atomic",
                 sign=True,
             ),
             "agent": ImageInfo(
-<<<<<<< HEAD
-                repository="268558157000.dkr.ecr.us-east-1.amazonaws.com/staging/mongodb-agent-ubi",
-=======
                 repositories=["268558157000.dkr.ecr.us-east-1.amazonaws.com/staging/mongodb-agent-ubi"],
->>>>>>> 1e901704
                 platforms=["linux/arm64", "linux/amd64", "linux/s390x", "linux/ppc64le"],
                 version=expected_commit_sha,
                 dockerfile_path="docker/mongodb-agent/Dockerfile.atomic",
@@ -415,102 +368,54 @@
     expected_build_info = BuildInfo(
         images={
             "operator": ImageInfo(
-<<<<<<< HEAD
-                repository="quay.io/mongodb/mongodb-kubernetes",
-=======
                 repositories=["quay.io/mongodb/mongodb-kubernetes"],
->>>>>>> 1e901704
                 platforms=["linux/arm64", "linux/amd64", "linux/s390x", "linux/ppc64le"],
                 version=version,
                 dockerfile_path="docker/mongodb-kubernetes-operator/Dockerfile.atomic",
                 sign=True,
             ),
             "init-database": ImageInfo(
-<<<<<<< HEAD
-                repository="quay.io/mongodb/mongodb-kubernetes-init-database",
-=======
                 repositories=["quay.io/mongodb/mongodb-kubernetes-init-database"],
->>>>>>> 1e901704
                 platforms=["linux/arm64", "linux/amd64", "linux/s390x", "linux/ppc64le"],
                 version=version,
                 dockerfile_path="docker/mongodb-kubernetes-init-database/Dockerfile.atomic",
                 sign=True,
             ),
             "init-appdb": ImageInfo(
-<<<<<<< HEAD
-                repository="quay.io/mongodb/mongodb-kubernetes-init-appdb",
-=======
                 repositories=["quay.io/mongodb/mongodb-kubernetes-init-appdb"],
->>>>>>> 1e901704
                 platforms=["linux/arm64", "linux/amd64", "linux/s390x", "linux/ppc64le"],
                 version=version,
                 dockerfile_path="docker/mongodb-kubernetes-init-appdb/Dockerfile.atomic",
                 sign=True,
             ),
             "init-ops-manager": ImageInfo(
-<<<<<<< HEAD
-                repository="quay.io/mongodb/mongodb-kubernetes-init-ops-manager",
-                platforms=["linux/arm64", "linux/amd64", "linux/s390x", "linux/ppc64le"],
-=======
                 repositories=["quay.io/mongodb/mongodb-kubernetes-init-ops-manager"],
                 platforms=["linux/amd64"],
->>>>>>> 1e901704
                 version=version,
                 dockerfile_path="docker/mongodb-kubernetes-init-ops-manager/Dockerfile.atomic",
                 sign=True,
             ),
             "database": ImageInfo(
-<<<<<<< HEAD
-                repository="quay.io/mongodb/mongodb-kubernetes-database",
-=======
                 repositories=["quay.io/mongodb/mongodb-kubernetes-database"],
->>>>>>> 1e901704
                 platforms=["linux/arm64", "linux/amd64", "linux/s390x", "linux/ppc64le"],
                 version=version,
                 dockerfile_path="docker/mongodb-kubernetes-database/Dockerfile.atomic",
                 sign=True,
             ),
             "readiness-probe": ImageInfo(
-<<<<<<< HEAD
-                repository="quay.io/mongodb/mongodb-kubernetes-readinessprobe",
-                platforms=["linux/arm64", "linux/amd64", "linux/s390x", "linux/ppc64le"],
-=======
                 repositories=["quay.io/mongodb/mongodb-kubernetes-readinessprobe"],
-                platforms=["linux/arm64", "linux/amd64"],
->>>>>>> 1e901704
+                platforms=["linux/arm64", "linux/amd64", "linux/s390x", "linux/ppc64le"],
                 version=readinessprobe_version,
                 dockerfile_path="docker/mongodb-kubernetes-readinessprobe/Dockerfile.atomic",
                 sign=True,
             ),
             "upgrade-hook": ImageInfo(
-<<<<<<< HEAD
-                repository="quay.io/mongodb/mongodb-kubernetes-operator-version-upgrade-post-start-hook",
-                platforms=["linux/arm64", "linux/amd64", "linux/s390x", "linux/ppc64le"],
-=======
                 repositories=["quay.io/mongodb/mongodb-kubernetes-operator-version-upgrade-post-start-hook"],
-                platforms=["linux/arm64", "linux/amd64"],
->>>>>>> 1e901704
+                platforms=["linux/arm64", "linux/amd64", "linux/s390x", "linux/ppc64le"],
                 version=operator_version_upgrade_post_start_hook_version,
                 dockerfile_path="docker/mongodb-kubernetes-upgrade-hook/Dockerfile.atomic",
                 sign=True,
             ),
-<<<<<<< HEAD
-            "agent": ImageInfo(
-                repository="quay.io/mongodb/mongodb-agent",
-                platforms=["linux/arm64", "linux/amd64", "linux/s390x", "linux/ppc64le"],
-                version=version,
-                dockerfile_path="docker/mongodb-agent/Dockerfile.atomic",
-                sign=True,
-            ),
-            "ops-manager": ImageInfo(
-                repository="quay.io/mongodb/mongodb-enterprise-ops-manager",
-                platforms=["linux/amd64"],
-                version="om-version-from-release.json",
-                dockerfile_path="docker/mongodb-enterprise-ops-manager/Dockerfile.atomic",
-                sign=True,
-            ),
-=======
->>>>>>> 1e901704
         },
         binaries={
             "kubectl-mongodb": BinaryInfo(
