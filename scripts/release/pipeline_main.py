--- conflicted
+++ resolved
@@ -65,11 +65,7 @@
     """Returns a dictionary of image names that can be built."""
 
     image_builders = {
-<<<<<<< HEAD
-        MEKO_TESTS_IMAGE: build_tests_image,
-=======
         MEKO_TESTS_IMAGE: build_meko_tests_image,
->>>>>>> 6f856087
         OPERATOR_IMAGE: build_operator_image,
         MCO_TESTS_IMAGE: build_mco_tests_image,
         READINESS_PROBE_IMAGE: build_readiness_probe_image,
@@ -99,11 +95,7 @@
 def image_build_config_from_args(args) -> ImageBuildConfiguration:
     image = args.image
 
-<<<<<<< HEAD
-    build_scenario = get_scenario_from_arg(args.scenario) or BuildScenario.infer_scenario_from_environment()
-=======
     build_scenario = get_scenario_from_arg(args.build_scenario) or BuildScenario.infer_scenario_from_environment()
->>>>>>> 6f856087
 
     build_info = load_build_info(build_scenario)
     logger.info(f"image is {image}")
@@ -118,19 +110,13 @@
     registry = args.registry or image_build_info.repository
     platforms = get_platforms_from_arg(args.platform) or image_build_info.platforms
     sign = args.sign or image_build_info.sign
-<<<<<<< HEAD
-=======
     dockerfile_path = image_build_info.dockerfile_path
->>>>>>> 6f856087
 
     return ImageBuildConfiguration(
         scenario=build_scenario,
         version=version,
         registry=registry,
-<<<<<<< HEAD
-=======
         dockerfile_path=dockerfile_path,
->>>>>>> 6f856087
         parallel=args.parallel,
         platforms=platforms,
         sign=sign,
@@ -193,12 +179,6 @@
 
 def main():
     _setup_tracing()
-<<<<<<< HEAD
-    parser = argparse.ArgumentParser(description="Build container images.")
-    parser.add_argument("image", help="Image to build.")  # Required
-    parser.add_argument("--parallel", action="store_true", help="Build images in parallel.")
-    parser.add_argument("--sign", action="store_true", help="Sign images.")
-=======
     supported_images = list(get_builder_function_for_image_name().keys())
     supported_scenarios = list(BuildScenario)
 
@@ -207,7 +187,6 @@
 By default build information is read from 'build_info.json' file in the project root directory based on the build scenario.
 It can be inferred from the environment variables or overridden with the '--build-scenario' option.""",
     )
->>>>>>> 6f856087
     parser.add_argument(
         "image",
         metavar="image",
@@ -229,12 +208,9 @@
     parser.add_argument(
         "-p",
         "--platform",
-<<<<<<< HEAD
-=======
-        metavar="",
-        action="store",
-        type=str,
->>>>>>> 6f856087
+        metavar="",
+        action="store",
+        type=str,
         help="Override the platforms instead of resolving from build scenario. Multi-arch builds are comma-separated. Example: linux/amd64,linux/arm64",
     )
     parser.add_argument(
