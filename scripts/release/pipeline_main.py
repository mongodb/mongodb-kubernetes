--- conflicted
+++ resolved
@@ -45,14 +45,14 @@
 from scripts.release.build.build_scenario import (
     BuildScenario,
 )
-<<<<<<< HEAD
 from scripts.release.build.image_build_configuration import (
     SUPPORTED_PLATFORMS,
     ImageBuildConfiguration,
 )
-=======
-from scripts.release.build_images import DEFAULT_BUILDER_NAME, ensure_buildx_builder
->>>>>>> 2125cb75
+from scripts.release.build.image_build_process import (
+    DEFAULT_BUILDER_NAME,
+    ensure_buildx_builder,
+)
 
 """
 The goal of main.py, image_build_configuration.py and build_context.py is to provide a single source of truth for the build
