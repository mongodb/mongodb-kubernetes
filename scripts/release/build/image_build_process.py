--- conflicted
+++ resolved
@@ -88,24 +88,14 @@
 
 
 def execute_docker_build(
-<<<<<<< HEAD
-        tags: list[str],
-        dockerfile: str,
-        path: str, args:
-        Dict[str, str],
-        push: bool,
-        platforms: list[str],
-        architecture_suffix: bool = False,
-        builder_name: str = DEFAULT_BUILDER_NAME,
-=======
     tags: list[str],
     dockerfile: str,
     path: str, args:
     Dict[str, str],
     push: bool,
     platforms: list[str],
+    architecture_suffix: bool = False,
     builder_name: str = DEFAULT_BUILDER_NAME,
->>>>>>> 219a3df6
 ):
     """
     Build a Docker image using python_on_whales and Docker Buildx for multi-architecture support.
