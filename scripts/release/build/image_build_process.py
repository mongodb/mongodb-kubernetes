# This file is the new Sonar
import base64
from typing import Dict, List, Any

import boto3
import docker
import python_on_whales
from botocore.exceptions import BotoCoreError, ClientError
from python_on_whales.exceptions import DockerException

from lib.base_logger import logger
from scripts.release.branch_detection import get_cache_scope, get_current_branch

DEFAULT_BUILDER_NAME = "multiarch"  # Default buildx builder name


def ensure_ecr_cache_repository(repository_name: str, region: str = "us-east-1"):
    ecr_client = boto3.client("ecr", region_name=region)
    try:
        _ = ecr_client.create_repository(repositoryName=repository_name)
        logger.info(f"Successfully created ECR cache repository: {repository_name}")
    except ClientError as e:
        error_code = e.response['Error']['Code']
        if error_code == 'RepositoryAlreadyExistsException':
            logger.info(f"ECR cache repository already exists: {repository_name}")
        else:
            logger.error(f"Failed to create ECR cache repository {repository_name}: {error_code} - {e}")
            raise


def build_cache_configuration(base_registry: str) -> tuple[list[Any], dict[str, str]]:
    """
    Build cache configuration for branch-scoped BuildKit remote cache.

    Implements the cache strategy:
    - Per-image cache repo: …/dev/cache/<image>
    - Per-branch run with read precedence: branch → master
    - Write to branch scope only
    - Use BuildKit registry cache exporter with mode=max, oci-mediatypes=true, image-manifest=true

    :param base_registry: Base registry URL for cache (e.g., "268558157000.dkr.ecr.us-east-1.amazonaws.com/dev/cache/mongodb-kubernetes")
    """
    cache_scope = get_cache_scope()

    # Build cache references with read precedence: branch → master
    cache_from_refs = []

    # Read precedence: branch → master
    branch_ref = f"{base_registry}:{cache_scope}"
    master_ref = f"{base_registry}:master"

    # Add to cache_from in order of precedence
    if cache_scope != "master":
        cache_from_refs.append({"type": "registry", "ref": branch_ref})
        cache_from_refs.append({"type": "registry", "ref": master_ref})
    else:
        cache_from_refs.append({"type": "registry", "ref": master_ref})

    cache_to_refs = {
        "type": "registry",
        "ref": branch_ref,
        "mode": "max",
        "oci-mediatypes": "true",
        "image-manifest": "true"
    }

    return cache_from_refs, cache_to_refs


def ensure_all_cache_repositories(cache_image_names: List[str], region: str = "us-east-1"):
    """
    Ensure all cache repositories exist for the given image names.

    This is useful for pre-creating repositories before builds start.

    :param cache_image_names: List of image names (e.g., ["mongodb-kubernetes", "init-database"])
    :param region: AWS region for ECR
    """
    for image_name in cache_image_names:
        cache_repo_name = f"dev/cache/{image_name}"
        ensure_ecr_cache_repository(cache_repo_name, region)


def ecr_login_boto3(region: str, account_id: str):
    """
    Fetches an auth token from ECR via boto3 and logs
    into the Docker daemon via the Docker SDK.
    """
    registry = f"{account_id}.dkr.ecr.{region}.amazonaws.com"
    # 1) get token
    ecr = boto3.client("ecr", region_name=region)
    try:
        resp = ecr.get_authorization_token(registryIds=[account_id])
    except (BotoCoreError, ClientError) as e:
        raise RuntimeError(f"Failed to fetch ECR token: {e}")

    auth_data = resp["authorizationData"][0]
    token = auth_data["authorizationToken"]  # base64 of "AWS:password"
    username, password = base64.b64decode(token).decode().split(":", 1)

    # 2) docker login
    client = docker.APIClient()  # low-level client supports login()
    login_resp = client.login(username=username, password=password, registry=registry, reauth=True)
    # login_resp is a dict like {'Status': 'Login Succeeded'}
    status = login_resp.get("Status", "")
    if "Succeeded" not in status:
        raise RuntimeError(f"Docker login failed: {login_resp}")
    logger.debug(f"ECR login succeeded: {status}")


def ensure_buildx_builder(builder_name: str = DEFAULT_BUILDER_NAME) -> str:
    """
    Ensures a Docker Buildx builder exists for multi-platform builds.

    :param builder_name: Name for the buildx builder
    :return: The builder name that was created or reused
    """

    docker_cmd = python_on_whales.docker

    logger.info(f"Ensuring buildx builder '{builder_name}' exists...")
    existing_builders = docker_cmd.buildx.list()
    if any(b.name == builder_name for b in existing_builders):
        logger.info(f"Builder '{builder_name}' already exists – reusing it.")
        docker_cmd.buildx.use(builder_name)
        return builder_name

    try:
        docker_cmd.buildx.create(
            name=builder_name,
            driver="docker-container",
            use=True,
            bootstrap=True,
        )
        logger.info(f"Created new buildx builder: {builder_name}")
    except DockerException as e:
        logger.error(f"Failed to create buildx builder: {e}")
        raise

    return builder_name


def execute_docker_build(
        tags: list[str],
        dockerfile: str,
        path: str,
        args: Dict[str, str],
        push: bool,
        platforms: list[str],
        builder_name: str = DEFAULT_BUILDER_NAME,
):
    """
    Build a Docker image using python_on_whales and Docker Buildx for multi-architecture support.

    :param tags: List of image tags [(name:tag)]
    :param dockerfile: Name or relative path of the Dockerfile within `path`
    :param path: Build context path (directory with the Dockerfile)
    :param args: Build arguments dictionary
    :param push: Whether to push the image after building
    :param platforms: List of target platforms (e.g., ["linux/amd64", "linux/arm64"])
    :param builder_name: Name of the buildx builder to use
    """
    # Login to ECR before building
    # TODO CLOUDP-335471: use env variables to configure AWS region and account ID
    ecr_login_boto3(region="us-east-1", account_id="268558157000")

    docker_cmd = python_on_whales.docker

    try:
        # Convert build args to the format expected by python_on_whales
        build_args = {k: str(v) for k, v in args.items()}

<<<<<<< HEAD
        registry_name = tag.split(":")[0] if ":" in tag else tag
        # e.g., "268558157000.dkr.ecr.us-east-1.amazonaws.com/dev/mongodb-kubernetes" -> "mongodb-kubernetes"
        cache_image_name = registry_name.split("/")[-1]

        # Base cache repository name
        base_cache_repo = f"dev/cache/{cache_image_name}"

        # Build branch/arch-scoped cache configuration
        base_registry = f"268558157000.dkr.ecr.us-east-1.amazonaws.com/{base_cache_repo}"

        # TODO CLOUDP-335471: use env variables to configure AWS region and account ID
        cache_from_refs, cache_to_refs = build_cache_configuration(
            base_registry
        )

        # ensure_ecr_cache_repository(base_cache_repo)

        logger.info(f"Building image: {tag}")
=======
        logger.info(f"Building image: {tags}")
>>>>>>> 637923f5
        logger.info(f"Platforms: {platforms}")
        logger.info(f"Dockerfile: {dockerfile}")
        logger.info(f"Build context: {path}")
        logger.info(f"Cache scope: {get_cache_scope()}")
        logger.info(f"Current branch: {get_current_branch()}")
        logger.info(f"Cache from sources: {len(cache_from_refs)} refs")
        logger.info(f"Cache to targets: {len(cache_to_refs)} refs")
        logger.debug(f"Build args: {build_args}")
        logger.debug(f"Cache from: {cache_from_refs}")
        logger.debug(f"Cache to: {cache_to_refs}")

        # Use buildx for multi-platform builds
        if len(platforms) > 1:
            logger.info(f"Multi-platform build for {len(platforms)} architectures")

        docker_cmd.buildx.build(
            context_path=path,
            file=dockerfile,
            # TODO: add tag for release builds (OLM immutable tag)
            tags=tags,
            platforms=platforms,
            builder=builder_name,
            build_args=build_args,
            push=push,
            provenance=False,  # To not get an untagged image for single platform builds
            pull=False,  # Don't always pull base images
            cache_from=cache_from_refs,
            cache_to=cache_to_refs,
        )

        logger.info(f"Successfully built {'and pushed' if push else ''} {tags}")

    except Exception as e:
        logger.error(f"Failed to build image {tags}: {e}")
        raise RuntimeError(f"Failed to build image {tags}: {str(e)}")<|MERGE_RESOLUTION|>--- conflicted
+++ resolved
@@ -170,7 +170,6 @@
         # Convert build args to the format expected by python_on_whales
         build_args = {k: str(v) for k, v in args.items()}
 
-<<<<<<< HEAD
         registry_name = tag.split(":")[0] if ":" in tag else tag
         # e.g., "268558157000.dkr.ecr.us-east-1.amazonaws.com/dev/mongodb-kubernetes" -> "mongodb-kubernetes"
         cache_image_name = registry_name.split("/")[-1]
@@ -188,10 +187,7 @@
 
         # ensure_ecr_cache_repository(base_cache_repo)
 
-        logger.info(f"Building image: {tag}")
-=======
         logger.info(f"Building image: {tags}")
->>>>>>> 637923f5
         logger.info(f"Platforms: {platforms}")
         logger.info(f"Dockerfile: {dockerfile}")
         logger.info(f"Build context: {path}")
