--- conflicted
+++ resolved
@@ -26,11 +26,8 @@
     sign: bool = False
     latest_tag: bool = False
     olm_tag: bool = False
-<<<<<<< HEAD
+    skip_if_exists: bool = False
     architecture_suffix: bool = False
-=======
-    skip_if_exists: bool = False
->>>>>>> 219a3df6
 
 
 @dataclass
@@ -83,11 +80,8 @@
             sign=scenario_data.get("sign", False),
             latest_tag=scenario_data.get("latest-tag", False),
             olm_tag=scenario_data.get("olm-tag", False),
-<<<<<<< HEAD
+            skip_if_exists=scenario_data.get("skip-if-exists", False),
             architecture_suffix=scenario_data.get("architecture_suffix", False),
-=======
-            skip_if_exists=scenario_data.get("skip-if-exists", False),
->>>>>>> 219a3df6
         )
 
     binaries = {}
