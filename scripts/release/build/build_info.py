import json
from dataclasses import dataclass
from typing import Dict, List

from scripts.release.build.build_scenario import BuildScenario
from scripts.release.constants import (
    DEFAULT_REPOSITORY_PATH,
    DEFAULT_CHANGELOG_PATH,
    RELEASE_INITIAL_VERSION_ENV_VAR,
    get_initial_version,
    get_initial_commit_sha,
)

MEKO_TESTS_IMAGE = "meko-tests"
OPERATOR_IMAGE = "operator"
OPERATOR_RACE_IMAGE = "operator-race"
MCO_TESTS_IMAGE = "mco-tests"
READINESS_PROBE_IMAGE = "readiness-probe"
UPGRADE_HOOK_IMAGE = "upgrade-hook"
DATABASE_IMAGE = "database"
AGENT_IMAGE = "agent"
INIT_APPDB_IMAGE = "init-appdb"
INIT_DATABASE_IMAGE = "init-database"
INIT_OPS_MANAGER_IMAGE = "init-ops-manager"
OPS_MANAGER_IMAGE = "ops-manager"


@dataclass
class ImageInfo:
<<<<<<< HEAD
    repository: List[str]
=======
    repositories: List[str]
>>>>>>> 637923f5
    platforms: list[str]
    version: str
    dockerfile_path: str
    sign: bool


@dataclass
class BinaryInfo:
    s3_store: str
    platforms: list[str]
    version: str
    sign: bool


@dataclass
class HelmChartInfo:
    repository: List[str]
    version: str
    sign: bool


@dataclass
class BuildInfo:
    images: Dict[str, ImageInfo]
    binaries: Dict[str, BinaryInfo]
    helm_charts: Dict[str, HelmChartInfo]


def load_build_info(
    scenario: BuildScenario,
    repository_path: str = DEFAULT_REPOSITORY_PATH,
    changelog_sub_path: str = DEFAULT_CHANGELOG_PATH,
    initial_commit_sha: str = None,
    initial_version: str = None,
) -> BuildInfo:
    f"""
    Load build information based on the specified scenario.

    :param scenario: BuildScenario enum value indicating the build scenario (e.g. "development", "patch", "staging", "release"). "development" scenario will return build info for "patch" scenario.
    :param repository_path: Path to the Git repository. Default is the current directory `{DEFAULT_REPOSITORY_PATH}`.
    :param changelog_sub_path: Path to the changelog directory relative to the repository root. Default is '{DEFAULT_CHANGELOG_PATH}'.
    :param initial_commit_sha: SHA of the initial commit to start from if no previous version tag is found. If not provided, it will be determined based on `{RELEASE_INITIAL_VERSION_ENV_VAR} environment variable.
    :param initial_version: Initial version to use if no previous version tag is found. If not provided, it will be determined based on `{RELEASE_INITIAL_VERSION_ENV_VAR}` environment variable.
    :return: BuildInfo object containing images, binaries, and helm charts information for specified scenario.
    """

    if not initial_commit_sha:
        initial_commit_sha = get_initial_commit_sha()
    if not initial_version:
        initial_version = get_initial_version()

    version = scenario.get_version(repository_path, changelog_sub_path, initial_commit_sha, initial_version)
    # For manual_release, version can be None and will be set by image-specific logic

    with open("build_info.json", "r") as f:
        build_info = json.load(f)

    build_info_scenario = scenario
    # For "development" builds, we use the "patch" scenario to get the build info
    if scenario == BuildScenario.DEVELOPMENT:
        build_info_scenario = BuildScenario.PATCH

    images = {}
    for name, data in build_info["images"].items():
        scenario_data = data.get(build_info_scenario)
        if not scenario_data:
            # If no scenario_data is available for the scenario, skip this image
            continue

        # Only update the image_version if it is not already set in the build_info.json file
        image_version = scenario_data.get("version")
        if not image_version and version is not None:
            image_version = version

        images[name] = ImageInfo(
            repositories=scenario_data["repositories"],
            platforms=scenario_data["platforms"],
            version=image_version,
            dockerfile_path=data["dockerfile-path"],
            sign=scenario_data.get("sign", False),
        )

    binaries = {}
    for name, data in build_info["binaries"].items():
        scenario_data = data.get(build_info_scenario)
        if not scenario_data:
            # If no scenario_data is available for the scenario, skip this binary
            continue

        binaries[name] = BinaryInfo(
            s3_store=scenario_data["s3-store"],
            platforms=scenario_data["platforms"],
            version=version,
            sign=scenario_data.get("sign", False),
        )

    helm_charts = {}
    for name, data in build_info["helm-charts"].items():
        scenario_data = data.get(build_info_scenario)
        if not scenario_data:
            # If no scenario_data is available for the scenario, skip this helm-chart
            continue

        helm_charts[name] = HelmChartInfo(
            repository=scenario_data["repositories"],
            version=version,
            sign=scenario_data.get("sign", False),
        )

    return BuildInfo(images=images, binaries=binaries, helm_charts=helm_charts)<|MERGE_RESOLUTION|>--- conflicted
+++ resolved
@@ -27,11 +27,7 @@
 
 @dataclass
 class ImageInfo:
-<<<<<<< HEAD
-    repository: List[str]
-=======
     repositories: List[str]
->>>>>>> 637923f5
     platforms: list[str]
     version: str
     dockerfile_path: str
