import json
from dataclasses import dataclass
from typing import Dict

from scripts.release.build.build_scenario import BuildScenario
from scripts.release.constants import DEFAULT_REPOSITORY_PATH, DEFAULT_CHANGELOG_PATH, RELEASE_INITIAL_VERSION_ENV_VAR, \
    get_initial_version, get_initial_commit_sha

MEKO_TESTS_IMAGE = "meko-tests"
OPERATOR_IMAGE = "operator"
MCO_TESTS_IMAGE = "mco-tests"
READINESS_PROBE_IMAGE = "readiness-probe"
UPGRADE_HOOK_IMAGE = "upgrade-hook"
DATABASE_IMAGE = "database"
AGENT_IMAGE = "agent"
INIT_APPDB_IMAGE = "init-appdb"
INIT_DATABASE_IMAGE = "init-database"
INIT_OPS_MANAGER_IMAGE = "init-ops-manager"
OPS_MANAGER_IMAGE = "ops-manager"


@dataclass
class ImageInfo:
    repository: str
    platforms: list[str]
    version: str
<<<<<<< HEAD
=======
    dockerfile_path: str
>>>>>>> 6f856087
    sign: bool


@dataclass
class BinaryInfo:
    s3_store: str
    platforms: list[str]
    version: str
    sign: bool


@dataclass
class HelmChartInfo:
    repository: str
    version: str
    sign: bool


@dataclass
class BuildInfo:
    images: Dict[str, ImageInfo]
    binaries: Dict[str, BinaryInfo]
    helm_charts: Dict[str, HelmChartInfo]


def load_build_info(scenario: BuildScenario,
                    repository_path: str = DEFAULT_REPOSITORY_PATH,
                    changelog_sub_path: str = DEFAULT_CHANGELOG_PATH,
                    initial_commit_sha: str = None,
                    initial_version: str = None) -> BuildInfo:
    f"""
    Load build information based on the specified scenario.

    :param scenario: BuildScenario enum value indicating the build scenario (e.g. "development", "patch", "staging", "release"). "development" scenario will return build info for "patch" scenario.
    :param repository_path: Path to the Git repository. Default is the current directory `{DEFAULT_REPOSITORY_PATH}`.
    :param changelog_sub_path: Path to the changelog directory relative to the repository root. Default is '{DEFAULT_CHANGELOG_PATH}'.
    :param initial_commit_sha: SHA of the initial commit to start from if no previous version tag is found. If not provided, it will be determined based on `{RELEASE_INITIAL_VERSION_ENV_VAR} environment variable.
    :param initial_version: Initial version to use if no previous version tag is found. If not provided, it will be determined based on `{RELEASE_INITIAL_VERSION_ENV_VAR}` environment variable.
    :return: BuildInfo object containing images, binaries, and helm charts information for specified scenario.
    """

    if not initial_commit_sha:
        initial_commit_sha = get_initial_commit_sha()
    if not initial_version:
        initial_version = get_initial_version()

    version = scenario.get_version(repository_path, changelog_sub_path, initial_commit_sha, initial_version)

    with open("build_info.json", "r") as f:
        build_info = json.load(f)

    build_info_scenario = scenario
    # For "development" builds, we use the "patch" scenario to get the build info
    if scenario == BuildScenario.DEVELOPMENT:
        build_info_scenario = BuildScenario.PATCH

    images = {}
<<<<<<< HEAD
    for name, env_data in build_info["images"].items():
        data = env_data.get(scenario)
        if not data:
            # If no data is available for the scenario, skip this image
=======
    for name, data in build_info["images"].items():
        scenario_data = data.get(build_info_scenario)
        if not scenario_data:
            # If no scenario_data is available for the scenario, skip this image
>>>>>>> 6f856087
            continue

        # Only update the image_version if it is not already set in the build_info.json file
        image_version = scenario_data.get("version")
        if not image_version:
            image_version = version

        images[name] = ImageInfo(
<<<<<<< HEAD
            repository=data["repository"],
            platforms=data["platforms"],
            version=image_version,
            sign=data.get("sign", False),
        )

    binaries = {}
    for name, env_data in build_info["binaries"].items():
        data = env_data.get(scenario)
        if not data:
            # If no data is available for the scenario, skip this binary
            continue

        binaries[name] = BinaryInfo(
            s3_store=data["s3-store"],
            platforms=data["platforms"],
            version=version,
            sign=data.get("sign", False),
        )

    helm_charts = {}
    for name, env_data in build_info["helm-charts"].items():
        data = env_data.get(scenario)
        if not data:
            # If no data is available for the scenario, skip this helm-chart
            continue

        helm_charts[name] = HelmChartInfo(
            repository=data["repository"],
            version=version,
            sign=data.get("sign", False),
=======
            repository=scenario_data["repository"],
            platforms=scenario_data["platforms"],
            version=image_version,
            dockerfile_path=data["dockerfile-path"],
            sign=scenario_data.get("sign", False),
        )

    binaries = {}
    for name, data in build_info["binaries"].items():
        scenario_data = data.get(build_info_scenario)
        if not scenario_data:
            # If no scenario_data is available for the scenario, skip this binary
            continue

        binaries[name] = BinaryInfo(
            s3_store=scenario_data["s3-store"],
            platforms=scenario_data["platforms"],
            version=version,
            sign=scenario_data.get("sign", False),
        )

    helm_charts = {}
    for name, data in build_info["helm-charts"].items():
        scenario_data = data.get(build_info_scenario)
        if not scenario_data:
            # If no scenario_data is available for the scenario, skip this helm-chart
            continue

        helm_charts[name] = HelmChartInfo(
            repository=scenario_data["repository"],
            version=version,
            sign=scenario_data.get("sign", False),
>>>>>>> 6f856087
        )

    return BuildInfo(images=images, binaries=binaries, helm_charts=helm_charts)<|MERGE_RESOLUTION|>--- conflicted
+++ resolved
@@ -24,10 +24,7 @@
     repository: str
     platforms: list[str]
     version: str
-<<<<<<< HEAD
-=======
     dockerfile_path: str
->>>>>>> 6f856087
     sign: bool
 
 
@@ -85,17 +82,10 @@
         build_info_scenario = BuildScenario.PATCH
 
     images = {}
-<<<<<<< HEAD
-    for name, env_data in build_info["images"].items():
-        data = env_data.get(scenario)
-        if not data:
-            # If no data is available for the scenario, skip this image
-=======
     for name, data in build_info["images"].items():
         scenario_data = data.get(build_info_scenario)
         if not scenario_data:
             # If no scenario_data is available for the scenario, skip this image
->>>>>>> 6f856087
             continue
 
         # Only update the image_version if it is not already set in the build_info.json file
@@ -104,39 +94,6 @@
             image_version = version
 
         images[name] = ImageInfo(
-<<<<<<< HEAD
-            repository=data["repository"],
-            platforms=data["platforms"],
-            version=image_version,
-            sign=data.get("sign", False),
-        )
-
-    binaries = {}
-    for name, env_data in build_info["binaries"].items():
-        data = env_data.get(scenario)
-        if not data:
-            # If no data is available for the scenario, skip this binary
-            continue
-
-        binaries[name] = BinaryInfo(
-            s3_store=data["s3-store"],
-            platforms=data["platforms"],
-            version=version,
-            sign=data.get("sign", False),
-        )
-
-    helm_charts = {}
-    for name, env_data in build_info["helm-charts"].items():
-        data = env_data.get(scenario)
-        if not data:
-            # If no data is available for the scenario, skip this helm-chart
-            continue
-
-        helm_charts[name] = HelmChartInfo(
-            repository=data["repository"],
-            version=version,
-            sign=data.get("sign", False),
-=======
             repository=scenario_data["repository"],
             platforms=scenario_data["platforms"],
             version=image_version,
@@ -169,7 +126,6 @@
             repository=scenario_data["repository"],
             version=version,
             sign=scenario_data.get("sign", False),
->>>>>>> 6f856087
         )
 
     return BuildInfo(images=images, binaries=binaries, helm_charts=helm_charts)