--- conflicted
+++ resolved
@@ -82,17 +82,10 @@
         build_info_scenario = BuildScenario.PATCH
 
     images = {}
-<<<<<<< HEAD
     for name, data in build_info["images"].items():
-        scenario_data = data.get(scenario)
+        scenario_data = data.get(build_info_scenario)
         if not scenario_data:
             # If no scenario_data is available for the scenario, skip this image
-=======
-    for name, env_data in build_info["images"].items():
-        data = env_data.get(build_info_scenario)
-        if not data:
-            # If no data is available for the scenario, skip this image
->>>>>>> bec86261
             continue
 
         # Only update the image_version if it is not already set in the build_info.json file
@@ -109,17 +102,10 @@
         )
 
     binaries = {}
-<<<<<<< HEAD
     for name, data in build_info["binaries"].items():
-        scenario_data = data.get(scenario)
+        scenario_data = data.get(build_info_scenario)
         if not scenario_data:
             # If no scenario_data is available for the scenario, skip this binary
-=======
-    for name, env_data in build_info["binaries"].items():
-        data = env_data.get(build_info_scenario)
-        if not data:
-            # If no data is available for the scenario, skip this binary
->>>>>>> bec86261
             continue
 
         binaries[name] = BinaryInfo(
@@ -130,17 +116,10 @@
         )
 
     helm_charts = {}
-<<<<<<< HEAD
     for name, data in build_info["helm-charts"].items():
-        scenario_data = data.get(scenario)
+        scenario_data = data.get(build_info_scenario)
         if not scenario_data:
             # If no scenario_data is available for the scenario, skip this helm-chart
-=======
-    for name, env_data in build_info["helm-charts"].items():
-        data = env_data.get(build_info_scenario)
-        if not data:
-            # If no data is available for the scenario, skip this helm-chart
->>>>>>> bec86261
             continue
 
         helm_charts[name] = HelmChartInfo(
