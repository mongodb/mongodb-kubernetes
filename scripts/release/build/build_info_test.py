import os

from git import Repo

from scripts.release.build.build_info import (
    BinaryInfo,
    BuildInfo,
    HelmChartInfo,
    ImageInfo,
    load_build_info,
)
from scripts.release.build.build_scenario import BuildScenario


def test_load_build_info_development(git_repo: Repo):
    version = "latest"

    expected_build_info = BuildInfo(
        images={
            "operator": ImageInfo(
                repository="268558157000.dkr.ecr.us-east-1.amazonaws.com/dev/mongodb-kubernetes",
                platforms=["linux/amd64"],
                version=version,
                dockerfile_path="docker/mongodb-kubernetes-operator/Dockerfile.atomic",
                sign=False,
            ),
            "init-database": ImageInfo(
                repository="268558157000.dkr.ecr.us-east-1.amazonaws.com/dev/mongodb-kubernetes-init-database",
                platforms=["linux/amd64"],
                version=version,
                dockerfile_path="docker/mongodb-kubernetes-init-database/Dockerfile.atomic",
                sign=False,
            ),
            "init-appdb": ImageInfo(
                repository="268558157000.dkr.ecr.us-east-1.amazonaws.com/dev/mongodb-kubernetes-init-appdb",
                platforms=["linux/amd64"],
                version=version,
                dockerfile_path="docker/mongodb-kubernetes-init-appdb/Dockerfile.atomic",
                sign=False,
            ),
            "init-ops-manager": ImageInfo(
                repository="268558157000.dkr.ecr.us-east-1.amazonaws.com/dev/mongodb-kubernetes-init-ops-manager",
                platforms=["linux/amd64"],
                version=version,
                dockerfile_path="docker/mongodb-kubernetes-init-ops-manager/Dockerfile.atomic",
                sign=False,
            ),
            "database": ImageInfo(
                repository="268558157000.dkr.ecr.us-east-1.amazonaws.com/dev/mongodb-kubernetes-database",
                platforms=["linux/amd64"],
                version=version,
                dockerfile_path="docker/mongodb-kubernetes-database/Dockerfile.atomic",
                sign=False,
            ),
            "mco-tests": ImageInfo(
                repository="268558157000.dkr.ecr.us-east-1.amazonaws.com/dev/mongodb-community-tests",
                platforms=["linux/amd64"],
                version=version,
                dockerfile_path="docker/mongodb-community-tests/Dockerfile",
                sign=False,
            ),
            "meko-tests": ImageInfo(
                repository="268558157000.dkr.ecr.us-east-1.amazonaws.com/dev/mongodb-kubernetes-tests",
                platforms=["linux/amd64"],
                version=version,
                dockerfile_path="docker/mongodb-kubernetes-tests/Dockerfile",
                sign=False,
            ),
            "readiness-probe": ImageInfo(
                repository="268558157000.dkr.ecr.us-east-1.amazonaws.com/dev/mongodb-kubernetes-readinessprobe",
                platforms=["linux/amd64"],
                version=version,
                dockerfile_path="docker/mongodb-kubernetes-readinessprobe/Dockerfile.atomic",
                sign=False,
            ),
            "upgrade-hook": ImageInfo(
                repository="268558157000.dkr.ecr.us-east-1.amazonaws.com/dev/mongodb-kubernetes-operator-version-upgrade-post-start-hook",
                platforms=["linux/amd64"],
                version=version,
                dockerfile_path="docker/mongodb-kubernetes-upgrade-hook/Dockerfile.atomic",
                sign=False,
            ),
            "agent": ImageInfo(
                repository="268558157000.dkr.ecr.us-east-1.amazonaws.com/dev/mongodb-agent-ubi",
                platforms=["linux/amd64"],
                version=version,
                dockerfile_path="docker/mongodb-agent/Dockerfile.atomic",
                sign=False,
            ),
            "ops-manager": ImageInfo(
                repository="268558157000.dkr.ecr.us-east-1.amazonaws.com/dev/mongodb-enterprise-ops-manager",
                platforms=["linux/amd64"],
                version="om-version-from-release.json",
                dockerfile_path="docker/mongodb-enterprise-ops-manager/Dockerfile.atomic",
                sign=False,
            ),
        },
        binaries={
            "kubectl-mongodb": BinaryInfo(
                s3_store="s3://kubectl-mongodb/dev",
                platforms=["linux/amd64"],
                version=version,
                sign=False,
            )
        },
        helm_charts={
            "mongodb-kubernetes": HelmChartInfo(
                repository="268558157000.dkr.ecr.us-east-1.amazonaws.com/dev/helm-charts",
                version=version,
                sign=False,
            )
        },
    )

    build_info = load_build_info(BuildScenario.DEVELOPMENT, git_repo.working_dir)

    assert build_info == expected_build_info


def test_load_build_info_patch(git_repo: Repo):
    patch_id = "688364423f9b6c00072b3556"
    os.environ["version_id"] = patch_id

    expected_build_info = BuildInfo(
        images={
            "operator": ImageInfo(
                repository="268558157000.dkr.ecr.us-east-1.amazonaws.com/dev/mongodb-kubernetes",
                platforms=["linux/amd64"],
                version=patch_id,
<<<<<<< HEAD
=======
                dockerfile_path="docker/mongodb-kubernetes-operator/Dockerfile.atomic",
>>>>>>> 6f856087
                sign=False,
            ),
            "init-database": ImageInfo(
                repository="268558157000.dkr.ecr.us-east-1.amazonaws.com/dev/mongodb-kubernetes-init-database",
                platforms=["linux/amd64"],
                version=patch_id,
<<<<<<< HEAD
=======
                dockerfile_path="docker/mongodb-kubernetes-init-database/Dockerfile.atomic",
>>>>>>> 6f856087
                sign=False,
            ),
            "init-appdb": ImageInfo(
                repository="268558157000.dkr.ecr.us-east-1.amazonaws.com/dev/mongodb-kubernetes-init-appdb",
                platforms=["linux/amd64"],
                version=patch_id,
<<<<<<< HEAD
=======
                dockerfile_path="docker/mongodb-kubernetes-init-appdb/Dockerfile.atomic",
>>>>>>> 6f856087
                sign=False,
            ),
            "init-ops-manager": ImageInfo(
                repository="268558157000.dkr.ecr.us-east-1.amazonaws.com/dev/mongodb-kubernetes-init-ops-manager",
                platforms=["linux/amd64"],
                version=patch_id,
<<<<<<< HEAD
=======
                dockerfile_path="docker/mongodb-kubernetes-init-ops-manager/Dockerfile.atomic",
>>>>>>> 6f856087
                sign=False,
            ),
            "database": ImageInfo(
                repository="268558157000.dkr.ecr.us-east-1.amazonaws.com/dev/mongodb-kubernetes-database",
                platforms=["linux/amd64"],
                version=patch_id,
<<<<<<< HEAD
=======
                dockerfile_path="docker/mongodb-kubernetes-database/Dockerfile.atomic",
>>>>>>> 6f856087
                sign=False,
            ),
            "mco-tests": ImageInfo(
                repository="268558157000.dkr.ecr.us-east-1.amazonaws.com/dev/mongodb-community-tests",
                platforms=["linux/amd64"],
                version=patch_id,
<<<<<<< HEAD
                sign=False,
            ),
            "meko-tests": ImageInfo(
                repository="268558157000.dkr.ecr.us-east-1.amazonaws.com/dev/mongodb-kubernetes-tests",
                platforms=["linux/amd64"],
                version=patch_id,
                sign=False,
            ),
=======
                dockerfile_path="docker/mongodb-community-tests/Dockerfile",
                sign=False,
            ),
            "meko-tests": ImageInfo(
                repository="268558157000.dkr.ecr.us-east-1.amazonaws.com/dev/mongodb-kubernetes-tests",
                platforms=["linux/amd64"],
                version=patch_id,
                dockerfile_path="docker/mongodb-kubernetes-tests/Dockerfile",
                sign=False,
            ),
>>>>>>> 6f856087
            "readiness-probe": ImageInfo(
                repository="268558157000.dkr.ecr.us-east-1.amazonaws.com/dev/mongodb-kubernetes-readinessprobe",
                platforms=["linux/amd64"],
                version=patch_id,
<<<<<<< HEAD
=======
                dockerfile_path="docker/mongodb-kubernetes-readinessprobe/Dockerfile.atomic",
>>>>>>> 6f856087
                sign=False,
            ),
            "upgrade-hook": ImageInfo(
                repository="268558157000.dkr.ecr.us-east-1.amazonaws.com/dev/mongodb-kubernetes-operator-version-upgrade-post-start-hook",
                platforms=["linux/amd64"],
                version=patch_id,
<<<<<<< HEAD
=======
                dockerfile_path="docker/mongodb-kubernetes-upgrade-hook/Dockerfile.atomic",
>>>>>>> 6f856087
                sign=False,
            ),
            "agent": ImageInfo(
                repository="268558157000.dkr.ecr.us-east-1.amazonaws.com/dev/mongodb-agent-ubi",
                platforms=["linux/amd64"],
                version=patch_id,
<<<<<<< HEAD
=======
                dockerfile_path="docker/mongodb-agent/Dockerfile.atomic",
>>>>>>> 6f856087
                sign=False,
            ),
            "ops-manager": ImageInfo(
                repository="268558157000.dkr.ecr.us-east-1.amazonaws.com/dev/mongodb-enterprise-ops-manager",
                platforms=["linux/amd64"],
                version="om-version-from-release.json",
<<<<<<< HEAD
=======
                dockerfile_path="docker/mongodb-enterprise-ops-manager/Dockerfile.atomic",
>>>>>>> 6f856087
                sign=False,
            ),
        },
        binaries={
            "kubectl-mongodb": BinaryInfo(
                s3_store="s3://kubectl-mongodb/dev",
                platforms=["linux/amd64"],
                version=patch_id,
                sign=False,
            )
        },
        helm_charts={
            "mongodb-kubernetes": HelmChartInfo(
                repository="268558157000.dkr.ecr.us-east-1.amazonaws.com/dev/helm-charts",
                version=patch_id,
                sign=False,
            )
        },
    )

    build_info = load_build_info(BuildScenario.PATCH, git_repo.working_dir)

    assert build_info == expected_build_info


def test_load_build_info_staging(git_repo: Repo):
    initial_commit = list(git_repo.iter_commits(reverse=True))[4]
    git_repo.git.checkout(initial_commit)
    expecter_commit_sha = initial_commit.hexsha[:8]

    expected_build_info = BuildInfo(
        images={
            "operator": ImageInfo(
                repository="268558157000.dkr.ecr.us-east-1.amazonaws.com/staging/mongodb-kubernetes",
                platforms=["linux/arm64", "linux/amd64"],
                version=expecter_commit_sha,
<<<<<<< HEAD
=======
                dockerfile_path="docker/mongodb-kubernetes-operator/Dockerfile.atomic",
>>>>>>> 6f856087
                sign=True,
            ),
            "init-database": ImageInfo(
                repository="268558157000.dkr.ecr.us-east-1.amazonaws.com/staging/mongodb-kubernetes-init-database",
                platforms=["linux/arm64", "linux/amd64"],
                version=expecter_commit_sha,
<<<<<<< HEAD
=======
                dockerfile_path="docker/mongodb-kubernetes-init-database/Dockerfile.atomic",
>>>>>>> 6f856087
                sign=True,
            ),
            "init-appdb": ImageInfo(
                repository="268558157000.dkr.ecr.us-east-1.amazonaws.com/staging/mongodb-kubernetes-init-appdb",
                platforms=["linux/arm64", "linux/amd64"],
                version=expecter_commit_sha,
<<<<<<< HEAD
=======
                dockerfile_path="docker/mongodb-kubernetes-init-appdb/Dockerfile.atomic",
>>>>>>> 6f856087
                sign=True,
            ),
            "init-ops-manager": ImageInfo(
                repository="268558157000.dkr.ecr.us-east-1.amazonaws.com/staging/mongodb-kubernetes-init-ops-manager",
                platforms=["linux/arm64", "linux/amd64"],
                version=expecter_commit_sha,
<<<<<<< HEAD
=======
                dockerfile_path="docker/mongodb-kubernetes-init-ops-manager/Dockerfile.atomic",
>>>>>>> 6f856087
                sign=True,
            ),
            "database": ImageInfo(
                repository="268558157000.dkr.ecr.us-east-1.amazonaws.com/staging/mongodb-kubernetes-database",
<<<<<<< HEAD
                platforms=["linux/arm64", "linux/amd64"],
                version=expecter_commit_sha,
                sign=True,
            ),
            "mco-tests": ImageInfo(
                repository="268558157000.dkr.ecr.us-east-1.amazonaws.com/staging/mongodb-community-tests",
                platforms=["linux/amd64"],
                version=expecter_commit_sha,
                sign=False,
            ),
            "meko-tests": ImageInfo(
                repository="268558157000.dkr.ecr.us-east-1.amazonaws.com/staging/mongodb-kubernetes-tests",
                platforms=["linux/amd64"],
                version=expecter_commit_sha,
                sign=False,
            ),
            "readiness-probe": ImageInfo(
                repository="268558157000.dkr.ecr.us-east-1.amazonaws.com/staging/mongodb-kubernetes-readinessprobe",
                platforms=["linux/arm64", "linux/amd64"],
                version=expecter_commit_sha,
                sign=True,
            ),
            "upgrade-hook": ImageInfo(
                repository="268558157000.dkr.ecr.us-east-1.amazonaws.com/staging/mongodb-kubernetes-operator-version-upgrade-post-start-hook",
                platforms=["linux/arm64", "linux/amd64"],
                version=expecter_commit_sha,
                sign=True,
            ),
            "agent": ImageInfo(
                repository="268558157000.dkr.ecr.us-east-1.amazonaws.com/staging/mongodb-agent-ubi",
                platforms=["linux/arm64", "linux/amd64"],
                version=expecter_commit_sha,
=======
                platforms=["linux/arm64", "linux/amd64"],
                version=expecter_commit_sha,
                dockerfile_path="docker/mongodb-kubernetes-database/Dockerfile.atomic",
                sign=True,
            ),
            "mco-tests": ImageInfo(
                repository="268558157000.dkr.ecr.us-east-1.amazonaws.com/staging/mongodb-community-tests",
                platforms=["linux/amd64"],
                version=expecter_commit_sha,
                dockerfile_path="docker/mongodb-community-tests/Dockerfile",
                sign=False,
            ),
            "meko-tests": ImageInfo(
                repository="268558157000.dkr.ecr.us-east-1.amazonaws.com/staging/mongodb-kubernetes-tests",
                platforms=["linux/amd64"],
                version=expecter_commit_sha,
                dockerfile_path="docker/mongodb-kubernetes-tests/Dockerfile",
                sign=False,
            ),
            "readiness-probe": ImageInfo(
                repository="268558157000.dkr.ecr.us-east-1.amazonaws.com/staging/mongodb-kubernetes-readinessprobe",
                platforms=["linux/arm64", "linux/amd64"],
                version=expecter_commit_sha,
                dockerfile_path="docker/mongodb-kubernetes-readinessprobe/Dockerfile.atomic",
                sign=True,
            ),
            "upgrade-hook": ImageInfo(
                repository="268558157000.dkr.ecr.us-east-1.amazonaws.com/staging/mongodb-kubernetes-operator-version-upgrade-post-start-hook",
                platforms=["linux/arm64", "linux/amd64"],
                version=expecter_commit_sha,
                dockerfile_path="docker/mongodb-kubernetes-upgrade-hook/Dockerfile.atomic",
                sign=True,
            ),
            "agent": ImageInfo(
                repository="268558157000.dkr.ecr.us-east-1.amazonaws.com/staging/mongodb-agent-ubi",
                platforms=["linux/arm64", "linux/amd64"],
                version=expecter_commit_sha,
                dockerfile_path="docker/mongodb-agent/Dockerfile.atomic",
>>>>>>> 6f856087
                sign=True,
            ),
            "ops-manager": ImageInfo(
                repository="268558157000.dkr.ecr.us-east-1.amazonaws.com/staging/mongodb-enterprise-ops-manager",
                platforms=["linux/amd64"],
                version="om-version-from-release.json",
<<<<<<< HEAD
=======
                dockerfile_path="docker/mongodb-enterprise-ops-manager/Dockerfile.atomic",
>>>>>>> 6f856087
                sign=True,
            ),
        },
        binaries={
            "kubectl-mongodb": BinaryInfo(
                s3_store="s3://kubectl-mongodb/staging",
                platforms=["darwin/amd64", "darwin/arm64", "linux/amd64", "linux/arm64"],
                version=expecter_commit_sha,
                sign=True,
            )
        },
        helm_charts={
            "mongodb-kubernetes": HelmChartInfo(
                repository="268558157000.dkr.ecr.us-east-1.amazonaws.com/staging/helm-charts",
                version=expecter_commit_sha,
                sign=True,
            )
        },
    )

    build_info = load_build_info(BuildScenario.STAGING, git_repo.working_dir)

    assert build_info == expected_build_info


def test_load_build_info_release(git_repo: Repo, readinessprobe_version: str,
                                 operator_version_upgrade_post_start_hook_version: str):
    version = "1.2.0"
    git_repo.git.checkout(version)

    expected_build_info = BuildInfo(
        images={
            "operator": ImageInfo(
                repository="quay.io/mongodb/mongodb-kubernetes",
                platforms=["linux/arm64", "linux/amd64"],
                version=version,
<<<<<<< HEAD
=======
                dockerfile_path="docker/mongodb-kubernetes-operator/Dockerfile.atomic",
>>>>>>> 6f856087
                sign=True,
            ),
            "init-database": ImageInfo(
                repository="quay.io/mongodb/mongodb-kubernetes-init-database",
                platforms=["linux/arm64", "linux/amd64"],
                version=version,
<<<<<<< HEAD
=======
                dockerfile_path="docker/mongodb-kubernetes-init-database/Dockerfile.atomic",
>>>>>>> 6f856087
                sign=True,
            ),
            "init-appdb": ImageInfo(
                repository="quay.io/mongodb/mongodb-kubernetes-init-appdb",
                platforms=["linux/arm64", "linux/amd64"],
                version=version,
<<<<<<< HEAD
=======
                dockerfile_path="docker/mongodb-kubernetes-init-appdb/Dockerfile.atomic",
>>>>>>> 6f856087
                sign=True,
            ),
            "init-ops-manager": ImageInfo(
                repository="quay.io/mongodb/mongodb-kubernetes-init-ops-manager",
                platforms=["linux/arm64", "linux/amd64"],
                version=version,
<<<<<<< HEAD
=======
                dockerfile_path="docker/mongodb-kubernetes-init-ops-manager/Dockerfile.atomic",
>>>>>>> 6f856087
                sign=True,
            ),
            "database": ImageInfo(
                repository="quay.io/mongodb/mongodb-kubernetes-database",
                platforms=["linux/arm64", "linux/amd64"],
                version=version,
<<<<<<< HEAD
=======
                dockerfile_path="docker/mongodb-kubernetes-database/Dockerfile.atomic",
>>>>>>> 6f856087
                sign=True,
            ),
            "readiness-probe": ImageInfo(
                repository="quay.io/mongodb/mongodb-kubernetes-readinessprobe",
                platforms=["linux/arm64", "linux/amd64"],
                version=readinessprobe_version,
<<<<<<< HEAD
=======
                dockerfile_path="docker/mongodb-kubernetes-readinessprobe/Dockerfile.atomic",
>>>>>>> 6f856087
                sign=True,
            ),
            "upgrade-hook": ImageInfo(
                repository="quay.io/mongodb/mongodb-kubernetes-operator-version-upgrade-post-start-hook",
                platforms=["linux/arm64", "linux/amd64"],
                version=operator_version_upgrade_post_start_hook_version,
<<<<<<< HEAD
=======
                dockerfile_path="docker/mongodb-kubernetes-upgrade-hook/Dockerfile.atomic",
>>>>>>> 6f856087
                sign=True,
            ),
            "agent": ImageInfo(
                repository="quay.io/mongodb/mongodb-agent-ubi",
                platforms=["linux/arm64", "linux/amd64"],
                version=version,
<<<<<<< HEAD
=======
                dockerfile_path="docker/mongodb-agent/Dockerfile.atomic",
>>>>>>> 6f856087
                sign=True,
            ),
            "ops-manager": ImageInfo(
                repository="quay.io/mongodb/mongodb-enterprise-ops-manager",
                platforms=["linux/amd64"],
                version="om-version-from-release.json",
<<<<<<< HEAD
=======
                dockerfile_path="docker/mongodb-enterprise-ops-manager/Dockerfile.atomic",
>>>>>>> 6f856087
                sign=True,
            ),
        },
        binaries={
            "kubectl-mongodb": BinaryInfo(
                s3_store="s3://kubectl-mongodb/prod",
                platforms=["darwin/amd64", "darwin/arm64", "linux/amd64", "linux/arm64"],
                version=version,
                sign=True,
            )
        },
        helm_charts={
            "mongodb-kubernetes": HelmChartInfo(
                repository="quay.io/mongodb/helm-charts",
                version=version,
                sign=True,
            )
        },
    )

    build_info = load_build_info(BuildScenario.RELEASE, git_repo.working_dir)

    assert build_info == expected_build_info<|MERGE_RESOLUTION|>--- conflicted
+++ resolved
@@ -127,115 +127,77 @@
                 repository="268558157000.dkr.ecr.us-east-1.amazonaws.com/dev/mongodb-kubernetes",
                 platforms=["linux/amd64"],
                 version=patch_id,
-<<<<<<< HEAD
-=======
                 dockerfile_path="docker/mongodb-kubernetes-operator/Dockerfile.atomic",
->>>>>>> 6f856087
                 sign=False,
             ),
             "init-database": ImageInfo(
                 repository="268558157000.dkr.ecr.us-east-1.amazonaws.com/dev/mongodb-kubernetes-init-database",
                 platforms=["linux/amd64"],
                 version=patch_id,
-<<<<<<< HEAD
-=======
                 dockerfile_path="docker/mongodb-kubernetes-init-database/Dockerfile.atomic",
->>>>>>> 6f856087
                 sign=False,
             ),
             "init-appdb": ImageInfo(
                 repository="268558157000.dkr.ecr.us-east-1.amazonaws.com/dev/mongodb-kubernetes-init-appdb",
                 platforms=["linux/amd64"],
                 version=patch_id,
-<<<<<<< HEAD
-=======
                 dockerfile_path="docker/mongodb-kubernetes-init-appdb/Dockerfile.atomic",
->>>>>>> 6f856087
                 sign=False,
             ),
             "init-ops-manager": ImageInfo(
                 repository="268558157000.dkr.ecr.us-east-1.amazonaws.com/dev/mongodb-kubernetes-init-ops-manager",
                 platforms=["linux/amd64"],
                 version=patch_id,
-<<<<<<< HEAD
-=======
                 dockerfile_path="docker/mongodb-kubernetes-init-ops-manager/Dockerfile.atomic",
->>>>>>> 6f856087
                 sign=False,
             ),
             "database": ImageInfo(
                 repository="268558157000.dkr.ecr.us-east-1.amazonaws.com/dev/mongodb-kubernetes-database",
                 platforms=["linux/amd64"],
                 version=patch_id,
-<<<<<<< HEAD
-=======
                 dockerfile_path="docker/mongodb-kubernetes-database/Dockerfile.atomic",
->>>>>>> 6f856087
                 sign=False,
             ),
             "mco-tests": ImageInfo(
                 repository="268558157000.dkr.ecr.us-east-1.amazonaws.com/dev/mongodb-community-tests",
                 platforms=["linux/amd64"],
                 version=patch_id,
-<<<<<<< HEAD
+                dockerfile_path="docker/mongodb-community-tests/Dockerfile",
                 sign=False,
             ),
             "meko-tests": ImageInfo(
                 repository="268558157000.dkr.ecr.us-east-1.amazonaws.com/dev/mongodb-kubernetes-tests",
                 platforms=["linux/amd64"],
                 version=patch_id,
-                sign=False,
-            ),
-=======
-                dockerfile_path="docker/mongodb-community-tests/Dockerfile",
-                sign=False,
-            ),
-            "meko-tests": ImageInfo(
-                repository="268558157000.dkr.ecr.us-east-1.amazonaws.com/dev/mongodb-kubernetes-tests",
-                platforms=["linux/amd64"],
-                version=patch_id,
                 dockerfile_path="docker/mongodb-kubernetes-tests/Dockerfile",
                 sign=False,
             ),
->>>>>>> 6f856087
             "readiness-probe": ImageInfo(
                 repository="268558157000.dkr.ecr.us-east-1.amazonaws.com/dev/mongodb-kubernetes-readinessprobe",
                 platforms=["linux/amd64"],
                 version=patch_id,
-<<<<<<< HEAD
-=======
                 dockerfile_path="docker/mongodb-kubernetes-readinessprobe/Dockerfile.atomic",
->>>>>>> 6f856087
                 sign=False,
             ),
             "upgrade-hook": ImageInfo(
                 repository="268558157000.dkr.ecr.us-east-1.amazonaws.com/dev/mongodb-kubernetes-operator-version-upgrade-post-start-hook",
                 platforms=["linux/amd64"],
                 version=patch_id,
-<<<<<<< HEAD
-=======
                 dockerfile_path="docker/mongodb-kubernetes-upgrade-hook/Dockerfile.atomic",
->>>>>>> 6f856087
                 sign=False,
             ),
             "agent": ImageInfo(
                 repository="268558157000.dkr.ecr.us-east-1.amazonaws.com/dev/mongodb-agent-ubi",
                 platforms=["linux/amd64"],
                 version=patch_id,
-<<<<<<< HEAD
-=======
                 dockerfile_path="docker/mongodb-agent/Dockerfile.atomic",
->>>>>>> 6f856087
                 sign=False,
             ),
             "ops-manager": ImageInfo(
                 repository="268558157000.dkr.ecr.us-east-1.amazonaws.com/dev/mongodb-enterprise-ops-manager",
                 platforms=["linux/amd64"],
                 version="om-version-from-release.json",
-<<<<<<< HEAD
-=======
                 dockerfile_path="docker/mongodb-enterprise-ops-manager/Dockerfile.atomic",
->>>>>>> 6f856087
                 sign=False,
             ),
         },
@@ -272,127 +234,77 @@
                 repository="268558157000.dkr.ecr.us-east-1.amazonaws.com/staging/mongodb-kubernetes",
                 platforms=["linux/arm64", "linux/amd64"],
                 version=expecter_commit_sha,
-<<<<<<< HEAD
-=======
                 dockerfile_path="docker/mongodb-kubernetes-operator/Dockerfile.atomic",
->>>>>>> 6f856087
                 sign=True,
             ),
             "init-database": ImageInfo(
                 repository="268558157000.dkr.ecr.us-east-1.amazonaws.com/staging/mongodb-kubernetes-init-database",
                 platforms=["linux/arm64", "linux/amd64"],
                 version=expecter_commit_sha,
-<<<<<<< HEAD
-=======
                 dockerfile_path="docker/mongodb-kubernetes-init-database/Dockerfile.atomic",
->>>>>>> 6f856087
                 sign=True,
             ),
             "init-appdb": ImageInfo(
                 repository="268558157000.dkr.ecr.us-east-1.amazonaws.com/staging/mongodb-kubernetes-init-appdb",
                 platforms=["linux/arm64", "linux/amd64"],
                 version=expecter_commit_sha,
-<<<<<<< HEAD
-=======
                 dockerfile_path="docker/mongodb-kubernetes-init-appdb/Dockerfile.atomic",
->>>>>>> 6f856087
                 sign=True,
             ),
             "init-ops-manager": ImageInfo(
                 repository="268558157000.dkr.ecr.us-east-1.amazonaws.com/staging/mongodb-kubernetes-init-ops-manager",
                 platforms=["linux/arm64", "linux/amd64"],
                 version=expecter_commit_sha,
-<<<<<<< HEAD
-=======
                 dockerfile_path="docker/mongodb-kubernetes-init-ops-manager/Dockerfile.atomic",
->>>>>>> 6f856087
                 sign=True,
             ),
             "database": ImageInfo(
                 repository="268558157000.dkr.ecr.us-east-1.amazonaws.com/staging/mongodb-kubernetes-database",
-<<<<<<< HEAD
-                platforms=["linux/arm64", "linux/amd64"],
-                version=expecter_commit_sha,
+                platforms=["linux/arm64", "linux/amd64"],
+                version=expecter_commit_sha,
+                dockerfile_path="docker/mongodb-kubernetes-database/Dockerfile.atomic",
                 sign=True,
             ),
             "mco-tests": ImageInfo(
                 repository="268558157000.dkr.ecr.us-east-1.amazonaws.com/staging/mongodb-community-tests",
                 platforms=["linux/amd64"],
                 version=expecter_commit_sha,
+                dockerfile_path="docker/mongodb-community-tests/Dockerfile",
                 sign=False,
             ),
             "meko-tests": ImageInfo(
                 repository="268558157000.dkr.ecr.us-east-1.amazonaws.com/staging/mongodb-kubernetes-tests",
                 platforms=["linux/amd64"],
                 version=expecter_commit_sha,
+                dockerfile_path="docker/mongodb-kubernetes-tests/Dockerfile",
                 sign=False,
             ),
             "readiness-probe": ImageInfo(
                 repository="268558157000.dkr.ecr.us-east-1.amazonaws.com/staging/mongodb-kubernetes-readinessprobe",
                 platforms=["linux/arm64", "linux/amd64"],
                 version=expecter_commit_sha,
+                dockerfile_path="docker/mongodb-kubernetes-readinessprobe/Dockerfile.atomic",
                 sign=True,
             ),
             "upgrade-hook": ImageInfo(
                 repository="268558157000.dkr.ecr.us-east-1.amazonaws.com/staging/mongodb-kubernetes-operator-version-upgrade-post-start-hook",
                 platforms=["linux/arm64", "linux/amd64"],
                 version=expecter_commit_sha,
+                dockerfile_path="docker/mongodb-kubernetes-upgrade-hook/Dockerfile.atomic",
                 sign=True,
             ),
             "agent": ImageInfo(
                 repository="268558157000.dkr.ecr.us-east-1.amazonaws.com/staging/mongodb-agent-ubi",
                 platforms=["linux/arm64", "linux/amd64"],
                 version=expecter_commit_sha,
-=======
-                platforms=["linux/arm64", "linux/amd64"],
-                version=expecter_commit_sha,
-                dockerfile_path="docker/mongodb-kubernetes-database/Dockerfile.atomic",
-                sign=True,
-            ),
-            "mco-tests": ImageInfo(
-                repository="268558157000.dkr.ecr.us-east-1.amazonaws.com/staging/mongodb-community-tests",
-                platforms=["linux/amd64"],
-                version=expecter_commit_sha,
-                dockerfile_path="docker/mongodb-community-tests/Dockerfile",
-                sign=False,
-            ),
-            "meko-tests": ImageInfo(
-                repository="268558157000.dkr.ecr.us-east-1.amazonaws.com/staging/mongodb-kubernetes-tests",
-                platforms=["linux/amd64"],
-                version=expecter_commit_sha,
-                dockerfile_path="docker/mongodb-kubernetes-tests/Dockerfile",
-                sign=False,
-            ),
-            "readiness-probe": ImageInfo(
-                repository="268558157000.dkr.ecr.us-east-1.amazonaws.com/staging/mongodb-kubernetes-readinessprobe",
-                platforms=["linux/arm64", "linux/amd64"],
-                version=expecter_commit_sha,
-                dockerfile_path="docker/mongodb-kubernetes-readinessprobe/Dockerfile.atomic",
-                sign=True,
-            ),
-            "upgrade-hook": ImageInfo(
-                repository="268558157000.dkr.ecr.us-east-1.amazonaws.com/staging/mongodb-kubernetes-operator-version-upgrade-post-start-hook",
-                platforms=["linux/arm64", "linux/amd64"],
-                version=expecter_commit_sha,
-                dockerfile_path="docker/mongodb-kubernetes-upgrade-hook/Dockerfile.atomic",
-                sign=True,
-            ),
-            "agent": ImageInfo(
-                repository="268558157000.dkr.ecr.us-east-1.amazonaws.com/staging/mongodb-agent-ubi",
-                platforms=["linux/arm64", "linux/amd64"],
-                version=expecter_commit_sha,
                 dockerfile_path="docker/mongodb-agent/Dockerfile.atomic",
->>>>>>> 6f856087
                 sign=True,
             ),
             "ops-manager": ImageInfo(
                 repository="268558157000.dkr.ecr.us-east-1.amazonaws.com/staging/mongodb-enterprise-ops-manager",
                 platforms=["linux/amd64"],
                 version="om-version-from-release.json",
-<<<<<<< HEAD
-=======
                 dockerfile_path="docker/mongodb-enterprise-ops-manager/Dockerfile.atomic",
->>>>>>> 6f856087
                 sign=True,
             ),
         },
@@ -429,90 +341,63 @@
                 repository="quay.io/mongodb/mongodb-kubernetes",
                 platforms=["linux/arm64", "linux/amd64"],
                 version=version,
-<<<<<<< HEAD
-=======
                 dockerfile_path="docker/mongodb-kubernetes-operator/Dockerfile.atomic",
->>>>>>> 6f856087
                 sign=True,
             ),
             "init-database": ImageInfo(
                 repository="quay.io/mongodb/mongodb-kubernetes-init-database",
                 platforms=["linux/arm64", "linux/amd64"],
                 version=version,
-<<<<<<< HEAD
-=======
                 dockerfile_path="docker/mongodb-kubernetes-init-database/Dockerfile.atomic",
->>>>>>> 6f856087
                 sign=True,
             ),
             "init-appdb": ImageInfo(
                 repository="quay.io/mongodb/mongodb-kubernetes-init-appdb",
                 platforms=["linux/arm64", "linux/amd64"],
                 version=version,
-<<<<<<< HEAD
-=======
                 dockerfile_path="docker/mongodb-kubernetes-init-appdb/Dockerfile.atomic",
->>>>>>> 6f856087
                 sign=True,
             ),
             "init-ops-manager": ImageInfo(
                 repository="quay.io/mongodb/mongodb-kubernetes-init-ops-manager",
                 platforms=["linux/arm64", "linux/amd64"],
                 version=version,
-<<<<<<< HEAD
-=======
                 dockerfile_path="docker/mongodb-kubernetes-init-ops-manager/Dockerfile.atomic",
->>>>>>> 6f856087
                 sign=True,
             ),
             "database": ImageInfo(
                 repository="quay.io/mongodb/mongodb-kubernetes-database",
                 platforms=["linux/arm64", "linux/amd64"],
                 version=version,
-<<<<<<< HEAD
-=======
                 dockerfile_path="docker/mongodb-kubernetes-database/Dockerfile.atomic",
->>>>>>> 6f856087
                 sign=True,
             ),
             "readiness-probe": ImageInfo(
                 repository="quay.io/mongodb/mongodb-kubernetes-readinessprobe",
                 platforms=["linux/arm64", "linux/amd64"],
                 version=readinessprobe_version,
-<<<<<<< HEAD
-=======
                 dockerfile_path="docker/mongodb-kubernetes-readinessprobe/Dockerfile.atomic",
->>>>>>> 6f856087
                 sign=True,
             ),
             "upgrade-hook": ImageInfo(
                 repository="quay.io/mongodb/mongodb-kubernetes-operator-version-upgrade-post-start-hook",
                 platforms=["linux/arm64", "linux/amd64"],
                 version=operator_version_upgrade_post_start_hook_version,
-<<<<<<< HEAD
-=======
                 dockerfile_path="docker/mongodb-kubernetes-upgrade-hook/Dockerfile.atomic",
->>>>>>> 6f856087
                 sign=True,
             ),
             "agent": ImageInfo(
                 repository="quay.io/mongodb/mongodb-agent-ubi",
                 platforms=["linux/arm64", "linux/amd64"],
                 version=version,
-<<<<<<< HEAD
-=======
                 dockerfile_path="docker/mongodb-agent/Dockerfile.atomic",
->>>>>>> 6f856087
                 sign=True,
             ),
             "ops-manager": ImageInfo(
                 repository="quay.io/mongodb/mongodb-enterprise-ops-manager",
                 platforms=["linux/amd64"],
                 version="om-version-from-release.json",
-<<<<<<< HEAD
-=======
                 dockerfile_path="docker/mongodb-enterprise-ops-manager/Dockerfile.atomic",
->>>>>>> 6f856087
                 sign=True,
             ),
         },
