--- conflicted
+++ resolved
@@ -16,11 +16,7 @@
     olm_tag: bool
     registries: List[str]
     dockerfile_path: str
-<<<<<<< HEAD
-    builder: str
-=======
     builder: ImageBuilder
->>>>>>> e508eec2
     platforms: Optional[List[str]] = None
     sign: bool = False
     skip_if_exists: bool = False
