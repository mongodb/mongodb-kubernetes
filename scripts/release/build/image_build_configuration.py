from dataclasses import dataclass
from typing import List, Optional

from scripts.release.build.build_scenario import BuildScenario

SUPPORTED_PLATFORMS = ["linux/amd64", "linux/arm64"]


@dataclass
class ImageBuildConfiguration:
    scenario: BuildScenario
    version: str
    registry: str
    dockerfile_path: str

    parallel: bool = False
    parallel_factor: int = 0
    platforms: Optional[List[str]] = None
    sign: bool = False
    all_agents: bool = False
<<<<<<< HEAD
=======
    currently_used_agents: bool = False
>>>>>>> d1fd1e19

    def is_release_scenario(self) -> bool:
        return self.scenario == BuildScenario.RELEASE

    def base_registry(self) -> str:
        return self.registry.rpartition("/")[0]

    def image_name(self) -> str:
        return self.registry.rpartition("/")[2]<|MERGE_RESOLUTION|>--- conflicted
+++ resolved
@@ -18,10 +18,7 @@
     platforms: Optional[List[str]] = None
     sign: bool = False
     all_agents: bool = False
-<<<<<<< HEAD
-=======
     currently_used_agents: bool = False
->>>>>>> d1fd1e19
 
     def is_release_scenario(self) -> bool:
         return self.scenario == BuildScenario.RELEASE
