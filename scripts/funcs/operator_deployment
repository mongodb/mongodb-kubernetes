--- conflicted
+++ resolved
@@ -34,13 +34,10 @@
     "operator.telemetry.send.enabled=${MDB_OPERATOR_TELEMETRY_SEND_ENABLED:-false}"
     # lets collect and save in the configmap as frequently as we can
     "operator.telemetry.collection.frequency=${MDB_OPERATOR_TELEMETRY_COLLECTION_FREQUENCY:-1m}"
-<<<<<<< HEAD
     "search.community.repo=${MDB_SEARCH_COMMUNITY_REPO_URL}"
     "search.community.name=${MDB_SEARCH_COMMUNITY_NAME}"
     "search.community.version=${MDB_SEARCH_COMMUNITY_VERSION}"
-=======
     "community.registry.agent=${AGENT_BASE_REGISTRY:-${REGISTRY}}"
->>>>>>> 8b5472b1
   )
 
   if [[ "${MDB_OPERATOR_TELEMETRY_INSTALL_CLUSTER_ROLE_INSTALLATION:-}" != "" ]]; then
