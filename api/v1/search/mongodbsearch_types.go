package search

import (
	"fmt"

	"k8s.io/apimachinery/pkg/runtime/schema"
	"k8s.io/apimachinery/pkg/types"

	corev1 "k8s.io/api/core/v1"
	metav1 "k8s.io/apimachinery/pkg/apis/meta/v1"

	v1 "github.com/mongodb/mongodb-kubernetes/api/v1"
	"github.com/mongodb/mongodb-kubernetes/api/v1/mdb"
	"github.com/mongodb/mongodb-kubernetes/api/v1/status"
	userv1 "github.com/mongodb/mongodb-kubernetes/api/v1/user"
	"github.com/mongodb/mongodb-kubernetes/mongodb-community-operator/api/v1/common"
)

const (
	MongotDefaultWireprotoPort      = 27027
	MongotDefaultGrpcPort           = 27028
	MongotDefaultMetricsPort        = 9946
	MongotDefautHealthCheckPort     = 8080
	MongotDefaultSyncSourceUsername = "search-sync-source"

<<<<<<< HEAD
	ForceWireprotoTransportAnnotation = "mongodb.com/v1.force-wireproto-transport"
=======
	ForceWireprotoAnnotation = "mongodb.com/v1.force-search-wireproto"
>>>>>>> aa0dc821
)

func init() {
	v1.SchemeBuilder.Register(&MongoDBSearch{}, &MongoDBSearchList{})
}

type MongoDBSearchSpec struct {
	// Optional version of MongoDB Search component (mongot). If not set, then the operator will set the most appropriate version of MongoDB Search.
	// +optional
	Version string `json:"version"`
	// MongoDB database connection details from which MongoDB Search will synchronize data to build indexes.
	// +optional
	Source *MongoDBSource `json:"source"`
	// StatefulSetSpec which the operator will apply to the MongoDB Search StatefulSet at the end of the reconcile loop. Use to provide necessary customizations,
	// which aren't exposed as fields in the MongoDBSearch.spec.
	// +optional
	StatefulSetConfiguration *common.StatefulSetConfiguration `json:"statefulSet,omitempty"`
	// Configure MongoDB Search's persistent volume. If not defined, the operator will request 10GB of storage.
	// +optional
	Persistence *common.Persistence `json:"persistence,omitempty"`
	// Configure resource requests and limits for the MongoDB Search pods.
	// +optional
	ResourceRequirements *corev1.ResourceRequirements `json:"resourceRequirements,omitempty"`
	// Configure security settings of the MongoDB Search server that MongoDB database is connecting to when performing search queries.
	// +optional
	Security Security `json:"security"`
	// Configure verbosity of mongot logs. Defaults to INFO if not set.
	// +kubebuilder:validation:Enum=TRACE;DEBUG;INFO;WARN;ERROR
	// +optional
	LogLevel mdb.LogLevel `json:"logLevel,omitempty"`
}

type MongoDBSource struct {
	// +optional
	MongoDBResourceRef *userv1.MongoDBResourceRef `json:"mongodbResourceRef,omitempty"`
	// +optional
	ExternalMongoDBSource *ExternalMongoDBSource `json:"external,omitempty"`
	// +optional
	PasswordSecretRef *userv1.SecretKeyRef `json:"passwordSecretRef,omitempty"`
	// +optional
	Username *string `json:"username,omitempty"`
}

type ExternalMongoDBSource struct {
	HostAndPorts []string `json:"hostAndPorts,omitempty"`
	// mongod keyfile used to connect to the external MongoDB deployment
	KeyFileSecretKeyRef *userv1.SecretKeyRef `json:"keyfileSecretRef,omitempty"`
	// TLS configuration for the external MongoDB deployment
	// +optional
	TLS *ExternalMongodTLS `json:"tls,omitempty"`
}

type ExternalMongodTLS struct {
	// CA is a reference to a Secret containing the CA certificate that issued mongod's TLS certificate.
	// The CA certificate is expected to be PEM encoded and available at the "ca.crt" key.
	CA *corev1.LocalObjectReference `json:"ca"`
}

type Security struct {
	// +optional
	TLS *TLS `json:"tls,omitempty"`
}

type TLS struct {
	// CertificateKeySecret is a reference to a Secret containing a private key and certificate to use for TLS.
	// The key and cert are expected to be PEM encoded and available at "tls.key" and "tls.crt".
	// This is the same format used for the standard "kubernetes.io/tls" Secret type, but no specific type is required.
	CertificateKeySecret corev1.LocalObjectReference `json:"certificateKeySecretRef"`
}

type MongoDBSearchStatus struct {
	status.Common `json:",inline"`
	Version       string           `json:"version,omitempty"`
	Warnings      []status.Warning `json:"warnings,omitempty"`
}

// +k8s:deepcopy-gen=true
// +kubebuilder:object:root=true
// +k8s:openapi-gen=true
// +kubebuilder:subresource:status
// +kubebuilder:printcolumn:name="Phase",type="string",JSONPath=".status.phase",description="Current state of the MongoDB deployment."
// +kubebuilder:printcolumn:name="Age",type="date",JSONPath=".metadata.creationTimestamp",description="The time since the MongoDB resource was created."
// +kubebuilder:resource:path=mongodbsearch,scope=Namespaced,shortName=mdbs
type MongoDBSearch struct {
	metav1.TypeMeta   `json:",inline"`
	metav1.ObjectMeta `json:"metadata,omitempty"`

	Spec MongoDBSearchSpec `json:"spec"`
	// +optional
	Status MongoDBSearchStatus `json:"status,omitempty"`
}

// +k8s:deepcopy-gen=true
// +k8s:deepcopy-gen:interfaces=k8s.io/apimachinery/pkg/runtime.Object
type MongoDBSearchList struct {
	metav1.TypeMeta `json:",inline"`
	metav1.ListMeta `json:"metadata"`
	Items           []MongoDBSearch `json:"items"`
}

func (s *MongoDBSearch) GetCommonStatus(options ...status.Option) *status.Common {
	return &s.Status.Common
}

func (s *MongoDBSearch) GetStatus(...status.Option) interface{} {
	return s.Status
}

func (s *MongoDBSearch) GetStatusPath(...status.Option) string {
	return "/status"
}

func (s *MongoDBSearch) SetWarnings(warnings []status.Warning, _ ...status.Option) {
	s.Status.Warnings = warnings
}

func (s *MongoDBSearch) UpdateStatus(phase status.Phase, statusOptions ...status.Option) {
	s.Status.UpdateCommonFields(phase, s.GetGeneration(), statusOptions...)
	if option, exists := status.GetOption(statusOptions, status.WarningsOption{}); exists {
		s.Status.Warnings = append(s.Status.Warnings, option.(status.WarningsOption).Warnings...)
	}
}

func (s *MongoDBSearch) NamespacedName() types.NamespacedName {
	return types.NamespacedName{Name: s.Name, Namespace: s.Namespace}
}

func (s *MongoDBSearch) SearchServiceNamespacedName() types.NamespacedName {
	return types.NamespacedName{Name: s.Name + "-search-svc", Namespace: s.Namespace}
}

func (s *MongoDBSearch) MongotConfigConfigMapNamespacedName() types.NamespacedName {
	return types.NamespacedName{Name: s.Name + "-search-config", Namespace: s.Namespace}
}

func (s *MongoDBSearch) SourceUserPasswordSecretRef() *userv1.SecretKeyRef {
	var syncUserPasswordSecretKey *userv1.SecretKeyRef
	if s.Spec.Source != nil && s.Spec.Source.PasswordSecretRef != nil {
		syncUserPasswordSecretKey = s.Spec.Source.PasswordSecretRef
	} else {
		syncUserPasswordSecretKey = &userv1.SecretKeyRef{
			Name: fmt.Sprintf("%s-%s-password", s.Name, s.SourceUsername()),
		}
	}

	if syncUserPasswordSecretKey.Key == "" {
		syncUserPasswordSecretKey.Key = "password"
	}

	return syncUserPasswordSecretKey
}

func (s *MongoDBSearch) SourceUsername() string {
	if s.Spec.Source != nil && s.Spec.Source.Username != nil {
		return *s.Spec.Source.Username
	}

	return MongotDefaultSyncSourceUsername
}

func (s *MongoDBSearch) StatefulSetNamespacedName() types.NamespacedName {
	return types.NamespacedName{Name: s.Name + "-search", Namespace: s.Namespace}
}

func (s *MongoDBSearch) GetOwnerReferences() []metav1.OwnerReference {
	ownerReference := *metav1.NewControllerRef(s, schema.GroupVersionKind{
		Group:   GroupVersion.Group,
		Version: GroupVersion.Version,
		Kind:    s.Kind,
	})
	return []metav1.OwnerReference{ownerReference}
}

func (s *MongoDBSearch) GetMongoDBResourceRef() *userv1.MongoDBResourceRef {
	if s.IsExternalMongoDBSource() {
		return nil
	}

	mdbResourceRef := userv1.MongoDBResourceRef{Namespace: s.Namespace, Name: s.Name}
	if s.Spec.Source != nil && s.Spec.Source.MongoDBResourceRef != nil && s.Spec.Source.MongoDBResourceRef.Name != "" {
		mdbResourceRef.Name = s.Spec.Source.MongoDBResourceRef.Name
	}

	return &mdbResourceRef
}

func (s *MongoDBSearch) GetMongotWireprotoPort() int32 {
	return MongotDefaultWireprotoPort
}

func (s *MongoDBSearch) GetMongotGrpcPort() int32 {
	return MongotDefaultGrpcPort
}

func (s *MongoDBSearch) GetMongotMetricsPort() int32 {
	return MongotDefaultMetricsPort
}

// TLSSecretNamespacedName will get the namespaced name of the Secret containing the server certificate and key
func (s *MongoDBSearch) TLSSecretNamespacedName() types.NamespacedName {
	return types.NamespacedName{Name: s.Spec.Security.TLS.CertificateKeySecret.Name, Namespace: s.Namespace}
}

// TLSOperatorSecretNamespacedName will get the namespaced name of the Secret created by the operator
// containing the combined certificate and key.
func (s *MongoDBSearch) TLSOperatorSecretNamespacedName() types.NamespacedName {
	return types.NamespacedName{Name: s.Name + "-search-certificate-key", Namespace: s.Namespace}
}

func (s *MongoDBSearch) GetMongotHealthCheckPort() int32 {
	return MongotDefautHealthCheckPort
}

func (s *MongoDBSearch) IsExternalMongoDBSource() bool {
	return s.Spec.Source != nil && s.Spec.Source.ExternalMongoDBSource != nil
}

func (s *MongoDBSearch) GetLogLevel() mdb.LogLevel {
	if s.Spec.LogLevel == "" {
		return "INFO"
	}

	return s.Spec.LogLevel
}

<<<<<<< HEAD
func (s *MongoDBSearch) IsWireprotoForced() bool {
	val, ok := s.Annotations[ForceWireprotoTransportAnnotation]
	return ok && val == "true"
=======
// mongot configuration defaults to the gRPC server. on rare occasions we might advise users to enable the legacy
// wireproto server. Once the deprecated wireproto server is removed, this function, annotation, and all code guarded
// by this check should be removed.
func (s *MongoDBSearch) IsWireprotoEnabled() bool {
	val, ok := s.Annotations[ForceWireprotoAnnotation]
	return ok && val == "true"
}

func (s *MongoDBSearch) GetEffectiveMongotPort() int32 {
	if s.IsWireprotoEnabled() {
		return s.GetMongotWireprotoPort()
	}
	return s.GetMongotGrpcPort()
>>>>>>> aa0dc821
}<|MERGE_RESOLUTION|>--- conflicted
+++ resolved
@@ -23,11 +23,7 @@
 	MongotDefautHealthCheckPort     = 8080
 	MongotDefaultSyncSourceUsername = "search-sync-source"
 
-<<<<<<< HEAD
-	ForceWireprotoTransportAnnotation = "mongodb.com/v1.force-wireproto-transport"
-=======
 	ForceWireprotoAnnotation = "mongodb.com/v1.force-search-wireproto"
->>>>>>> aa0dc821
 )
 
 func init() {
@@ -253,11 +249,6 @@
 	return s.Spec.LogLevel
 }
 
-<<<<<<< HEAD
-func (s *MongoDBSearch) IsWireprotoForced() bool {
-	val, ok := s.Annotations[ForceWireprotoTransportAnnotation]
-	return ok && val == "true"
-=======
 // mongot configuration defaults to the gRPC server. on rare occasions we might advise users to enable the legacy
 // wireproto server. Once the deprecated wireproto server is removed, this function, annotation, and all code guarded
 // by this check should be removed.
@@ -271,5 +262,4 @@
 		return s.GetMongotWireprotoPort()
 	}
 	return s.GetMongotGrpcPort()
->>>>>>> aa0dc821
 }