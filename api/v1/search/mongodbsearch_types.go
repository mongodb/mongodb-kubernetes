package search

import (
	"fmt"

	"k8s.io/apimachinery/pkg/runtime/schema"
	"k8s.io/apimachinery/pkg/types"

	corev1 "k8s.io/api/core/v1"
	metav1 "k8s.io/apimachinery/pkg/apis/meta/v1"

	v1 "github.com/mongodb/mongodb-kubernetes/api/v1"
	"github.com/mongodb/mongodb-kubernetes/api/v1/status"
	userv1 "github.com/mongodb/mongodb-kubernetes/api/v1/user"
	"github.com/mongodb/mongodb-kubernetes/mongodb-community-operator/api/v1/common"
)

const (
<<<<<<< HEAD
	MongotDefaultPort           = 27027
	MongotDefaultMetricsPort    = 9946
	MongotDefautHealthCheckPort = 8080
=======
	MongotDefaultPort               = 27027
	MongotDefaultMetricsPort        = 9946
	MongotDefaultSyncSourceUsername = "mongot-user"
>>>>>>> 5d44ddc1
)

func init() {
	v1.SchemeBuilder.Register(&MongoDBSearch{}, &MongoDBSearchList{})
}

type MongoDBSearchSpec struct {
	// +optional
	Version string `json:"version"`
	// +optional
	Source *MongoDBSource `json:"source"`
	// +optional
	StatefulSetConfiguration *common.StatefulSetConfiguration `json:"statefulSet,omitempty"`
	// +optional
	Persistence *common.Persistence `json:"persistence,omitempty"`
	// +optional
	ResourceRequirements *corev1.ResourceRequirements `json:"resourceRequirements,omitempty"`
	// +optional
	Security Security `json:"security"`
}

type MongoDBSource struct {
	// +optional
	MongoDBResourceRef *userv1.MongoDBResourceRef `json:"mongodbResourceRef,omitempty"`
	// +optional
	PasswordSecretRef *userv1.SecretKeyRef `json:"passwordSecretRef,omitempty"`
	// +optional
	Username *string `json:"username,omitempty"`
}

type Security struct {
	// +optional
	TLS TLS `json:"tls"`
}

type TLS struct {
	Enabled bool `json:"enabled"`
	// CertificateKeySecret is a reference to a Secret containing a private key and certificate to use for TLS.
	// The key and cert are expected to be PEM encoded and available at "tls.key" and "tls.crt".
	// This is the same format used for the standard "kubernetes.io/tls" Secret type, but no specific type is required.
	// Alternatively, an entry tls.pem, containing the concatenation of cert and key, can be provided.
	// If all of tls.pem, tls.crt and tls.key are present, the tls.pem one needs to be equal to the concatenation of tls.crt and tls.key
	// +optional
	CertificateKeySecret corev1.LocalObjectReference `json:"certificateKeySecretRef"`
}

type MongoDBSearchStatus struct {
	status.Common `json:",inline"`
	Version       string           `json:"version,omitempty"`
	Warnings      []status.Warning `json:"warnings,omitempty"`
}

// +k8s:deepcopy-gen=true
// +kubebuilder:object:root=true
// +k8s:openapi-gen=true
// +kubebuilder:subresource:status
// +kubebuilder:printcolumn:name="Phase",type="string",JSONPath=".status.phase",description="Current state of the MongoDB deployment."
// +kubebuilder:printcolumn:name="Age",type="date",JSONPath=".metadata.creationTimestamp",description="The time since the MongoDB resource was created."
// +kubebuilder:resource:path=mongodbsearch,scope=Namespaced,shortName=mdbs
type MongoDBSearch struct {
	metav1.TypeMeta   `json:",inline"`
	metav1.ObjectMeta `json:"metadata,omitempty"`

	Spec MongoDBSearchSpec `json:"spec"`
	// +optional
	Status MongoDBSearchStatus `json:"status,omitempty"`
}

// +k8s:deepcopy-gen=true
// +k8s:deepcopy-gen:interfaces=k8s.io/apimachinery/pkg/runtime.Object
type MongoDBSearchList struct {
	metav1.TypeMeta `json:",inline"`
	metav1.ListMeta `json:"metadata"`
	Items           []MongoDBSearch `json:"items"`
}

func (s *MongoDBSearch) GetCommonStatus(options ...status.Option) *status.Common {
	return &s.Status.Common
}

func (s *MongoDBSearch) GetStatus(...status.Option) interface{} {
	return s.Status
}

func (s *MongoDBSearch) GetStatusPath(...status.Option) string {
	return "/status"
}

func (s *MongoDBSearch) SetWarnings(warnings []status.Warning, _ ...status.Option) {
	s.Status.Warnings = warnings
}

func (s *MongoDBSearch) UpdateStatus(phase status.Phase, statusOptions ...status.Option) {
	s.Status.UpdateCommonFields(phase, s.GetGeneration(), statusOptions...)
	if option, exists := status.GetOption(statusOptions, status.WarningsOption{}); exists {
		s.Status.Warnings = append(s.Status.Warnings, option.(status.WarningsOption).Warnings...)
	}
}

func (s *MongoDBSearch) NamespacedName() types.NamespacedName {
	return types.NamespacedName{Name: s.Name, Namespace: s.Namespace}
}

func (s *MongoDBSearch) SearchServiceNamespacedName() types.NamespacedName {
	return types.NamespacedName{Name: s.Name + "-search-svc", Namespace: s.Namespace}
}

func (s *MongoDBSearch) MongotConfigConfigMapNamespacedName() types.NamespacedName {
	return types.NamespacedName{Name: s.Name + "-search-config", Namespace: s.Namespace}
}

func (s *MongoDBSearch) SourceUserPasswordSecretRef() *userv1.SecretKeyRef {
	if s.Spec.Source != nil && s.Spec.Source.PasswordSecretRef != nil {
		return s.Spec.Source.PasswordSecretRef
	}

	return &userv1.SecretKeyRef{
		Name: fmt.Sprintf("%s-%s-password", s.Name, MongotDefaultSyncSourceUsername),
		Key:  "password",
	}
}

func (s *MongoDBSearch) SourceUsername() string {
	if s.Spec.Source != nil && s.Spec.Source.Username != nil {
		return *s.Spec.Source.Username
	}

	return MongotDefaultSyncSourceUsername
}

func (s *MongoDBSearch) StatefulSetNamespacedName() types.NamespacedName {
	return types.NamespacedName{Name: s.Name + "-search", Namespace: s.Namespace}
}

func (s *MongoDBSearch) GetOwnerReferences() []metav1.OwnerReference {
	ownerReference := *metav1.NewControllerRef(s, schema.GroupVersionKind{
		Group:   GroupVersion.Group,
		Version: GroupVersion.Version,
		Kind:    s.Kind,
	})
	return []metav1.OwnerReference{ownerReference}
}

func (s *MongoDBSearch) GetMongoDBResourceRef() userv1.MongoDBResourceRef {
	mdbResourceRef := userv1.MongoDBResourceRef{Namespace: s.Namespace, Name: s.Name}
	if s.Spec.Source != nil && s.Spec.Source.MongoDBResourceRef != nil && s.Spec.Source.MongoDBResourceRef.Name != "" {
		mdbResourceRef.Name = s.Spec.Source.MongoDBResourceRef.Name
	}

	return mdbResourceRef
}

func (s *MongoDBSearch) GetMongotPort() int32 {
	return MongotDefaultPort
}

func (s *MongoDBSearch) GetMongotMetricsPort() int32 {
	return MongotDefaultMetricsPort
}

<<<<<<< HEAD
func (s *MongoDBSearch) GetMongotHealthCheckPort() int32 {
	return MongotDefautHealthCheckPort
=======
// TLSSecretNamespacedName will get the namespaced name of the Secret containing the server certificate and key
func (s *MongoDBSearch) TLSSecretNamespacedName() types.NamespacedName {
	return types.NamespacedName{Name: s.Spec.Security.TLS.CertificateKeySecret.Name, Namespace: s.Namespace}
}

// TLSOperatorSecretNamespacedName will get the namespaced name of the Secret created by the operator
// containing the combined certificate and key.
func (s *MongoDBSearch) TLSOperatorSecretNamespacedName() types.NamespacedName {
	return types.NamespacedName{Name: s.Name + "-search-certificate-key", Namespace: s.Namespace}
>>>>>>> 5d44ddc1
}<|MERGE_RESOLUTION|>--- conflicted
+++ resolved
@@ -16,15 +16,10 @@
 )
 
 const (
-<<<<<<< HEAD
-	MongotDefaultPort           = 27027
-	MongotDefaultMetricsPort    = 9946
-	MongotDefautHealthCheckPort = 8080
-=======
 	MongotDefaultPort               = 27027
 	MongotDefaultMetricsPort        = 9946
+	MongotDefautHealthCheckPort = 8080
 	MongotDefaultSyncSourceUsername = "mongot-user"
->>>>>>> 5d44ddc1
 )
 
 func init() {
@@ -185,10 +180,6 @@
 	return MongotDefaultMetricsPort
 }
 
-<<<<<<< HEAD
-func (s *MongoDBSearch) GetMongotHealthCheckPort() int32 {
-	return MongotDefautHealthCheckPort
-=======
 // TLSSecretNamespacedName will get the namespaced name of the Secret containing the server certificate and key
 func (s *MongoDBSearch) TLSSecretNamespacedName() types.NamespacedName {
 	return types.NamespacedName{Name: s.Spec.Security.TLS.CertificateKeySecret.Name, Namespace: s.Namespace}
@@ -198,5 +189,8 @@
 // containing the combined certificate and key.
 func (s *MongoDBSearch) TLSOperatorSecretNamespacedName() types.NamespacedName {
 	return types.NamespacedName{Name: s.Name + "-search-certificate-key", Namespace: s.Namespace}
->>>>>>> 5d44ddc1
+}
+
+func (s *MongoDBSearch) GetMongotHealthCheckPort() int32 {
+	return MongotDefautHealthCheckPort
 }