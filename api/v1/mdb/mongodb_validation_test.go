--- conflicted
+++ resolved
@@ -473,10 +473,7 @@
 		t.Run(tt.name, func(t *testing.T) {
 			rs := NewReplicaSetBuilder().
 				SetSecurityTLSEnabled().
-<<<<<<< HEAD
-=======
 				SetVersion("8.0.5-ent").
->>>>>>> aa1ba2e4
 				Build()
 
 			rs.Spec.CloudManagerConfig = &PrivateCloudConfig{
