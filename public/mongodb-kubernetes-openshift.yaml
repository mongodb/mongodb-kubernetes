---
# Source: mongodb-kubernetes/templates/operator-roles.yaml
kind: ClusterRole
apiVersion: rbac.authorization.k8s.io/v1
metadata:
  name: mongodb-kubernetes-operator-mongodb-webhook
rules:
  - apiGroups:
      - "admissionregistration.k8s.io"
    resources:
      - validatingwebhookconfigurations
    verbs:
      - get
      - create
      - update
      - delete
  - apiGroups:
      - ""
    resources:
      - services
    verbs:
      - get
      - list
      - watch
      - create
      - update
      - delete
---
# Source: mongodb-kubernetes/templates/operator-roles.yaml
# Additional ClusterRole for clusterVersionDetection
kind: ClusterRole
apiVersion: rbac.authorization.k8s.io/v1
metadata:
  name: mongodb-kubernetes-operator-cluster-telemetry
rules:
  # Non-resource URL permissions
  - nonResourceURLs:
      - "/version"
    verbs:
      - get
  # Cluster-scoped resource permissions
  - apiGroups:
      - ''
    resources:
      - namespaces
    resourceNames:
      - kube-system
    verbs:
      - get
  - apiGroups:
      - ''
    resources:
      - nodes
    verbs:
      - list
---
# Source: mongodb-kubernetes/templates/operator-roles.yaml
kind: ClusterRoleBinding
apiVersion: rbac.authorization.k8s.io/v1
metadata:
  name: mongodb-kubernetes-operator-mongodb-webhook-binding
roleRef:
  apiGroup: rbac.authorization.k8s.io
  kind: ClusterRole
  name: mongodb-kubernetes-operator-mongodb-webhook
subjects:
  - kind: ServiceAccount
    name: mongodb-kubernetes-operator
    namespace: mongodb
---
# Source: mongodb-kubernetes/templates/operator-roles.yaml
# ClusterRoleBinding for clusterVersionDetection
kind: ClusterRoleBinding
apiVersion: rbac.authorization.k8s.io/v1
metadata:
  name: mongodb-kubernetes-operator-mongodb-cluster-telemetry-binding
roleRef:
  apiGroup: rbac.authorization.k8s.io
  kind: ClusterRole
  name: mongodb-kubernetes-operator-cluster-telemetry
subjects:
  - kind: ServiceAccount
    name: mongodb-kubernetes-operator
    namespace: mongodb
---
# Source: mongodb-kubernetes/templates/operator-roles.yaml
kind: Role
apiVersion: rbac.authorization.k8s.io/v1
metadata:
  name: mongodb-kubernetes-operator
  namespace: mongodb
rules:
  - apiGroups:
      - ''
    resources:
      - services
    verbs:
      - get
      - list
      - watch
      - create
      - update
      - delete
  - apiGroups:
      - ''
    resources:
      - secrets
      - configmaps
    verbs:
      - get
      - list
      - create
      - update
      - delete
      - watch
  - apiGroups:
      - apps
    resources:
      - statefulsets
    verbs:
      - create
      - get
      - list
      - watch
      - delete
      - update
  - apiGroups:
      - ''
    resources:
      - pods
    verbs:
      - get
      - list
      - watch
      - delete
      - deletecollection
  - apiGroups:
      - mongodbcommunity.mongodb.com
    resources:
      - mongodbcommunity
      - mongodbcommunity/status
      - mongodbcommunity/spec
      - mongodbcommunity/finalizers
    verbs:
      - '*'
  - apiGroups:
      - mongodb.com
    verbs:
      - '*'
    resources:
      - mongodb
      - mongodb/finalizers
      - mongodbusers
      - mongodbusers/finalizers
      - opsmanagers
      - opsmanagers/finalizers
      - mongodbmulticluster
      - mongodbmulticluster/finalizers
      - mongodbsearch
      - mongodbsearch/finalizers
      - mongodb/status
      - mongodbusers/status
      - opsmanagers/status
      - mongodbmulticluster/status
      - mongodbsearch/status

  - apiGroups:
      - ''
    resources:
      - persistentvolumeclaims
    verbs:
      - get
      - delete
      - list
      - watch
      - patch
      - update
---
# Source: mongodb-kubernetes/templates/operator-roles.yaml
kind: RoleBinding
apiVersion: rbac.authorization.k8s.io/v1
metadata:
  name: mongodb-kubernetes-operator
  namespace: mongodb
roleRef:
  apiGroup: rbac.authorization.k8s.io
  kind: Role
  name: mongodb-kubernetes-operator
subjects:
  - kind: ServiceAccount
    name: mongodb-kubernetes-operator
    namespace: mongodb
---
# Source: mongodb-kubernetes/templates/database-roles.yaml
apiVersion: v1
kind: ServiceAccount
metadata:
  name: mongodb-kubernetes-appdb
  namespace: mongodb
---
# Source: mongodb-kubernetes/templates/database-roles.yaml
apiVersion: v1
kind: ServiceAccount
metadata:
  name: mongodb-kubernetes-database-pods
  namespace: mongodb
---
# Source: mongodb-kubernetes/templates/database-roles.yaml
apiVersion: v1
kind: ServiceAccount
metadata:
  name: mongodb-kubernetes-ops-manager
  namespace: mongodb
---
# Source: mongodb-kubernetes/templates/database-roles.yaml
kind: Role
apiVersion: rbac.authorization.k8s.io/v1
metadata:
  name: mongodb-kubernetes-appdb
  namespace: mongodb
rules:
  - apiGroups:
      - ''
    resources:
      - secrets
    verbs:
      - get
  - apiGroups:
      - ''
    resources:
      - pods
    verbs:
      - patch
      - delete
      - get
---
# Source: mongodb-kubernetes/templates/database-roles.yaml
kind: RoleBinding
apiVersion: rbac.authorization.k8s.io/v1
metadata:
  name: mongodb-kubernetes-appdb
  namespace: mongodb
roleRef:
  apiGroup: rbac.authorization.k8s.io
  kind: Role
  name: mongodb-kubernetes-appdb
subjects:
  - kind: ServiceAccount
    name: mongodb-kubernetes-appdb
    namespace: mongodb
---
# Source: mongodb-kubernetes/templates/operator-sa.yaml
apiVersion: v1
kind: ServiceAccount
metadata:
  name: mongodb-kubernetes-operator
  namespace: mongodb
---
# Source: mongodb-kubernetes/templates/operator.yaml
apiVersion: apps/v1
kind: Deployment
metadata:
  name: mongodb-kubernetes-operator
  namespace: mongodb
spec:
  replicas: 1
  selector:
    matchLabels:
      app.kubernetes.io/component: controller
      app.kubernetes.io/name: mongodb-kubernetes-operator
      app.kubernetes.io/instance: mongodb-kubernetes-operator
  template:
    metadata:
      labels:
        app.kubernetes.io/component: controller
        app.kubernetes.io/name: mongodb-kubernetes-operator
        app.kubernetes.io/instance: mongodb-kubernetes-operator
    spec:
      serviceAccountName: mongodb-kubernetes-operator
      containers:
        - name: mongodb-kubernetes-operator
          image: "quay.io/mongodb/mongodb-kubernetes:1.0.0"
          imagePullPolicy: Always
          args:
            - -watch-resource=mongodb
            - -watch-resource=opsmanagers
            - -watch-resource=mongodbusers
            - -watch-resource=mongodbcommunity
<<<<<<< HEAD
            - -watch-resource=mongodbsearch
=======
>>>>>>> 4b1ace88
          command:
            - /usr/local/bin/mongodb-kubernetes-operator
          resources:
            limits:
              cpu: 1100m
              memory: 1Gi
            requests:
              cpu: 500m
              memory: 200Mi
          env:
            - name: OPERATOR_ENV
              value: prod
            - name: MDB_DEFAULT_ARCHITECTURE
              value: non-static
            - name: NAMESPACE
              valueFrom:
                fieldRef:
                  fieldPath: metadata.namespace
            - name: WATCH_NAMESPACE
              valueFrom:
                fieldRef:
                  fieldPath: metadata.namespace
            - name: MANAGED_SECURITY_CONTEXT
              value: 'true'
            - name: MDB_OPERATOR_TELEMETRY_COLLECTION_FREQUENCY
              value: "1h"
            - name: MDB_OPERATOR_TELEMETRY_SEND_FREQUENCY
              value: "168h"
            - name: CLUSTER_CLIENT_TIMEOUT
              value: "10"
            - name: IMAGE_PULL_POLICY
              value: Always
            # Database
            - name: MONGODB_ENTERPRISE_DATABASE_IMAGE
              value: quay.io/mongodb/mongodb-kubernetes-database
            - name: INIT_DATABASE_IMAGE_REPOSITORY
              value: quay.io/mongodb/mongodb-kubernetes-init-database
            - name: INIT_DATABASE_VERSION
              value: 1.0.0
            - name: DATABASE_VERSION
              value: 1.0.0
            # Ops Manager
            - name: OPS_MANAGER_IMAGE_REPOSITORY
              value: quay.io/mongodb/mongodb-enterprise-ops-manager-ubi
            - name: INIT_OPS_MANAGER_IMAGE_REPOSITORY
              value: quay.io/mongodb/mongodb-kubernetes-init-ops-manager
            - name: INIT_OPS_MANAGER_VERSION
              value: 1.0.0
            # AppDB
            - name: INIT_APPDB_IMAGE_REPOSITORY
              value: quay.io/mongodb/mongodb-kubernetes-init-appdb
            - name: INIT_APPDB_VERSION
              value: 1.0.0
            - name: OPS_MANAGER_IMAGE_PULL_POLICY
              value: Always
            - name: AGENT_IMAGE
              value: "quay.io/mongodb/mongodb-agent-ubi:108.0.2.8729-1"
            - name: MDB_AGENT_IMAGE_REPOSITORY
              value: "quay.io/mongodb/mongodb-agent-ubi"
            - name: MONGODB_IMAGE
              value: mongodb-enterprise-server
            - name: MONGODB_REPO_URL
              value: quay.io/mongodb
            - name: MDB_IMAGE_TYPE
              value: ubi8
            - name: PERFORM_FAILOVER
              value: 'true'
            - name: MDB_MAX_CONCURRENT_RECONCILES
              value: "1"
            - name: POD_NAME
              valueFrom:
                fieldRef:
                  fieldPath: metadata.name
            - name: OPERATOR_NAME
              value: mongodb-kubernetes-operator
            # Community Env Vars Start
            - name: MDB_COMMUNITY_AGENT_IMAGE
              value: "quay.io/mongodb/mongodb-agent-ubi:108.0.2.8729-1"
            - name: VERSION_UPGRADE_HOOK_IMAGE
              value: "quay.io/mongodb/mongodb-kubernetes-operator-version-upgrade-post-start-hook:1.0.9"
            - name: READINESS_PROBE_IMAGE
              value: "quay.io/mongodb/mongodb-kubernetes-readinessprobe:1.0.22"
            - name: MDB_COMMUNITY_IMAGE
              value: "mongodb-community-server"
            - name: MDB_COMMUNITY_REPO_URL
              value: "quay.io/mongodb"
            - name: MDB_COMMUNITY_IMAGE_TYPE
              value: "ubi8"
            # Community Env Vars End
            - name: RELATED_IMAGE_MONGODB_ENTERPRISE_DATABASE_IMAGE_1_0_0
              value: "quay.io/mongodb/mongodb-kubernetes-database:1.0.0"
            - name: RELATED_IMAGE_INIT_DATABASE_IMAGE_REPOSITORY_1_0_0
              value: "quay.io/mongodb/mongodb-kubernetes-init-database:1.0.0"
            - name: RELATED_IMAGE_INIT_OPS_MANAGER_IMAGE_REPOSITORY_1_0_0
              value: "quay.io/mongodb/mongodb-kubernetes-init-ops-manager:1.0.0"
            - name: RELATED_IMAGE_INIT_APPDB_IMAGE_REPOSITORY_1_0_0
              value: "quay.io/mongodb/mongodb-kubernetes-init-appdb:1.0.0"
            - name: RELATED_IMAGE_AGENT_IMAGE_107_0_13_8702_1
              value: "quay.io/mongodb/mongodb-agent-ubi:107.0.13.8702-1"
            - name: RELATED_IMAGE_AGENT_IMAGE_107_0_13_8702_1_1_0_0
              value: "quay.io/mongodb/mongodb-agent-ubi:107.0.13.8702-1_1.0.0"
            - name: RELATED_IMAGE_AGENT_IMAGE_107_0_15_8741_1
              value: "quay.io/mongodb/mongodb-agent-ubi:107.0.15.8741-1"
            - name: RELATED_IMAGE_AGENT_IMAGE_107_0_15_8741_1_1_0_0
              value: "quay.io/mongodb/mongodb-agent-ubi:107.0.15.8741-1_1.0.0"
            - name: RELATED_IMAGE_AGENT_IMAGE_108_0_2_8729_1
              value: "quay.io/mongodb/mongodb-agent-ubi:108.0.2.8729-1"
            - name: RELATED_IMAGE_AGENT_IMAGE_108_0_4_8770_1
              value: "quay.io/mongodb/mongodb-agent-ubi:108.0.4.8770-1"
            - name: RELATED_IMAGE_AGENT_IMAGE_108_0_4_8770_1_1_0_0
              value: "quay.io/mongodb/mongodb-agent-ubi:108.0.4.8770-1_1.0.0"
            - name: RELATED_IMAGE_AGENT_IMAGE_108_0_6_8796_1
              value: "quay.io/mongodb/mongodb-agent-ubi:108.0.6.8796-1"
            - name: RELATED_IMAGE_AGENT_IMAGE_108_0_6_8796_1_1_0_0
              value: "quay.io/mongodb/mongodb-agent-ubi:108.0.6.8796-1_1.0.0"
            - name: RELATED_IMAGE_AGENT_IMAGE_12_0_33_7866_1
              value: "quay.io/mongodb/mongodb-agent-ubi:12.0.33.7866-1"
            - name: RELATED_IMAGE_AGENT_IMAGE_12_0_33_7866_1_1_0_0
              value: "quay.io/mongodb/mongodb-agent-ubi:12.0.33.7866-1_1.0.0"
            - name: RELATED_IMAGE_AGENT_IMAGE_12_0_34_7888_1
              value: "quay.io/mongodb/mongodb-agent-ubi:12.0.34.7888-1"
            - name: RELATED_IMAGE_AGENT_IMAGE_12_0_34_7888_1_1_0_0
              value: "quay.io/mongodb/mongodb-agent-ubi:12.0.34.7888-1_1.0.0"
            - name: RELATED_IMAGE_AGENT_IMAGE_12_0_35_7911_1
              value: "quay.io/mongodb/mongodb-agent-ubi:12.0.35.7911-1"
            - name: RELATED_IMAGE_AGENT_IMAGE_12_0_35_7911_1_1_0_0
              value: "quay.io/mongodb/mongodb-agent-ubi:12.0.35.7911-1_1.0.0"
            - name: RELATED_IMAGE_AGENT_IMAGE_13_34_0_9465_1
              value: "quay.io/mongodb/mongodb-agent-ubi:13.34.0.9465-1"
            - name: RELATED_IMAGE_AGENT_IMAGE_13_34_0_9465_1_1_0_0
              value: "quay.io/mongodb/mongodb-agent-ubi:13.34.0.9465-1_1.0.0"
            - name: RELATED_IMAGE_OPS_MANAGER_IMAGE_REPOSITORY_6_0_25
              value: "quay.io/mongodb/mongodb-enterprise-ops-manager-ubi:6.0.25"
            - name: RELATED_IMAGE_OPS_MANAGER_IMAGE_REPOSITORY_6_0_26
              value: "quay.io/mongodb/mongodb-enterprise-ops-manager-ubi:6.0.26"
            - name: RELATED_IMAGE_OPS_MANAGER_IMAGE_REPOSITORY_6_0_27
              value: "quay.io/mongodb/mongodb-enterprise-ops-manager-ubi:6.0.27"
            - name: RELATED_IMAGE_OPS_MANAGER_IMAGE_REPOSITORY_7_0_12
              value: "quay.io/mongodb/mongodb-enterprise-ops-manager-ubi:7.0.12"
            - name: RELATED_IMAGE_OPS_MANAGER_IMAGE_REPOSITORY_7_0_13
              value: "quay.io/mongodb/mongodb-enterprise-ops-manager-ubi:7.0.13"
            - name: RELATED_IMAGE_OPS_MANAGER_IMAGE_REPOSITORY_7_0_14
              value: "quay.io/mongodb/mongodb-enterprise-ops-manager-ubi:7.0.14"
            - name: RELATED_IMAGE_OPS_MANAGER_IMAGE_REPOSITORY_7_0_15
              value: "quay.io/mongodb/mongodb-enterprise-ops-manager-ubi:7.0.15"
            - name: RELATED_IMAGE_OPS_MANAGER_IMAGE_REPOSITORY_8_0_4
              value: "quay.io/mongodb/mongodb-enterprise-ops-manager-ubi:8.0.4"
            - name: RELATED_IMAGE_OPS_MANAGER_IMAGE_REPOSITORY_8_0_5
              value: "quay.io/mongodb/mongodb-enterprise-ops-manager-ubi:8.0.5"
            - name: RELATED_IMAGE_OPS_MANAGER_IMAGE_REPOSITORY_8_0_6
              value: "quay.io/mongodb/mongodb-enterprise-ops-manager-ubi:8.0.6"
      # since the official server images end with a different suffix we can re-use the same $mongodbImageEnv
            - name: RELATED_IMAGE_MONGODB_IMAGE_4_4_0_ubi8
              value: "quay.io/mongodb/mongodb-enterprise-server:4.4.0-ubi8"
            - name: RELATED_IMAGE_MONGODB_IMAGE_4_4_1_ubi8
              value: "quay.io/mongodb/mongodb-enterprise-server:4.4.1-ubi8"
            - name: RELATED_IMAGE_MONGODB_IMAGE_4_4_2_ubi8
              value: "quay.io/mongodb/mongodb-enterprise-server:4.4.2-ubi8"
            - name: RELATED_IMAGE_MONGODB_IMAGE_4_4_3_ubi8
              value: "quay.io/mongodb/mongodb-enterprise-server:4.4.3-ubi8"
            - name: RELATED_IMAGE_MONGODB_IMAGE_4_4_4_ubi8
              value: "quay.io/mongodb/mongodb-enterprise-server:4.4.4-ubi8"
            - name: RELATED_IMAGE_MONGODB_IMAGE_4_4_5_ubi8
              value: "quay.io/mongodb/mongodb-enterprise-server:4.4.5-ubi8"
            - name: RELATED_IMAGE_MONGODB_IMAGE_4_4_6_ubi8
              value: "quay.io/mongodb/mongodb-enterprise-server:4.4.6-ubi8"
            - name: RELATED_IMAGE_MONGODB_IMAGE_4_4_7_ubi8
              value: "quay.io/mongodb/mongodb-enterprise-server:4.4.7-ubi8"
            - name: RELATED_IMAGE_MONGODB_IMAGE_4_4_8_ubi8
              value: "quay.io/mongodb/mongodb-enterprise-server:4.4.8-ubi8"
            - name: RELATED_IMAGE_MONGODB_IMAGE_4_4_9_ubi8
              value: "quay.io/mongodb/mongodb-enterprise-server:4.4.9-ubi8"
            - name: RELATED_IMAGE_MONGODB_IMAGE_4_4_10_ubi8
              value: "quay.io/mongodb/mongodb-enterprise-server:4.4.10-ubi8"
            - name: RELATED_IMAGE_MONGODB_IMAGE_4_4_11_ubi8
              value: "quay.io/mongodb/mongodb-enterprise-server:4.4.11-ubi8"
            - name: RELATED_IMAGE_MONGODB_IMAGE_4_4_12_ubi8
              value: "quay.io/mongodb/mongodb-enterprise-server:4.4.12-ubi8"
            - name: RELATED_IMAGE_MONGODB_IMAGE_4_4_13_ubi8
              value: "quay.io/mongodb/mongodb-enterprise-server:4.4.13-ubi8"
            - name: RELATED_IMAGE_MONGODB_IMAGE_4_4_14_ubi8
              value: "quay.io/mongodb/mongodb-enterprise-server:4.4.14-ubi8"
            - name: RELATED_IMAGE_MONGODB_IMAGE_4_4_15_ubi8
              value: "quay.io/mongodb/mongodb-enterprise-server:4.4.15-ubi8"
            - name: RELATED_IMAGE_MONGODB_IMAGE_4_4_16_ubi8
              value: "quay.io/mongodb/mongodb-enterprise-server:4.4.16-ubi8"
            - name: RELATED_IMAGE_MONGODB_IMAGE_4_4_17_ubi8
              value: "quay.io/mongodb/mongodb-enterprise-server:4.4.17-ubi8"
            - name: RELATED_IMAGE_MONGODB_IMAGE_4_4_18_ubi8
              value: "quay.io/mongodb/mongodb-enterprise-server:4.4.18-ubi8"
            - name: RELATED_IMAGE_MONGODB_IMAGE_4_4_19_ubi8
              value: "quay.io/mongodb/mongodb-enterprise-server:4.4.19-ubi8"
            - name: RELATED_IMAGE_MONGODB_IMAGE_4_4_20_ubi8
              value: "quay.io/mongodb/mongodb-enterprise-server:4.4.20-ubi8"
            - name: RELATED_IMAGE_MONGODB_IMAGE_4_4_21_ubi8
              value: "quay.io/mongodb/mongodb-enterprise-server:4.4.21-ubi8"
            - name: RELATED_IMAGE_MONGODB_IMAGE_5_0_0_ubi8
              value: "quay.io/mongodb/mongodb-enterprise-server:5.0.0-ubi8"
            - name: RELATED_IMAGE_MONGODB_IMAGE_5_0_1_ubi8
              value: "quay.io/mongodb/mongodb-enterprise-server:5.0.1-ubi8"
            - name: RELATED_IMAGE_MONGODB_IMAGE_5_0_2_ubi8
              value: "quay.io/mongodb/mongodb-enterprise-server:5.0.2-ubi8"
            - name: RELATED_IMAGE_MONGODB_IMAGE_5_0_3_ubi8
              value: "quay.io/mongodb/mongodb-enterprise-server:5.0.3-ubi8"
            - name: RELATED_IMAGE_MONGODB_IMAGE_5_0_4_ubi8
              value: "quay.io/mongodb/mongodb-enterprise-server:5.0.4-ubi8"
            - name: RELATED_IMAGE_MONGODB_IMAGE_5_0_5_ubi8
              value: "quay.io/mongodb/mongodb-enterprise-server:5.0.5-ubi8"
            - name: RELATED_IMAGE_MONGODB_IMAGE_5_0_6_ubi8
              value: "quay.io/mongodb/mongodb-enterprise-server:5.0.6-ubi8"
            - name: RELATED_IMAGE_MONGODB_IMAGE_5_0_7_ubi8
              value: "quay.io/mongodb/mongodb-enterprise-server:5.0.7-ubi8"
            - name: RELATED_IMAGE_MONGODB_IMAGE_5_0_8_ubi8
              value: "quay.io/mongodb/mongodb-enterprise-server:5.0.8-ubi8"
            - name: RELATED_IMAGE_MONGODB_IMAGE_5_0_9_ubi8
              value: "quay.io/mongodb/mongodb-enterprise-server:5.0.9-ubi8"
            - name: RELATED_IMAGE_MONGODB_IMAGE_5_0_10_ubi8
              value: "quay.io/mongodb/mongodb-enterprise-server:5.0.10-ubi8"
            - name: RELATED_IMAGE_MONGODB_IMAGE_5_0_11_ubi8
              value: "quay.io/mongodb/mongodb-enterprise-server:5.0.11-ubi8"
            - name: RELATED_IMAGE_MONGODB_IMAGE_5_0_12_ubi8
              value: "quay.io/mongodb/mongodb-enterprise-server:5.0.12-ubi8"
            - name: RELATED_IMAGE_MONGODB_IMAGE_5_0_13_ubi8
              value: "quay.io/mongodb/mongodb-enterprise-server:5.0.13-ubi8"
            - name: RELATED_IMAGE_MONGODB_IMAGE_5_0_14_ubi8
              value: "quay.io/mongodb/mongodb-enterprise-server:5.0.14-ubi8"
            - name: RELATED_IMAGE_MONGODB_IMAGE_5_0_15_ubi8
              value: "quay.io/mongodb/mongodb-enterprise-server:5.0.15-ubi8"
            - name: RELATED_IMAGE_MONGODB_IMAGE_5_0_16_ubi8
              value: "quay.io/mongodb/mongodb-enterprise-server:5.0.16-ubi8"
            - name: RELATED_IMAGE_MONGODB_IMAGE_5_0_17_ubi8
              value: "quay.io/mongodb/mongodb-enterprise-server:5.0.17-ubi8"
            - name: RELATED_IMAGE_MONGODB_IMAGE_5_0_18_ubi8
              value: "quay.io/mongodb/mongodb-enterprise-server:5.0.18-ubi8"
            - name: RELATED_IMAGE_MONGODB_IMAGE_6_0_0_ubi8
              value: "quay.io/mongodb/mongodb-enterprise-server:6.0.0-ubi8"
            - name: RELATED_IMAGE_MONGODB_IMAGE_6_0_1_ubi8
              value: "quay.io/mongodb/mongodb-enterprise-server:6.0.1-ubi8"
            - name: RELATED_IMAGE_MONGODB_IMAGE_6_0_2_ubi8
              value: "quay.io/mongodb/mongodb-enterprise-server:6.0.2-ubi8"
            - name: RELATED_IMAGE_MONGODB_IMAGE_6_0_3_ubi8
              value: "quay.io/mongodb/mongodb-enterprise-server:6.0.3-ubi8"
            - name: RELATED_IMAGE_MONGODB_IMAGE_6_0_4_ubi8
              value: "quay.io/mongodb/mongodb-enterprise-server:6.0.4-ubi8"
            - name: RELATED_IMAGE_MONGODB_IMAGE_6_0_5_ubi8
              value: "quay.io/mongodb/mongodb-enterprise-server:6.0.5-ubi8"
            - name: RELATED_IMAGE_MONGODB_IMAGE_8_0_0_ubi8
              value: "quay.io/mongodb/mongodb-enterprise-server:8.0.0-ubi8"
            - name: RELATED_IMAGE_MONGODB_IMAGE_8_0_0_ubi9
              value: "quay.io/mongodb/mongodb-enterprise-server:8.0.0-ubi9"
            - name: RELATED_IMAGE_MDB_SEARCH_IMAGE_bd5ac935fe03426d6080bbb34ac6df5350ba3193
              value: "268558157000.dkr.ecr.eu-west-1.amazonaws.com/mongot/community:bd5ac935fe03426d6080bbb34ac6df5350ba3193"
            - name: MDB_SEARCH_COMMUNITY_REPO_URL
              value: "268558157000.dkr.ecr.eu-west-1.amazonaws.com/mongot"
            - name: MDB_SEARCH_COMMUNITY_NAME
              value: "community"
            - name: MDB_SEARCH_COMMUNITY_VERSION
              value: "bd5ac935fe03426d6080bbb34ac6df5350ba3193"<|MERGE_RESOLUTION|>--- conflicted
+++ resolved
@@ -286,10 +286,7 @@
             - -watch-resource=opsmanagers
             - -watch-resource=mongodbusers
             - -watch-resource=mongodbcommunity
-<<<<<<< HEAD
             - -watch-resource=mongodbsearch
-=======
->>>>>>> 4b1ace88
           command:
             - /usr/local/bin/mongodb-kubernetes-operator
           resources:
