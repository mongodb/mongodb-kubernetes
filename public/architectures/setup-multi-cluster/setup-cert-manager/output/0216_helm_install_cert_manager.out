Release "cert-manager" does not exist. Installing it now.
NAME: cert-manager
<<<<<<< HEAD
LAST DEPLOYED: Wed May 14 11:14:25 2025
=======
LAST DEPLOYED: Wed May 14 09:10:53 2025
>>>>>>> 7ecd7001
NAMESPACE: cert-manager
STATUS: deployed
REVISION: 1
TEST SUITE: None
NOTES:
cert-manager v1.17.2 has been deployed successfully!

In order to begin issuing certificates, you will need to set up a ClusterIssuer
or Issuer resource (for example, by creating a 'letsencrypt-staging' issuer).

More information on the different types of issuers and how to configure them
can be found in our documentation:

https://cert-manager.io/docs/configuration/

For information on how to configure cert-manager to automatically provision
Certificates for Ingress resources, take a look at the `ingress-shim`
documentation:

https://cert-manager.io/docs/usage/ingress/<|MERGE_RESOLUTION|>--- conflicted
+++ resolved
@@ -1,10 +1,6 @@
 Release "cert-manager" does not exist. Installing it now.
 NAME: cert-manager
-<<<<<<< HEAD
-LAST DEPLOYED: Wed May 14 11:14:25 2025
-=======
 LAST DEPLOYED: Wed May 14 09:10:53 2025
->>>>>>> 7ecd7001
 NAMESPACE: cert-manager
 STATUS: deployed
 REVISION: 1
