<<<<<<< HEAD
Nodes in cluster gke_scratch-kubernetes-team_europe-central2-a_k8s-mdb-0-686cc1e099f9ef000722c191-12412
NAME                                                  STATUS   ROLES    AGE     VERSION
gke-k8s-mdb-0-686cc1e099-default-pool-a2efdaab-39g1   Ready    <none>   2m14s   v1.32.4-gke.1415000
gke-k8s-mdb-0-686cc1e099-default-pool-a2efdaab-l2b8   Ready    <none>   2m11s   v1.32.4-gke.1415000
gke-k8s-mdb-0-686cc1e099-default-pool-a2efdaab-tn19   Ready    <none>   2m14s   v1.32.4-gke.1415000

Nodes in cluster gke_scratch-kubernetes-team_europe-central2-b_k8s-mdb-1-686cc1e099f9ef000722c191-12412
NAME                                                  STATUS   ROLES    AGE   VERSION
gke-k8s-mdb-1-686cc1e099-default-pool-267af802-0682   Ready    <none>   30s   v1.32.4-gke.1415000
gke-k8s-mdb-1-686cc1e099-default-pool-267af802-mx6m   Ready    <none>   30s   v1.32.4-gke.1415000
gke-k8s-mdb-1-686cc1e099-default-pool-267af802-pp6j   Ready    <none>   30s   v1.32.4-gke.1415000

Nodes in cluster gke_scratch-kubernetes-team_europe-central2-c_k8s-mdb-2-686cc1e099f9ef000722c191-12412
NAME                                                  STATUS   ROLES    AGE     VERSION
gke-k8s-mdb-2-686cc1e099-default-pool-07ce15d5-ktkz   Ready    <none>   2m47s   v1.32.4-gke.1415000
=======
Nodes in cluster gke_scratch-kubernetes-team_europe-central2-a_k8s-mdb-0-686cc1e099f9ef000722c191-862
NAME                                                  STATUS   ROLES    AGE    VERSION
gke-k8s-mdb-0-686cc1e099-default-pool-63c33f99-532x   Ready    <none>   3m7s   v1.32.4-gke.1415000
gke-k8s-mdb-0-686cc1e099-default-pool-63c33f99-fs12   Ready    <none>   3m7s   v1.32.4-gke.1415000
gke-k8s-mdb-0-686cc1e099-default-pool-63c33f99-hghj   Ready    <none>   3m7s   v1.32.4-gke.1415000

Nodes in cluster gke_scratch-kubernetes-team_europe-central2-b_k8s-mdb-1-686cc1e099f9ef000722c191-862
NAME                                                  STATUS   ROLES    AGE   VERSION
gke-k8s-mdb-1-686cc1e099-default-pool-93d5418d-712x   Ready    <none>   57s   v1.32.4-gke.1415000
gke-k8s-mdb-1-686cc1e099-default-pool-93d5418d-hpcc   Ready    <none>   58s   v1.32.4-gke.1415000
gke-k8s-mdb-1-686cc1e099-default-pool-93d5418d-wg14   Ready    <none>   61s   v1.32.4-gke.1415000

Nodes in cluster gke_scratch-kubernetes-team_europe-central2-c_k8s-mdb-2-686cc1e099f9ef000722c191-862
NAME                                                  STATUS   ROLES    AGE     VERSION
gke-k8s-mdb-2-686cc1e099-default-pool-d128293d-tng2   Ready    <none>   3m12s   v1.32.4-gke.1415000
>>>>>>> 320f76ba
<|MERGE_RESOLUTION|>--- conflicted
+++ resolved
@@ -1,20 +1,3 @@
-<<<<<<< HEAD
-Nodes in cluster gke_scratch-kubernetes-team_europe-central2-a_k8s-mdb-0-686cc1e099f9ef000722c191-12412
-NAME                                                  STATUS   ROLES    AGE     VERSION
-gke-k8s-mdb-0-686cc1e099-default-pool-a2efdaab-39g1   Ready    <none>   2m14s   v1.32.4-gke.1415000
-gke-k8s-mdb-0-686cc1e099-default-pool-a2efdaab-l2b8   Ready    <none>   2m11s   v1.32.4-gke.1415000
-gke-k8s-mdb-0-686cc1e099-default-pool-a2efdaab-tn19   Ready    <none>   2m14s   v1.32.4-gke.1415000
-
-Nodes in cluster gke_scratch-kubernetes-team_europe-central2-b_k8s-mdb-1-686cc1e099f9ef000722c191-12412
-NAME                                                  STATUS   ROLES    AGE   VERSION
-gke-k8s-mdb-1-686cc1e099-default-pool-267af802-0682   Ready    <none>   30s   v1.32.4-gke.1415000
-gke-k8s-mdb-1-686cc1e099-default-pool-267af802-mx6m   Ready    <none>   30s   v1.32.4-gke.1415000
-gke-k8s-mdb-1-686cc1e099-default-pool-267af802-pp6j   Ready    <none>   30s   v1.32.4-gke.1415000
-
-Nodes in cluster gke_scratch-kubernetes-team_europe-central2-c_k8s-mdb-2-686cc1e099f9ef000722c191-12412
-NAME                                                  STATUS   ROLES    AGE     VERSION
-gke-k8s-mdb-2-686cc1e099-default-pool-07ce15d5-ktkz   Ready    <none>   2m47s   v1.32.4-gke.1415000
-=======
 Nodes in cluster gke_scratch-kubernetes-team_europe-central2-a_k8s-mdb-0-686cc1e099f9ef000722c191-862
 NAME                                                  STATUS   ROLES    AGE    VERSION
 gke-k8s-mdb-0-686cc1e099-default-pool-63c33f99-532x   Ready    <none>   3m7s   v1.32.4-gke.1415000
@@ -29,5 +12,4 @@
 
 Nodes in cluster gke_scratch-kubernetes-team_europe-central2-c_k8s-mdb-2-686cc1e099f9ef000722c191-862
 NAME                                                  STATUS   ROLES    AGE     VERSION
-gke-k8s-mdb-2-686cc1e099-default-pool-d128293d-tng2   Ready    <none>   3m12s   v1.32.4-gke.1415000
->>>>>>> 320f76ba
+gke-k8s-mdb-2-686cc1e099-default-pool-d128293d-tng2   Ready    <none>   3m12s   v1.32.4-gke.1415000