---
# Source: kubernetes-operator/templates/operator-roles.yaml
kind: ClusterRole
apiVersion: rbac.authorization.k8s.io/v1
metadata:
  name: mongodb-kubernetes-operator-mongodb-webhook
rules:
  - apiGroups:
      - "admissionregistration.k8s.io"
    resources:
      - validatingwebhookconfigurations
    verbs:
      - get
      - create
      - update
      - delete
  - apiGroups:
      - ""
    resources:
      - services
    verbs:
      - get
      - list
      - watch
      - create
      - update
      - delete
---
# Source: kubernetes-operator/templates/operator-roles.yaml
# Additional ClusterRole for clusterVersionDetection
kind: ClusterRole
apiVersion: rbac.authorization.k8s.io/v1
metadata:
  name: mongodb-kubernetes-operator-multi-cluster-cluster-telemetry
rules:
  # Non-resource URL permissions
  - nonResourceURLs:
      - "/version"
    verbs:
      - get
  # Cluster-scoped resource permissions
  - apiGroups:
      - ''
    resources:
      - namespaces
    resourceNames:
      - kube-system
    verbs:
      - get
  - apiGroups:
      - ''
    resources:
      - nodes
    verbs:
      - list
---
# Source: kubernetes-operator/templates/operator-roles.yaml
kind: ClusterRoleBinding
apiVersion: rbac.authorization.k8s.io/v1
metadata:
  name: mongodb-kubernetes-operator-multi-cluster-mongodb-webhook-binding
roleRef:
  apiGroup: rbac.authorization.k8s.io
  kind: ClusterRole
  name: mongodb-kubernetes-operator-mongodb-webhook
subjects:
  - kind: ServiceAccount
    name: mongodb-kubernetes-operator-multi-cluster
    namespace: mongodb
---
# Source: kubernetes-operator/templates/operator-roles.yaml
# ClusterRoleBinding for clusterVersionDetection
kind: ClusterRoleBinding
apiVersion: rbac.authorization.k8s.io/v1
metadata:
  name: mongodb-kubernetes-operator-multi-cluster-mongodb-cluster-telemetry-binding
roleRef:
  apiGroup: rbac.authorization.k8s.io
  kind: ClusterRole
  name: mongodb-kubernetes-operator-multi-cluster-cluster-telemetry
subjects:
  - kind: ServiceAccount
    name: mongodb-kubernetes-operator-multi-cluster
    namespace: mongodb
---
# Source: kubernetes-operator/templates/operator-roles.yaml
kind: Role
apiVersion: rbac.authorization.k8s.io/v1
metadata:
  name: mongodb-kubernetes-operator-multi-cluster
  namespace: mongodb
rules:
  - apiGroups:
      - ''
    resources:
      - services
    verbs:
      - get
      - list
      - watch
      - create
      - update
      - delete
  - apiGroups:
      - ''
    resources:
      - secrets
      - configmaps
    verbs:
      - get
      - list
      - create
      - update
      - delete
      - watch
  - apiGroups:
      - apps
    resources:
      - statefulsets
    verbs:
      - create
      - get
      - list
      - watch
      - delete
      - update
  - apiGroups:
      - ''
    resources:
      - pods
    verbs:
      - get
      - list
      - watch
      - delete
      - deletecollection
  - apiGroups:
      - mongodbcommunity.mongodb.com
    resources:
      - mongodbcommunity
      - mongodbcommunity/status
      - mongodbcommunity/spec
      - mongodbcommunity/finalizers
    verbs:
      - '*'
  - apiGroups:
      - mongodb.com
    verbs:
      - '*'
    resources:
      - mongodb
      - mongodb/finalizers
      - mongodbusers
      - mongodbusers/finalizers
      - opsmanagers
      - opsmanagers/finalizers
      - mongodbmulticluster
      - mongodbmulticluster/finalizers
      - mongodb/status
      - mongodbusers/status
      - opsmanagers/status
      - mongodbmulticluster/status

  - apiGroups:
      - ''
    resources:
      - persistentvolumeclaims
    verbs:
      - get
      - delete
      - list
      - watch
      - patch
      - update
---
# Source: kubernetes-operator/templates/operator-roles.yaml
kind: RoleBinding
apiVersion: rbac.authorization.k8s.io/v1
metadata:
  name: mongodb-kubernetes-operator-multi-cluster
  namespace: mongodb
roleRef:
  apiGroup: rbac.authorization.k8s.io
  kind: Role
  name: mongodb-kubernetes-operator-multi-cluster
subjects:
  - kind: ServiceAccount
    name: mongodb-kubernetes-operator-multi-cluster
    namespace: mongodb
---
# Source: kubernetes-operator/templates/database-roles.yaml
apiVersion: v1
kind: ServiceAccount
metadata:
  name: mongodb-kubernetes-appdb
  namespace: mongodb
---
# Source: kubernetes-operator/templates/database-roles.yaml
apiVersion: v1
kind: ServiceAccount
metadata:
  name: mongodb-kubernetes-database-pods
  namespace: mongodb
---
# Source: kubernetes-operator/templates/database-roles.yaml
apiVersion: v1
kind: ServiceAccount
metadata:
  name: mongodb-kubernetes-ops-manager
  namespace: mongodb
---
# Source: kubernetes-operator/templates/database-roles.yaml
kind: Role
apiVersion: rbac.authorization.k8s.io/v1
metadata:
  name: mongodb-kubernetes-appdb
  namespace: mongodb
rules:
  - apiGroups:
      - ''
    resources:
      - secrets
    verbs:
      - get
  - apiGroups:
      - ''
    resources:
      - pods
    verbs:
      - patch
      - delete
      - get
---
# Source: kubernetes-operator/templates/database-roles.yaml
kind: RoleBinding
apiVersion: rbac.authorization.k8s.io/v1
metadata:
  name: mongodb-kubernetes-appdb
  namespace: mongodb
roleRef:
  apiGroup: rbac.authorization.k8s.io
  kind: Role
  name: mongodb-kubernetes-appdb
subjects:
  - kind: ServiceAccount
    name: mongodb-kubernetes-appdb
    namespace: mongodb
---
# Source: kubernetes-operator/templates/operator-sa.yaml
apiVersion: v1
kind: ServiceAccount
metadata:
  name: mongodb-kubernetes-operator-multi-cluster
  namespace: mongodb
---
# Source: kubernetes-operator/templates/operator.yaml
apiVersion: apps/v1
kind: Deployment
metadata:
  name: mongodb-kubernetes-operator-multi-cluster
  namespace: mongodb
spec:
  replicas: 1
  selector:
    matchLabels:
      app.kubernetes.io/component: controller
      app.kubernetes.io/name: mongodb-kubernetes-operator-multi-cluster
      app.kubernetes.io/instance: mongodb-kubernetes-operator-multi-cluster
  template:
    metadata:
      labels:
        app.kubernetes.io/component: controller
        app.kubernetes.io/name: mongodb-kubernetes-operator-multi-cluster
        app.kubernetes.io/instance: mongodb-kubernetes-operator-multi-cluster
    spec:
      serviceAccountName: mongodb-kubernetes-operator-multi-cluster
      securityContext:
        runAsNonRoot: true
        runAsUser: 2000
      containers:
<<<<<<< HEAD
        - name: mongodb-kubernetes-operator-multi-cluster
          image: "quay.io/mongodb/mongodb-enterprise-operator-ubi:0.1.0"
=======
        - name: mongodb-enterprise-operator-multi-cluster
          image: "quay.io/mongodb/mongodb-kubernetes:0.1.0"
>>>>>>> cbf4b407
          imagePullPolicy: Always
          args:
            - -watch-resource=mongodb
            - -watch-resource=opsmanagers
            - -watch-resource=mongodbusers
            - -watch-resource=mongodbmulticluster
          command:
            - /usr/local/bin/mongodb-enterprise-operator
          volumeMounts:
            - mountPath: /etc/config/kubeconfig
              name: kube-config-volume
          resources:
            limits:
              cpu: 1100m
              memory: 1Gi
            requests:
              cpu: 500m
              memory: 200Mi
          env:
            - name: OPERATOR_ENV
              value: prod
            - name: MDB_DEFAULT_ARCHITECTURE
              value: non-static
            - name: NAMESPACE
              valueFrom:
                fieldRef:
                  fieldPath: metadata.namespace
            - name: WATCH_NAMESPACE
              valueFrom:
                fieldRef:
                  fieldPath: metadata.namespace
            - name: MDB_OPERATOR_TELEMETRY_COLLECTION_FREQUENCY
              value: "1h"
            - name: MDB_OPERATOR_TELEMETRY_SEND_FREQUENCY
              value: "168h"
            - name: CLUSTER_CLIENT_TIMEOUT
              value: "10"
            - name: IMAGE_PULL_POLICY
              value: Always
            # Database
            - name: MONGODB_ENTERPRISE_DATABASE_IMAGE
              value: quay.io/mongodb/mongodb-kubernetes-database
            - name: INIT_DATABASE_IMAGE_REPOSITORY
              value: quay.io/mongodb/mongodb-kubernetes-init-database
            - name: INIT_DATABASE_VERSION
              value: 0.1.0
            - name: DATABASE_VERSION
              value: 0.1.0
            # Ops Manager
            - name: OPS_MANAGER_IMAGE_REPOSITORY
              value: quay.io/mongodb/mongodb-enterprise-ops-manager-ubi
            - name: INIT_OPS_MANAGER_IMAGE_REPOSITORY
              value: quay.io/mongodb/mongodb-kubernetes-init-ops-manager
            - name: INIT_OPS_MANAGER_VERSION
              value: 0.1.0
            # AppDB
            - name: INIT_APPDB_IMAGE_REPOSITORY
              value: quay.io/mongodb/mongodb-kubernetes-init-appdb
            - name: INIT_APPDB_VERSION
              value: 0.1.0
            - name: OPS_MANAGER_IMAGE_PULL_POLICY
              value: Always
            - name: AGENT_IMAGE
              value: "quay.io/mongodb/mongodb-agent-ubi:108.0.2.8729-1"
            - name: MDB_AGENT_IMAGE_REPOSITORY
              value: "quay.io/mongodb/mongodb-agent-ubi"
            - name: MONGODB_IMAGE
              value: mongodb-enterprise-server
            - name: MONGODB_REPO_URL
              value: quay.io/mongodb
            - name: MDB_IMAGE_TYPE
              value: ubi8
            - name: PERFORM_FAILOVER
              value: 'true'
            - name: MDB_MAX_CONCURRENT_RECONCILES
              value: "1"
            - name: POD_NAME
              valueFrom:
                fieldRef:
                  fieldPath: metadata.name
            - name: OPERATOR_NAME
              value: mongodb-kubernetes-operator-multi-cluster
            # Community Env Vars Start
            - name: MDB_COMMUNITY_AGENT_IMAGE
              value: "quay.io/mongodb/mongodb-agent-ubi:108.0.2.8729-1"
            - name: VERSION_UPGRADE_HOOK_IMAGE
              value: "quay.io/mongodb/mongodb-kubernetes-operator-version-upgrade-post-start-hook:1.0.9"
            - name: READINESS_PROBE_IMAGE
              value: "quay.io/mongodb/mongodb-kubernetes-readinessprobe:1.0.22"
            - name: MDB_COMMUNITY_IMAGE
              value: "mongodb-community-server"
            - name: MDB_COMMUNITY_REPO_URL
              value: "quay.io/mongodb"
            - name: MDB_COMMUNITY_IMAGE_TYPE
              value: "ubi8"
            # Community Env Vars End
      volumes:
        - name: kube-config-volume
          secret:
            defaultMode: 420
            secretName: mongodb-enterprise-operator-multi-cluster-kubeconfig<|MERGE_RESOLUTION|>--- conflicted
+++ resolved
@@ -278,13 +278,8 @@
         runAsNonRoot: true
         runAsUser: 2000
       containers:
-<<<<<<< HEAD
         - name: mongodb-kubernetes-operator-multi-cluster
-          image: "quay.io/mongodb/mongodb-enterprise-operator-ubi:0.1.0"
-=======
-        - name: mongodb-enterprise-operator-multi-cluster
           image: "quay.io/mongodb/mongodb-kubernetes:0.1.0"
->>>>>>> cbf4b407
           imagePullPolicy: Always
           args:
             - -watch-resource=mongodb
