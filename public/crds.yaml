---
apiVersion: apiextensions.k8s.io/v1
kind: CustomResourceDefinition
metadata:
  annotations:
    controller-gen.kubebuilder.io/version: v0.15.0
  name: mongodb.mongodb.com
spec:
  group: mongodb.com
  names:
    kind: MongoDB
    listKind: MongoDBList
    plural: mongodb
    shortNames:
    - mdb
    singular: mongodb
  scope: Namespaced
  versions:
  - additionalPrinterColumns:
    - description: Current state of the MongoDB deployment.
      jsonPath: .status.phase
      name: Phase
      type: string
    - description: Version of MongoDB server.
      jsonPath: .status.version
      name: Version
      type: string
    - description: The type of MongoDB deployment. One of 'ReplicaSet', 'ShardedCluster'
        and 'Standalone'.
      jsonPath: .spec.type
      name: Type
      type: string
    - description: The time since the MongoDB resource was created.
      jsonPath: .metadata.creationTimestamp
      name: Age
      type: date
    name: v1
    schema:
      openAPIV3Schema:
        properties:
          apiVersion:
            description: |-
              APIVersion defines the versioned schema of this representation of an object.
              Servers should convert recognized schemas to the latest internal value, and
              may reject unrecognized values.
              More info: https://git.k8s.io/community/contributors/devel/sig-architecture/api-conventions.md#resources
            type: string
          kind:
            description: |-
              Kind is a string value representing the REST resource this object represents.
              Servers may infer this from the endpoint the client submits requests to.
              Cannot be updated.
              In CamelCase.
              More info: https://git.k8s.io/community/contributors/devel/sig-architecture/api-conventions.md#types-kinds
            type: string
          metadata:
            type: object
          spec:
            properties:
              additionalMongodConfig:
                description: |-
                  AdditionalMongodConfig is additional configuration that can be passed to
                  each data-bearing mongod at runtime. Uses the same structure as the mongod
                  configuration file:
                  https://docs.mongodb.com/manual/reference/configuration-options/
                type: object
                x-kubernetes-preserve-unknown-fields: true
              agent:
                properties:
                  backupAgent:
                    properties:
                      logRotate:
                        description: LogRotate configures log rotation for the BackupAgent
                          processes
                        properties:
                          sizeThresholdMB:
                            description: |-
                              Maximum size for an individual log file before rotation.
                              OM only supports ints
                            type: integer
                          timeThresholdHrs:
                            description: Number of hours after which this MongoDB
                              Agent rotates the log file.
                            type: integer
                        type: object
                    type: object
                  logLevel:
                    type: string
                  logRotate:
                    description: DEPRECATED please use mongod.logRotate
                    properties:
                      includeAuditLogsWithMongoDBLogs:
                        description: |-
                          set to 'true' to have the Automation Agent rotate the audit files along
                          with mongodb log files
                        type: boolean
                      numTotal:
                        description: maximum number of log files to have total
                        type: integer
                      numUncompressed:
                        description: maximum number of log files to leave uncompressed
                        type: integer
                      percentOfDiskspace:
                        description: |-
                          Maximum percentage of the total disk space these log files should take up.
                          The string needs to be able to be converted to float64
                        type: string
                      sizeThresholdMB:
                        description: |-
                          Maximum size for an individual log file before rotation.
                          The string needs to be able to be converted to float64.
                          Fractional values of MB are supported.
                        type: string
                      timeThresholdHrs:
                        description: maximum hours for an individual log file before
                          rotation
                        type: integer
                    required:
                    - sizeThresholdMB
                    - timeThresholdHrs
                    type: object
                  maxLogFileDurationHours:
                    type: integer
                  mongod:
                    description: AgentLoggingMongodConfig contain settings for the
                      mongodb processes configured by the agent
                    properties:
                      auditlogRotate:
                        description: LogRotate configures audit log rotation for the
                          mongodb processes
                        properties:
                          includeAuditLogsWithMongoDBLogs:
                            description: |-
                              set to 'true' to have the Automation Agent rotate the audit files along
                              with mongodb log files
                            type: boolean
                          numTotal:
                            description: maximum number of log files to have total
                            type: integer
                          numUncompressed:
                            description: maximum number of log files to leave uncompressed
                            type: integer
                          percentOfDiskspace:
                            description: |-
                              Maximum percentage of the total disk space these log files should take up.
                              The string needs to be able to be converted to float64
                            type: string
                          sizeThresholdMB:
                            description: |-
                              Maximum size for an individual log file before rotation.
                              The string needs to be able to be converted to float64.
                              Fractional values of MB are supported.
                            type: string
                          timeThresholdHrs:
                            description: maximum hours for an individual log file
                              before rotation
                            type: integer
                        required:
                        - sizeThresholdMB
                        - timeThresholdHrs
                        type: object
                      logRotate:
                        description: LogRotate configures log rotation for the mongodb
                          processes
                        properties:
                          includeAuditLogsWithMongoDBLogs:
                            description: |-
                              set to 'true' to have the Automation Agent rotate the audit files along
                              with mongodb log files
                            type: boolean
                          numTotal:
                            description: maximum number of log files to have total
                            type: integer
                          numUncompressed:
                            description: maximum number of log files to leave uncompressed
                            type: integer
                          percentOfDiskspace:
                            description: |-
                              Maximum percentage of the total disk space these log files should take up.
                              The string needs to be able to be converted to float64
                            type: string
                          sizeThresholdMB:
                            description: |-
                              Maximum size for an individual log file before rotation.
                              The string needs to be able to be converted to float64.
                              Fractional values of MB are supported.
                            type: string
                          timeThresholdHrs:
                            description: maximum hours for an individual log file
                              before rotation
                            type: integer
                        required:
                        - sizeThresholdMB
                        - timeThresholdHrs
                        type: object
                      systemLog:
                        description: SystemLog configures system log of mongod
                        properties:
                          destination:
                            type: string
                          logAppend:
                            type: boolean
                          path:
                            type: string
                        required:
                        - destination
                        - logAppend
                        - path
                        type: object
                    type: object
                  monitoringAgent:
                    properties:
                      logRotate:
                        description: LogRotate configures log rotation for the BackupAgent
                          processes
                        properties:
                          sizeThresholdMB:
                            description: |-
                              Maximum size for an individual log file before rotation.
                              OM only supports ints
                            type: integer
                          timeThresholdHrs:
                            description: Number of hours after which this MongoDB
                              Agent rotates the log file.
                            type: integer
                        type: object
                    type: object
                  readinessProbe:
                    properties:
                      environmentVariables:
                        additionalProperties:
                          type: string
                        type: object
                    type: object
                  startupOptions:
                    additionalProperties:
                      type: string
                    description: |-
                      StartupParameters can be used to configure the startup parameters with which the agent starts. That also contains
                      log rotation settings as defined here:
                    type: object
                  systemLog:
                    description: DEPRECATED please use mongod.systemLog
                    properties:
                      destination:
                        type: string
                      logAppend:
                        type: boolean
                      path:
                        type: string
                    required:
                    - destination
                    - logAppend
                    - path
                    type: object
                type: object
              backup:
                description: |-
                  Backup contains configuration options for configuring
                  backup for this MongoDB resource
                properties:
                  assignmentLabels:
                    description: Assignment Labels set in the Ops Manager
                    items:
                      type: string
                    type: array
                  autoTerminateOnDeletion:
                    description: |-
                      AutoTerminateOnDeletion indicates if the Operator should stop and terminate the Backup before the cleanup,
                      when the MongoDB CR is deleted
                    type: boolean
                  encryption:
                    description: Encryption settings
                    properties:
                      kmip:
                        description: Kmip corresponds to the KMIP configuration assigned
                          to the Ops Manager Project's configuration.
                        properties:
                          client:
                            description: KMIP Client configuration
                            properties:
                              clientCertificatePrefix:
                                description: |-
                                  A prefix used to construct KMIP client certificate (and corresponding password) Secret names.
                                  The names are generated using the following pattern:
                                  KMIP Client Certificate (TLS Secret):
                                    <clientCertificatePrefix>-<CR Name>-kmip-client
                                  KMIP Client Certificate Password:
                                    <clientCertificatePrefix>-<CR Name>-kmip-client-password
                                    The expected key inside is called "password".
                                type: string
                            type: object
                        required:
                        - client
                        type: object
                    type: object
                  mode:
                    enum:
                    - enabled
                    - disabled
                    - terminated
                    type: string
                  snapshotSchedule:
                    properties:
                      clusterCheckpointIntervalMin:
                        enum:
                        - 15
                        - 30
                        - 60
                        type: integer
                      dailySnapshotRetentionDays:
                        description: Number of days to retain daily snapshots. Setting
                          0 will disable this rule.
                        maximum: 365
                        minimum: 0
                        type: integer
                      fullIncrementalDayOfWeek:
                        description: Day of the week when Ops Manager takes a full
                          snapshot. This ensures a recent complete backup. Ops Manager
                          sets the default value to SUNDAY.
                        enum:
                        - SUNDAY
                        - MONDAY
                        - TUESDAY
                        - WEDNESDAY
                        - THURSDAY
                        - FRIDAY
                        - SATURDAY
                        type: string
                      monthlySnapshotRetentionMonths:
                        description: Number of months to retain weekly snapshots.
                          Setting 0 will disable this rule.
                        maximum: 36
                        minimum: 0
                        type: integer
                      pointInTimeWindowHours:
                        description: Number of hours in the past for which a point-in-time
                          snapshot can be created.
                        enum:
                        - 1
                        - 2
                        - 3
                        - 4
                        - 5
                        - 6
                        - 7
                        - 15
                        - 30
                        - 60
                        - 90
                        - 120
                        - 180
                        - 360
                        type: integer
                      referenceHourOfDay:
                        description: Hour of the day to schedule snapshots using a
                          24-hour clock, in UTC.
                        maximum: 23
                        minimum: 0
                        type: integer
                      referenceMinuteOfHour:
                        description: Minute of the hour to schedule snapshots, in
                          UTC.
                        maximum: 59
                        minimum: 0
                        type: integer
                      snapshotIntervalHours:
                        description: Number of hours between snapshots.
                        enum:
                        - 6
                        - 8
                        - 12
                        - 24
                        type: integer
                      snapshotRetentionDays:
                        description: Number of days to keep recent snapshots.
                        maximum: 365
                        minimum: 1
                        type: integer
                      weeklySnapshotRetentionWeeks:
                        description: Number of weeks to retain weekly snapshots. Setting
                          0 will disable this rule
                        maximum: 365
                        minimum: 0
                        type: integer
                    type: object
                type: object
              cloudManager:
                properties:
                  configMapRef:
                    properties:
                      name:
                        type: string
                    type: object
                type: object
              clusterDomain:
                format: hostname
                type: string
              configServerCount:
                type: integer
              configSrv:
                properties:
                  additionalMongodConfig:
                    type: object
                    x-kubernetes-preserve-unknown-fields: true
                  agent:
                    description: |-
                      Configuring logRotation is not allowed under this section.
                      Please use the most top level resource fields for this; spec.Agent
                    properties:
                      backupAgent:
                        properties:
                          logRotate:
                            description: LogRotate configures log rotation for the
                              BackupAgent processes
                            properties:
                              sizeThresholdMB:
                                description: |-
                                  Maximum size for an individual log file before rotation.
                                  OM only supports ints
                                type: integer
                              timeThresholdHrs:
                                description: Number of hours after which this MongoDB
                                  Agent rotates the log file.
                                type: integer
                            type: object
                        type: object
                      logLevel:
                        type: string
                      logRotate:
                        description: DEPRECATED please use mongod.logRotate
                        properties:
                          includeAuditLogsWithMongoDBLogs:
                            description: |-
                              set to 'true' to have the Automation Agent rotate the audit files along
                              with mongodb log files
                            type: boolean
                          numTotal:
                            description: maximum number of log files to have total
                            type: integer
                          numUncompressed:
                            description: maximum number of log files to leave uncompressed
                            type: integer
                          percentOfDiskspace:
                            description: |-
                              Maximum percentage of the total disk space these log files should take up.
                              The string needs to be able to be converted to float64
                            type: string
                          sizeThresholdMB:
                            description: |-
                              Maximum size for an individual log file before rotation.
                              The string needs to be able to be converted to float64.
                              Fractional values of MB are supported.
                            type: string
                          timeThresholdHrs:
                            description: maximum hours for an individual log file
                              before rotation
                            type: integer
                        required:
                        - sizeThresholdMB
                        - timeThresholdHrs
                        type: object
                      maxLogFileDurationHours:
                        type: integer
                      mongod:
                        description: AgentLoggingMongodConfig contain settings for
                          the mongodb processes configured by the agent
                        properties:
                          auditlogRotate:
                            description: LogRotate configures audit log rotation for
                              the mongodb processes
                            properties:
                              includeAuditLogsWithMongoDBLogs:
                                description: |-
                                  set to 'true' to have the Automation Agent rotate the audit files along
                                  with mongodb log files
                                type: boolean
                              numTotal:
                                description: maximum number of log files to have total
                                type: integer
                              numUncompressed:
                                description: maximum number of log files to leave
                                  uncompressed
                                type: integer
                              percentOfDiskspace:
                                description: |-
                                  Maximum percentage of the total disk space these log files should take up.
                                  The string needs to be able to be converted to float64
                                type: string
                              sizeThresholdMB:
                                description: |-
                                  Maximum size for an individual log file before rotation.
                                  The string needs to be able to be converted to float64.
                                  Fractional values of MB are supported.
                                type: string
                              timeThresholdHrs:
                                description: maximum hours for an individual log file
                                  before rotation
                                type: integer
                            required:
                            - sizeThresholdMB
                            - timeThresholdHrs
                            type: object
                          logRotate:
                            description: LogRotate configures log rotation for the
                              mongodb processes
                            properties:
                              includeAuditLogsWithMongoDBLogs:
                                description: |-
                                  set to 'true' to have the Automation Agent rotate the audit files along
                                  with mongodb log files
                                type: boolean
                              numTotal:
                                description: maximum number of log files to have total
                                type: integer
                              numUncompressed:
                                description: maximum number of log files to leave
                                  uncompressed
                                type: integer
                              percentOfDiskspace:
                                description: |-
                                  Maximum percentage of the total disk space these log files should take up.
                                  The string needs to be able to be converted to float64
                                type: string
                              sizeThresholdMB:
                                description: |-
                                  Maximum size for an individual log file before rotation.
                                  The string needs to be able to be converted to float64.
                                  Fractional values of MB are supported.
                                type: string
                              timeThresholdHrs:
                                description: maximum hours for an individual log file
                                  before rotation
                                type: integer
                            required:
                            - sizeThresholdMB
                            - timeThresholdHrs
                            type: object
                          systemLog:
                            description: SystemLog configures system log of mongod
                            properties:
                              destination:
                                type: string
                              logAppend:
                                type: boolean
                              path:
                                type: string
                            required:
                            - destination
                            - logAppend
                            - path
                            type: object
                        type: object
                      monitoringAgent:
                        properties:
                          logRotate:
                            description: LogRotate configures log rotation for the
                              BackupAgent processes
                            properties:
                              sizeThresholdMB:
                                description: |-
                                  Maximum size for an individual log file before rotation.
                                  OM only supports ints
                                type: integer
                              timeThresholdHrs:
                                description: Number of hours after which this MongoDB
                                  Agent rotates the log file.
                                type: integer
                            type: object
                        type: object
                      readinessProbe:
                        properties:
                          environmentVariables:
                            additionalProperties:
                              type: string
                            type: object
                        type: object
                      startupOptions:
                        additionalProperties:
                          type: string
                        description: |-
                          StartupParameters can be used to configure the startup parameters with which the agent starts. That also contains
                          log rotation settings as defined here:
                        type: object
                      systemLog:
                        description: DEPRECATED please use mongod.systemLog
                        properties:
                          destination:
                            type: string
                          logAppend:
                            type: boolean
                          path:
                            type: string
                        required:
                        - destination
                        - logAppend
                        - path
                        type: object
                    type: object
                  clusterSpecList:
                    items:
                      description: |-
                        ClusterSpecItem is the mongodb multi-cluster spec that is specific to a
                        particular Kubernetes cluster, this maps to the statefulset created in each cluster
                      properties:
                        clusterName:
                          description: |-
                            ClusterName is name of the cluster where the MongoDB Statefulset will be scheduled, the
                            name should have a one on one mapping with the service-account created in the central cluster
                            to talk to the workload clusters.
                          type: string
                        externalAccess:
                          description: ExternalAccessConfiguration provides external
                            access configuration for Multi-Cluster.
                          properties:
                            externalDomain:
                              description: An external domain that is used for exposing
                                MongoDB to the outside world.
                              type: string
                            externalService:
                              description: Provides a way to override the default
                                (NodePort) Service
                              properties:
                                annotations:
                                  additionalProperties:
                                    type: string
                                  description: A map of annotations that shall be
                                    added to the externally available Service.
                                  type: object
                                spec:
                                  description: A wrapper for the Service spec object.
                                  type: object
                                  x-kubernetes-preserve-unknown-fields: true
                              type: object
                          type: object
                        memberConfig:
                          description: MemberConfig allows to specify votes, priorities
                            and tags for each of the mongodb process.
                          items:
                            properties:
                              priority:
                                type: string
                              tags:
                                additionalProperties:
                                  type: string
                                type: object
                              votes:
                                type: integer
                            type: object
                          type: array
                        members:
                          description: Amount of members for this MongoDB Replica
                            Set
                          type: integer
                        podSpec:
                          properties:
                            persistence:
                              description: Note, that this field is used by MongoDB
                                resources only, let's keep it here for simplicity
                              properties:
                                multiple:
                                  properties:
                                    data:
                                      properties:
                                        labelSelector:
                                          type: object
                                          x-kubernetes-preserve-unknown-fields: true
                                        storage:
                                          type: string
                                        storageClass:
                                          type: string
                                      type: object
                                    journal:
                                      properties:
                                        labelSelector:
                                          type: object
                                          x-kubernetes-preserve-unknown-fields: true
                                        storage:
                                          type: string
                                        storageClass:
                                          type: string
                                      type: object
                                    logs:
                                      properties:
                                        labelSelector:
                                          type: object
                                          x-kubernetes-preserve-unknown-fields: true
                                        storage:
                                          type: string
                                        storageClass:
                                          type: string
                                      type: object
                                  type: object
                                single:
                                  properties:
                                    labelSelector:
                                      type: object
                                      x-kubernetes-preserve-unknown-fields: true
                                    storage:
                                      type: string
                                    storageClass:
                                      type: string
                                  type: object
                              type: object
                            podTemplate:
                              type: object
                              x-kubernetes-preserve-unknown-fields: true
                          type: object
                        service:
                          description: this is an optional service, it will get the
                            name "<rsName>-service" in case not provided
                          type: string
                        statefulSet:
                          description: |-
                            StatefulSetConfiguration holds the optional custom StatefulSet
                            that should be merged into the operator created one.
                          properties:
                            metadata:
                              description: StatefulSetMetadataWrapper is a wrapper
                                around Labels and Annotations
                              properties:
                                annotations:
                                  additionalProperties:
                                    type: string
                                  type: object
                                labels:
                                  additionalProperties:
                                    type: string
                                  type: object
                              type: object
                            spec:
                              type: object
                              x-kubernetes-preserve-unknown-fields: true
                          required:
                          - spec
                          type: object
                      required:
                      - members
                      type: object
                    type: array
                type: object
                x-kubernetes-preserve-unknown-fields: true
              configSrvPodSpec:
                properties:
                  persistence:
                    description: Note, that this field is used by MongoDB resources
                      only, let's keep it here for simplicity
                    properties:
                      multiple:
                        properties:
                          data:
                            properties:
                              labelSelector:
                                type: object
                                x-kubernetes-preserve-unknown-fields: true
                              storage:
                                type: string
                              storageClass:
                                type: string
                            type: object
                          journal:
                            properties:
                              labelSelector:
                                type: object
                                x-kubernetes-preserve-unknown-fields: true
                              storage:
                                type: string
                              storageClass:
                                type: string
                            type: object
                          logs:
                            properties:
                              labelSelector:
                                type: object
                                x-kubernetes-preserve-unknown-fields: true
                              storage:
                                type: string
                              storageClass:
                                type: string
                            type: object
                        type: object
                      single:
                        properties:
                          labelSelector:
                            type: object
                            x-kubernetes-preserve-unknown-fields: true
                          storage:
                            type: string
                          storageClass:
                            type: string
                        type: object
                    type: object
                  podTemplate:
                    type: object
                    x-kubernetes-preserve-unknown-fields: true
                type: object
              connectivity:
                properties:
                  replicaSetHorizons:
                    description: |-
                      ReplicaSetHorizons holds list of maps of horizons to be configured in each of MongoDB processes.
                      Horizons map horizon names to the node addresses for each process in the replicaset, e.g.:
                       [
                         {
                           "internal": "my-rs-0.my-internal-domain.com:31843",
                           "external": "my-rs-0.my-external-domain.com:21467"
                         },
                         {
                           "internal": "my-rs-1.my-internal-domain.com:31843",
                           "external": "my-rs-1.my-external-domain.com:21467"
                         },
                         ...
                       ]
                      The key of each item in the map is an arbitrary, user-chosen string that
                      represents the name of the horizon. The value of the item is the host and,
                      optionally, the port that this mongod node will be connected to from.
                    items:
                      additionalProperties:
                        type: string
                      type: object
                    type: array
                type: object
              credentials:
                description: Name of the Secret holding credentials information
                type: string
              duplicateServiceObjects:
                description: |-
                  In few service mesh options for ex: Istio, by default we would need to duplicate the
                  service objects created per pod in all the clusters to enable DNS resolution. Users can
                  however configure their ServiceMesh with DNS proxy(https://istio.io/latest/docs/ops/configuration/traffic-management/dns-proxy/)
                  enabled in which case the operator doesn't need to create the service objects per cluster. This options tells the operator
                  whether it should create the service objects in all the clusters or not. By default, if not specified the operator would create the duplicate svc objects.
                type: boolean
              externalAccess:
                description: ExternalAccessConfiguration provides external access
                  configuration.
                properties:
                  externalDomain:
                    description: An external domain that is used for exposing MongoDB
                      to the outside world.
                    type: string
                  externalService:
                    description: Provides a way to override the default (NodePort)
                      Service
                    properties:
                      annotations:
                        additionalProperties:
                          type: string
                        description: A map of annotations that shall be added to the
                          externally available Service.
                        type: object
                      spec:
                        description: A wrapper for the Service spec object.
                        type: object
                        x-kubernetes-preserve-unknown-fields: true
                    type: object
                type: object
              featureCompatibilityVersion:
                type: string
              logLevel:
                enum:
                - DEBUG
                - INFO
                - WARN
                - ERROR
                - FATAL
                type: string
              memberConfig:
                description: MemberConfig allows to specify votes, priorities and
                  tags for each of the mongodb process.
                items:
                  properties:
                    priority:
                      type: string
                    tags:
                      additionalProperties:
                        type: string
                      type: object
                    votes:
                      type: integer
                  type: object
                type: array
                x-kubernetes-preserve-unknown-fields: true
              members:
                description: Amount of members for this MongoDB Replica Set
                type: integer
              mongodsPerShardCount:
                type: integer
              mongos:
                properties:
                  additionalMongodConfig:
                    type: object
                    x-kubernetes-preserve-unknown-fields: true
                  agent:
                    description: |-
                      Configuring logRotation is not allowed under this section.
                      Please use the most top level resource fields for this; spec.Agent
                    properties:
                      backupAgent:
                        properties:
                          logRotate:
                            description: LogRotate configures log rotation for the
                              BackupAgent processes
                            properties:
                              sizeThresholdMB:
                                description: |-
                                  Maximum size for an individual log file before rotation.
                                  OM only supports ints
                                type: integer
                              timeThresholdHrs:
                                description: Number of hours after which this MongoDB
                                  Agent rotates the log file.
                                type: integer
                            type: object
                        type: object
                      logLevel:
                        type: string
                      logRotate:
                        description: DEPRECATED please use mongod.logRotate
                        properties:
                          includeAuditLogsWithMongoDBLogs:
                            description: |-
                              set to 'true' to have the Automation Agent rotate the audit files along
                              with mongodb log files
                            type: boolean
                          numTotal:
                            description: maximum number of log files to have total
                            type: integer
                          numUncompressed:
                            description: maximum number of log files to leave uncompressed
                            type: integer
                          percentOfDiskspace:
                            description: |-
                              Maximum percentage of the total disk space these log files should take up.
                              The string needs to be able to be converted to float64
                            type: string
                          sizeThresholdMB:
                            description: |-
                              Maximum size for an individual log file before rotation.
                              The string needs to be able to be converted to float64.
                              Fractional values of MB are supported.
                            type: string
                          timeThresholdHrs:
                            description: maximum hours for an individual log file
                              before rotation
                            type: integer
                        required:
                        - sizeThresholdMB
                        - timeThresholdHrs
                        type: object
                      maxLogFileDurationHours:
                        type: integer
                      mongod:
                        description: AgentLoggingMongodConfig contain settings for
                          the mongodb processes configured by the agent
                        properties:
                          auditlogRotate:
                            description: LogRotate configures audit log rotation for
                              the mongodb processes
                            properties:
                              includeAuditLogsWithMongoDBLogs:
                                description: |-
                                  set to 'true' to have the Automation Agent rotate the audit files along
                                  with mongodb log files
                                type: boolean
                              numTotal:
                                description: maximum number of log files to have total
                                type: integer
                              numUncompressed:
                                description: maximum number of log files to leave
                                  uncompressed
                                type: integer
                              percentOfDiskspace:
                                description: |-
                                  Maximum percentage of the total disk space these log files should take up.
                                  The string needs to be able to be converted to float64
                                type: string
                              sizeThresholdMB:
                                description: |-
                                  Maximum size for an individual log file before rotation.
                                  The string needs to be able to be converted to float64.
                                  Fractional values of MB are supported.
                                type: string
                              timeThresholdHrs:
                                description: maximum hours for an individual log file
                                  before rotation
                                type: integer
                            required:
                            - sizeThresholdMB
                            - timeThresholdHrs
                            type: object
                          logRotate:
                            description: LogRotate configures log rotation for the
                              mongodb processes
                            properties:
                              includeAuditLogsWithMongoDBLogs:
                                description: |-
                                  set to 'true' to have the Automation Agent rotate the audit files along
                                  with mongodb log files
                                type: boolean
                              numTotal:
                                description: maximum number of log files to have total
                                type: integer
                              numUncompressed:
                                description: maximum number of log files to leave
                                  uncompressed
                                type: integer
                              percentOfDiskspace:
                                description: |-
                                  Maximum percentage of the total disk space these log files should take up.
                                  The string needs to be able to be converted to float64
                                type: string
                              sizeThresholdMB:
                                description: |-
                                  Maximum size for an individual log file before rotation.
                                  The string needs to be able to be converted to float64.
                                  Fractional values of MB are supported.
                                type: string
                              timeThresholdHrs:
                                description: maximum hours for an individual log file
                                  before rotation
                                type: integer
                            required:
                            - sizeThresholdMB
                            - timeThresholdHrs
                            type: object
                          systemLog:
                            description: SystemLog configures system log of mongod
                            properties:
                              destination:
                                type: string
                              logAppend:
                                type: boolean
                              path:
                                type: string
                            required:
                            - destination
                            - logAppend
                            - path
                            type: object
                        type: object
                      monitoringAgent:
                        properties:
                          logRotate:
                            description: LogRotate configures log rotation for the
                              BackupAgent processes
                            properties:
                              sizeThresholdMB:
                                description: |-
                                  Maximum size for an individual log file before rotation.
                                  OM only supports ints
                                type: integer
                              timeThresholdHrs:
                                description: Number of hours after which this MongoDB
                                  Agent rotates the log file.
                                type: integer
                            type: object
                        type: object
                      readinessProbe:
                        properties:
                          environmentVariables:
                            additionalProperties:
                              type: string
                            type: object
                        type: object
                      startupOptions:
                        additionalProperties:
                          type: string
                        description: |-
                          StartupParameters can be used to configure the startup parameters with which the agent starts. That also contains
                          log rotation settings as defined here:
                        type: object
                      systemLog:
                        description: DEPRECATED please use mongod.systemLog
                        properties:
                          destination:
                            type: string
                          logAppend:
                            type: boolean
                          path:
                            type: string
                        required:
                        - destination
                        - logAppend
                        - path
                        type: object
                    type: object
                  clusterSpecList:
                    items:
                      description: |-
                        ClusterSpecItem is the mongodb multi-cluster spec that is specific to a
                        particular Kubernetes cluster, this maps to the statefulset created in each cluster
                      properties:
                        clusterName:
                          description: |-
                            ClusterName is name of the cluster where the MongoDB Statefulset will be scheduled, the
                            name should have a one on one mapping with the service-account created in the central cluster
                            to talk to the workload clusters.
                          type: string
                        externalAccess:
                          description: ExternalAccessConfiguration provides external
                            access configuration for Multi-Cluster.
                          properties:
                            externalDomain:
                              description: An external domain that is used for exposing
                                MongoDB to the outside world.
                              type: string
                            externalService:
                              description: Provides a way to override the default
                                (NodePort) Service
                              properties:
                                annotations:
                                  additionalProperties:
                                    type: string
                                  description: A map of annotations that shall be
                                    added to the externally available Service.
                                  type: object
                                spec:
                                  description: A wrapper for the Service spec object.
                                  type: object
                                  x-kubernetes-preserve-unknown-fields: true
                              type: object
                          type: object
                        memberConfig:
                          description: MemberConfig allows to specify votes, priorities
                            and tags for each of the mongodb process.
                          items:
                            properties:
                              priority:
                                type: string
                              tags:
                                additionalProperties:
                                  type: string
                                type: object
                              votes:
                                type: integer
                            type: object
                          type: array
                        members:
                          description: Amount of members for this MongoDB Replica
                            Set
                          type: integer
                        podSpec:
                          properties:
                            persistence:
                              description: Note, that this field is used by MongoDB
                                resources only, let's keep it here for simplicity
                              properties:
                                multiple:
                                  properties:
                                    data:
                                      properties:
                                        labelSelector:
                                          type: object
                                          x-kubernetes-preserve-unknown-fields: true
                                        storage:
                                          type: string
                                        storageClass:
                                          type: string
                                      type: object
                                    journal:
                                      properties:
                                        labelSelector:
                                          type: object
                                          x-kubernetes-preserve-unknown-fields: true
                                        storage:
                                          type: string
                                        storageClass:
                                          type: string
                                      type: object
                                    logs:
                                      properties:
                                        labelSelector:
                                          type: object
                                          x-kubernetes-preserve-unknown-fields: true
                                        storage:
                                          type: string
                                        storageClass:
                                          type: string
                                      type: object
                                  type: object
                                single:
                                  properties:
                                    labelSelector:
                                      type: object
                                      x-kubernetes-preserve-unknown-fields: true
                                    storage:
                                      type: string
                                    storageClass:
                                      type: string
                                  type: object
                              type: object
                            podTemplate:
                              type: object
                              x-kubernetes-preserve-unknown-fields: true
                          type: object
                        service:
                          description: this is an optional service, it will get the
                            name "<rsName>-service" in case not provided
                          type: string
                        statefulSet:
                          description: |-
                            StatefulSetConfiguration holds the optional custom StatefulSet
                            that should be merged into the operator created one.
                          properties:
                            metadata:
                              description: StatefulSetMetadataWrapper is a wrapper
                                around Labels and Annotations
                              properties:
                                annotations:
                                  additionalProperties:
                                    type: string
                                  type: object
                                labels:
                                  additionalProperties:
                                    type: string
                                  type: object
                              type: object
                            spec:
                              type: object
                              x-kubernetes-preserve-unknown-fields: true
                          required:
                          - spec
                          type: object
                      required:
                      - members
                      type: object
                    type: array
                type: object
                x-kubernetes-preserve-unknown-fields: true
              mongosCount:
                type: integer
              mongosPodSpec:
                properties:
                  persistence:
                    description: Note, that this field is used by MongoDB resources
                      only, let's keep it here for simplicity
                    properties:
                      multiple:
                        properties:
                          data:
                            properties:
                              labelSelector:
                                type: object
                                x-kubernetes-preserve-unknown-fields: true
                              storage:
                                type: string
                              storageClass:
                                type: string
                            type: object
                          journal:
                            properties:
                              labelSelector:
                                type: object
                                x-kubernetes-preserve-unknown-fields: true
                              storage:
                                type: string
                              storageClass:
                                type: string
                            type: object
                          logs:
                            properties:
                              labelSelector:
                                type: object
                                x-kubernetes-preserve-unknown-fields: true
                              storage:
                                type: string
                              storageClass:
                                type: string
                            type: object
                        type: object
                      single:
                        properties:
                          labelSelector:
                            type: object
                            x-kubernetes-preserve-unknown-fields: true
                          storage:
                            type: string
                          storageClass:
                            type: string
                        type: object
                    type: object
                  podTemplate:
                    type: object
                    x-kubernetes-preserve-unknown-fields: true
                type: object
              opsManager:
                properties:
                  configMapRef:
                    properties:
                      name:
                        type: string
                    type: object
                type: object
              persistent:
                type: boolean
              podSpec:
                properties:
                  persistence:
                    description: Note, that this field is used by MongoDB resources
                      only, let's keep it here for simplicity
                    properties:
                      multiple:
                        properties:
                          data:
                            properties:
                              labelSelector:
                                type: object
                                x-kubernetes-preserve-unknown-fields: true
                              storage:
                                type: string
                              storageClass:
                                type: string
                            type: object
                          journal:
                            properties:
                              labelSelector:
                                type: object
                                x-kubernetes-preserve-unknown-fields: true
                              storage:
                                type: string
                              storageClass:
                                type: string
                            type: object
                          logs:
                            properties:
                              labelSelector:
                                type: object
                                x-kubernetes-preserve-unknown-fields: true
                              storage:
                                type: string
                              storageClass:
                                type: string
                            type: object
                        type: object
                      single:
                        properties:
                          labelSelector:
                            type: object
                            x-kubernetes-preserve-unknown-fields: true
                          storage:
                            type: string
                          storageClass:
                            type: string
                        type: object
                    type: object
                  podTemplate:
                    type: object
                    x-kubernetes-preserve-unknown-fields: true
                type: object
              prometheus:
                description: Prometheus configurations.
                properties:
                  metricsPath:
                    description: Indicates path to the metrics endpoint.
                    pattern: ^\/[a-z0-9]+$
                    type: string
                  passwordSecretRef:
                    description: Name of a Secret containing a HTTP Basic Auth Password.
                    properties:
                      key:
                        description: Key is the key in the secret storing this password.
                          Defaults to "password"
                        type: string
                      name:
                        description: Name is the name of the secret storing this user's
                          password
                        type: string
                    required:
                    - name
                    type: object
                  port:
                    description: Port where metrics endpoint will bind to. Defaults
                      to 9216.
                    type: integer
                  tlsSecretKeyRef:
                    description: |-
                      Name of a Secret (type kubernetes.io/tls) holding the certificates to use in the
                      Prometheus endpoint.
                    properties:
                      key:
                        description: Key is the key in the secret storing this password.
                          Defaults to "password"
                        type: string
                      name:
                        description: Name is the name of the secret storing this user's
                          password
                        type: string
                    required:
                    - name
                    type: object
                  username:
                    description: HTTP Basic Auth Username for metrics endpoint.
                    type: string
                required:
                - passwordSecretRef
                - username
                type: object
              security:
                properties:
                  authentication:
                    description: |-
                      Authentication holds various authentication related settings that affect
                      this MongoDB resource.
                    properties:
                      agents:
                        description: Agents contains authentication configuration
                          properties for the agents
                        properties:
                          automationLdapGroupDN:
                            type: string
                          automationPasswordSecretRef:
                            description: SecretKeySelector selects a key of a Secret.
                            properties:
                              key:
                                description: The key of the secret to select from.  Must
                                  be a valid secret key.
                                type: string
                              name:
                                default: ""
                                description: |-
                                  Name of the referent.
                                  This field is effectively required, but due to backwards compatibility is
                                  allowed to be empty. Instances of this type with an empty value here are
                                  almost certainly wrong.
                                  TODO: Add other useful fields. apiVersion, kind, uid?
                                  More info: https://kubernetes.io/docs/concepts/overview/working-with-objects/names/#names
                                  TODO: Drop `kubebuilder:default` when controller-gen doesn't need it https://github.com/kubernetes-sigs/kubebuilder/issues/3896.
                                type: string
                              optional:
                                description: Specify whether the Secret or its key
                                  must be defined
                                type: boolean
                            required:
                            - key
                            type: object
                            x-kubernetes-map-type: atomic
                          automationUserName:
                            type: string
                          clientCertificateSecretRef:
                            type: object
                            x-kubernetes-preserve-unknown-fields: true
                          mode:
                            description: Mode is the desired Authentication mode that
                              the agents will use
                            type: string
                        required:
                        - mode
                        type: object
                      enabled:
                        type: boolean
                      ignoreUnknownUsers:
                        description: IgnoreUnknownUsers maps to the inverse of auth.authoritativeSet
                        type: boolean
                      internalCluster:
                        type: string
                      ldap:
                        description: LDAP Configuration
                        properties:
                          authzQueryTemplate:
                            type: string
                          bindQueryPasswordSecretRef:
                            properties:
                              name:
                                type: string
                            required:
                            - name
                            type: object
                          bindQueryUser:
                            type: string
                          caConfigMapRef:
                            description: Allows to point at a ConfigMap/key with a
                              CA file to mount on the Pod
                            properties:
                              key:
                                description: The key to select.
                                type: string
                              name:
                                default: ""
                                description: |-
                                  Name of the referent.
                                  This field is effectively required, but due to backwards compatibility is
                                  allowed to be empty. Instances of this type with an empty value here are
                                  almost certainly wrong.
                                  TODO: Add other useful fields. apiVersion, kind, uid?
                                  More info: https://kubernetes.io/docs/concepts/overview/working-with-objects/names/#names
                                  TODO: Drop `kubebuilder:default` when controller-gen doesn't need it https://github.com/kubernetes-sigs/kubebuilder/issues/3896.
                                type: string
                              optional:
                                description: Specify whether the ConfigMap or its
                                  key must be defined
                                type: boolean
                            required:
                            - key
                            type: object
                            x-kubernetes-map-type: atomic
                          servers:
                            items:
                              type: string
                            type: array
                          timeoutMS:
                            type: integer
                          transportSecurity:
                            enum:
                            - tls
                            - none
                            type: string
                          userCacheInvalidationInterval:
                            type: integer
                          userToDNMapping:
                            type: string
                          validateLDAPServerConfig:
                            type: boolean
                        type: object
                      modes:
                        items:
                          enum:
                          - X509
                          - SCRAM
                          - SCRAM-SHA-1
                          - MONGODB-CR
                          - SCRAM-SHA-256
                          - LDAP
                          - OIDC
                          type: string
                        type: array
                      oidcProviderConfigs:
                        description: Configuration for OIDC providers
                        items:
                          properties:
                            audience:
                              description: |-
                                Entity that your external identity provider intends the token for.
                                Enter the audience value from the app you registered with external Identity Provider.
                              type: string
                            authorizationMethod:
                              description: |-
                                Configure single-sign-on for human user access to deployments with Workforce Identity Federation.
                                For programmatic, application access to deployments use Workload Identity Federation.
                                Only one Workforce Identity Federation IdP can be configured per MongoDB resource
                              enum:
                              - WorkforceIdentityFederation
                              - WorkloadIdentityFederation
                              type: string
                            authorizationType:
                              description: |-
                                Select GroupMembership to grant authorization based on IdP user group membership, or select UserID to grant
                                an individual user authorization.
                              enum:
                              - GroupMembership
                              - UserID
                              type: string
                            clientId:
                              description: |-
                                Unique identifier for your registered application. Enter the clientId value from the app you
                                registered with an external Identity Provider.
                                Required when selected Workforce Identity Federation authorization method
                              type: string
                            configurationName:
                              description: |-
                                Unique label that identifies this configuration. It is case-sensitive and can only contain the following characters:
                                 - alphanumeric characters (combination of a to z and 0 to 9)
                                 - hyphens (-)
                                 - underscores (_)
                              pattern: ^[a-zA-Z0-9-_]+$
                              type: string
                            groupsClaim:
                              description: |-
                                The identifier of the claim that includes the principal's IdP user group membership information.
                                Required when selected GroupMembership as the authorization type, ignored otherwise
                              type: string
                            issuerURI:
                              description: |-
                                Issuer value provided by your registered IdP application. Using this URI, MongoDB finds an OpenID Connect Provider
                                Configuration Document, which should be available in the /.wellknown/open-id-configuration endpoint.
                                For MongoDB 8.0+, the combination of issuerURI and audience must be unique across OIDC provider configurations.
                                For other MongoDB versions, the issuerURI itself must be unique.
                              type: string
                            requestedScopes:
                              description: |-
                                Tokens that give users permission to request data from the authorization endpoint.
                                Only used for Workforce Identity Federation authorization method
                              items:
                                type: string
                              type: array
                            userClaim:
                              default: sub
                              description: |-
                                The identifier of the claim that includes the user principal identity.
                                Accept the default value unless your IdP uses a different claim.
                              type: string
                          required:
                          - audience
                          - authorizationMethod
                          - authorizationType
                          - configurationName
                          - issuerURI
                          - userClaim
                          type: object
                        type: array
                      requireClientTLSAuthentication:
                        description: Clients should present valid TLS certificates
                        type: boolean
                    required:
                    - enabled
                    type: object
                  certsSecretPrefix:
                    type: string
                  roles:
                    items:
                      properties:
                        authenticationRestrictions:
                          items:
                            properties:
                              clientSource:
                                items:
                                  type: string
                                type: array
                              serverAddress:
                                items:
                                  type: string
                                type: array
                            type: object
                          type: array
                        db:
                          type: string
                        privileges:
                          items:
                            properties:
                              actions:
                                items:
                                  type: string
                                type: array
                              resource:
                                properties:
                                  cluster:
                                    type: boolean
                                  collection:
                                    type: string
                                  db:
                                    type: string
                                type: object
                            required:
                            - actions
                            - resource
                            type: object
                          type: array
                        role:
                          type: string
                        roles:
                          items:
                            properties:
                              db:
                                type: string
                              role:
                                type: string
                            required:
                            - db
                            - role
                            type: object
                          type: array
                      required:
                      - db
                      - role
                      type: object
                    type: array
                  tls:
                    properties:
                      additionalCertificateDomains:
                        items:
                          type: string
                        type: array
                      ca:
                        description: |-
                          CA corresponds to a ConfigMap containing an entry for the CA certificate (ca.pem)
                          used to validate the certificates created already.
                        type: string
                      enabled:
                        description: |-
                          DEPRECATED please enable TLS by setting `security.certsSecretPrefix` or `security.tls.secretRef.prefix`.
                          Enables TLS for this resource. This will make the operator try to mount a
                          Secret with a defined name (<resource-name>-cert).
                          This is only used when enabling TLS on a MongoDB resource, and not on the
                          AppDB, where TLS is configured by setting `secretRef.Name`.
                        type: boolean
                    type: object
                type: object
              service:
                description: |-
                  DEPRECATED please use `spec.statefulSet.spec.serviceName` to provide a custom service name.
                  this is an optional service, it will get the name "<rsName>-service" in case not provided
                type: string
              shard:
                properties:
                  additionalMongodConfig:
                    type: object
                    x-kubernetes-preserve-unknown-fields: true
                  agent:
                    description: |-
                      Configuring logRotation is not allowed under this section.
                      Please use the most top level resource fields for this; spec.Agent
                    properties:
                      backupAgent:
                        properties:
                          logRotate:
                            description: LogRotate configures log rotation for the
                              BackupAgent processes
                            properties:
                              sizeThresholdMB:
                                description: |-
                                  Maximum size for an individual log file before rotation.
                                  OM only supports ints
                                type: integer
                              timeThresholdHrs:
                                description: Number of hours after which this MongoDB
                                  Agent rotates the log file.
                                type: integer
                            type: object
                        type: object
                      logLevel:
                        type: string
                      logRotate:
                        description: DEPRECATED please use mongod.logRotate
                        properties:
                          includeAuditLogsWithMongoDBLogs:
                            description: |-
                              set to 'true' to have the Automation Agent rotate the audit files along
                              with mongodb log files
                            type: boolean
                          numTotal:
                            description: maximum number of log files to have total
                            type: integer
                          numUncompressed:
                            description: maximum number of log files to leave uncompressed
                            type: integer
                          percentOfDiskspace:
                            description: |-
                              Maximum percentage of the total disk space these log files should take up.
                              The string needs to be able to be converted to float64
                            type: string
                          sizeThresholdMB:
                            description: |-
                              Maximum size for an individual log file before rotation.
                              The string needs to be able to be converted to float64.
                              Fractional values of MB are supported.
                            type: string
                          timeThresholdHrs:
                            description: maximum hours for an individual log file
                              before rotation
                            type: integer
                        required:
                        - sizeThresholdMB
                        - timeThresholdHrs
                        type: object
                      maxLogFileDurationHours:
                        type: integer
                      mongod:
                        description: AgentLoggingMongodConfig contain settings for
                          the mongodb processes configured by the agent
                        properties:
                          auditlogRotate:
                            description: LogRotate configures audit log rotation for
                              the mongodb processes
                            properties:
                              includeAuditLogsWithMongoDBLogs:
                                description: |-
                                  set to 'true' to have the Automation Agent rotate the audit files along
                                  with mongodb log files
                                type: boolean
                              numTotal:
                                description: maximum number of log files to have total
                                type: integer
                              numUncompressed:
                                description: maximum number of log files to leave
                                  uncompressed
                                type: integer
                              percentOfDiskspace:
                                description: |-
                                  Maximum percentage of the total disk space these log files should take up.
                                  The string needs to be able to be converted to float64
                                type: string
                              sizeThresholdMB:
                                description: |-
                                  Maximum size for an individual log file before rotation.
                                  The string needs to be able to be converted to float64.
                                  Fractional values of MB are supported.
                                type: string
                              timeThresholdHrs:
                                description: maximum hours for an individual log file
                                  before rotation
                                type: integer
                            required:
                            - sizeThresholdMB
                            - timeThresholdHrs
                            type: object
                          logRotate:
                            description: LogRotate configures log rotation for the
                              mongodb processes
                            properties:
                              includeAuditLogsWithMongoDBLogs:
                                description: |-
                                  set to 'true' to have the Automation Agent rotate the audit files along
                                  with mongodb log files
                                type: boolean
                              numTotal:
                                description: maximum number of log files to have total
                                type: integer
                              numUncompressed:
                                description: maximum number of log files to leave
                                  uncompressed
                                type: integer
                              percentOfDiskspace:
                                description: |-
                                  Maximum percentage of the total disk space these log files should take up.
                                  The string needs to be able to be converted to float64
                                type: string
                              sizeThresholdMB:
                                description: |-
                                  Maximum size for an individual log file before rotation.
                                  The string needs to be able to be converted to float64.
                                  Fractional values of MB are supported.
                                type: string
                              timeThresholdHrs:
                                description: maximum hours for an individual log file
                                  before rotation
                                type: integer
                            required:
                            - sizeThresholdMB
                            - timeThresholdHrs
                            type: object
                          systemLog:
                            description: SystemLog configures system log of mongod
                            properties:
                              destination:
                                type: string
                              logAppend:
                                type: boolean
                              path:
                                type: string
                            required:
                            - destination
                            - logAppend
                            - path
                            type: object
                        type: object
                      monitoringAgent:
                        properties:
                          logRotate:
                            description: LogRotate configures log rotation for the
                              BackupAgent processes
                            properties:
                              sizeThresholdMB:
                                description: |-
                                  Maximum size for an individual log file before rotation.
                                  OM only supports ints
                                type: integer
                              timeThresholdHrs:
                                description: Number of hours after which this MongoDB
                                  Agent rotates the log file.
                                type: integer
                            type: object
                        type: object
                      readinessProbe:
                        properties:
                          environmentVariables:
                            additionalProperties:
                              type: string
                            type: object
                        type: object
                      startupOptions:
                        additionalProperties:
                          type: string
                        description: |-
                          StartupParameters can be used to configure the startup parameters with which the agent starts. That also contains
                          log rotation settings as defined here:
                        type: object
                      systemLog:
                        description: DEPRECATED please use mongod.systemLog
                        properties:
                          destination:
                            type: string
                          logAppend:
                            type: boolean
                          path:
                            type: string
                        required:
                        - destination
                        - logAppend
                        - path
                        type: object
                    type: object
                  clusterSpecList:
                    items:
                      description: |-
                        ClusterSpecItem is the mongodb multi-cluster spec that is specific to a
                        particular Kubernetes cluster, this maps to the statefulset created in each cluster
                      properties:
                        clusterName:
                          description: |-
                            ClusterName is name of the cluster where the MongoDB Statefulset will be scheduled, the
                            name should have a one on one mapping with the service-account created in the central cluster
                            to talk to the workload clusters.
                          type: string
                        externalAccess:
                          description: ExternalAccessConfiguration provides external
                            access configuration for Multi-Cluster.
                          properties:
                            externalDomain:
                              description: An external domain that is used for exposing
                                MongoDB to the outside world.
                              type: string
                            externalService:
                              description: Provides a way to override the default
                                (NodePort) Service
                              properties:
                                annotations:
                                  additionalProperties:
                                    type: string
                                  description: A map of annotations that shall be
                                    added to the externally available Service.
                                  type: object
                                spec:
                                  description: A wrapper for the Service spec object.
                                  type: object
                                  x-kubernetes-preserve-unknown-fields: true
                              type: object
                          type: object
                        memberConfig:
                          description: MemberConfig allows to specify votes, priorities
                            and tags for each of the mongodb process.
                          items:
                            properties:
                              priority:
                                type: string
                              tags:
                                additionalProperties:
                                  type: string
                                type: object
                              votes:
                                type: integer
                            type: object
                          type: array
                        members:
                          description: Amount of members for this MongoDB Replica
                            Set
                          type: integer
                        podSpec:
                          properties:
                            persistence:
                              description: Note, that this field is used by MongoDB
                                resources only, let's keep it here for simplicity
                              properties:
                                multiple:
                                  properties:
                                    data:
                                      properties:
                                        labelSelector:
                                          type: object
                                          x-kubernetes-preserve-unknown-fields: true
                                        storage:
                                          type: string
                                        storageClass:
                                          type: string
                                      type: object
                                    journal:
                                      properties:
                                        labelSelector:
                                          type: object
                                          x-kubernetes-preserve-unknown-fields: true
                                        storage:
                                          type: string
                                        storageClass:
                                          type: string
                                      type: object
                                    logs:
                                      properties:
                                        labelSelector:
                                          type: object
                                          x-kubernetes-preserve-unknown-fields: true
                                        storage:
                                          type: string
                                        storageClass:
                                          type: string
                                      type: object
                                  type: object
                                single:
                                  properties:
                                    labelSelector:
                                      type: object
                                      x-kubernetes-preserve-unknown-fields: true
                                    storage:
                                      type: string
                                    storageClass:
                                      type: string
                                  type: object
                              type: object
                            podTemplate:
                              type: object
                              x-kubernetes-preserve-unknown-fields: true
                          type: object
                        service:
                          description: this is an optional service, it will get the
                            name "<rsName>-service" in case not provided
                          type: string
                        statefulSet:
                          description: |-
                            StatefulSetConfiguration holds the optional custom StatefulSet
                            that should be merged into the operator created one.
                          properties:
                            metadata:
                              description: StatefulSetMetadataWrapper is a wrapper
                                around Labels and Annotations
                              properties:
                                annotations:
                                  additionalProperties:
                                    type: string
                                  type: object
                                labels:
                                  additionalProperties:
                                    type: string
                                  type: object
                              type: object
                            spec:
                              type: object
                              x-kubernetes-preserve-unknown-fields: true
                          required:
                          - spec
                          type: object
                      required:
                      - members
                      type: object
                    type: array
                type: object
                x-kubernetes-preserve-unknown-fields: true
              shardCount:
                type: integer
              shardOverrides:
                description: |-
                  ShardOverrides allow for overriding the configuration of a specific shard.
                  It replaces deprecated spec.shard.shardSpecificPodSpec field. When spec.shard.shardSpecificPodSpec is still defined then
                  spec.shard.shardSpecificPodSpec is applied first to the particular shard and then spec.shardOverrides is applied on top
                  of that (if defined for the same shard).
                items:
                  properties:
                    additionalMongodConfig:
                      type: object
                      x-kubernetes-preserve-unknown-fields: true
                    agent:
                      properties:
                        backupAgent:
                          properties:
                            logRotate:
                              description: LogRotate configures log rotation for the
                                BackupAgent processes
                              properties:
                                sizeThresholdMB:
                                  description: |-
                                    Maximum size for an individual log file before rotation.
                                    OM only supports ints
                                  type: integer
                                timeThresholdHrs:
                                  description: Number of hours after which this MongoDB
                                    Agent rotates the log file.
                                  type: integer
                              type: object
                          type: object
                        logLevel:
                          type: string
                        logRotate:
                          description: DEPRECATED please use mongod.logRotate
                          properties:
                            includeAuditLogsWithMongoDBLogs:
                              description: |-
                                set to 'true' to have the Automation Agent rotate the audit files along
                                with mongodb log files
                              type: boolean
                            numTotal:
                              description: maximum number of log files to have total
                              type: integer
                            numUncompressed:
                              description: maximum number of log files to leave uncompressed
                              type: integer
                            percentOfDiskspace:
                              description: |-
                                Maximum percentage of the total disk space these log files should take up.
                                The string needs to be able to be converted to float64
                              type: string
                            sizeThresholdMB:
                              description: |-
                                Maximum size for an individual log file before rotation.
                                The string needs to be able to be converted to float64.
                                Fractional values of MB are supported.
                              type: string
                            timeThresholdHrs:
                              description: maximum hours for an individual log file
                                before rotation
                              type: integer
                          required:
                          - sizeThresholdMB
                          - timeThresholdHrs
                          type: object
                        maxLogFileDurationHours:
                          type: integer
                        mongod:
                          description: AgentLoggingMongodConfig contain settings for
                            the mongodb processes configured by the agent
                          properties:
                            auditlogRotate:
                              description: LogRotate configures audit log rotation
                                for the mongodb processes
                              properties:
                                includeAuditLogsWithMongoDBLogs:
                                  description: |-
                                    set to 'true' to have the Automation Agent rotate the audit files along
                                    with mongodb log files
                                  type: boolean
                                numTotal:
                                  description: maximum number of log files to have
                                    total
                                  type: integer
                                numUncompressed:
                                  description: maximum number of log files to leave
                                    uncompressed
                                  type: integer
                                percentOfDiskspace:
                                  description: |-
                                    Maximum percentage of the total disk space these log files should take up.
                                    The string needs to be able to be converted to float64
                                  type: string
                                sizeThresholdMB:
                                  description: |-
                                    Maximum size for an individual log file before rotation.
                                    The string needs to be able to be converted to float64.
                                    Fractional values of MB are supported.
                                  type: string
                                timeThresholdHrs:
                                  description: maximum hours for an individual log
                                    file before rotation
                                  type: integer
                              required:
                              - sizeThresholdMB
                              - timeThresholdHrs
                              type: object
                            logRotate:
                              description: LogRotate configures log rotation for the
                                mongodb processes
                              properties:
                                includeAuditLogsWithMongoDBLogs:
                                  description: |-
                                    set to 'true' to have the Automation Agent rotate the audit files along
                                    with mongodb log files
                                  type: boolean
                                numTotal:
                                  description: maximum number of log files to have
                                    total
                                  type: integer
                                numUncompressed:
                                  description: maximum number of log files to leave
                                    uncompressed
                                  type: integer
                                percentOfDiskspace:
                                  description: |-
                                    Maximum percentage of the total disk space these log files should take up.
                                    The string needs to be able to be converted to float64
                                  type: string
                                sizeThresholdMB:
                                  description: |-
                                    Maximum size for an individual log file before rotation.
                                    The string needs to be able to be converted to float64.
                                    Fractional values of MB are supported.
                                  type: string
                                timeThresholdHrs:
                                  description: maximum hours for an individual log
                                    file before rotation
                                  type: integer
                              required:
                              - sizeThresholdMB
                              - timeThresholdHrs
                              type: object
                            systemLog:
                              description: SystemLog configures system log of mongod
                              properties:
                                destination:
                                  type: string
                                logAppend:
                                  type: boolean
                                path:
                                  type: string
                              required:
                              - destination
                              - logAppend
                              - path
                              type: object
                          type: object
                        monitoringAgent:
                          properties:
                            logRotate:
                              description: LogRotate configures log rotation for the
                                BackupAgent processes
                              properties:
                                sizeThresholdMB:
                                  description: |-
                                    Maximum size for an individual log file before rotation.
                                    OM only supports ints
                                  type: integer
                                timeThresholdHrs:
                                  description: Number of hours after which this MongoDB
                                    Agent rotates the log file.
                                  type: integer
                              type: object
                          type: object
                        readinessProbe:
                          properties:
                            environmentVariables:
                              additionalProperties:
                                type: string
                              type: object
                          type: object
                        startupOptions:
                          additionalProperties:
                            type: string
                          description: |-
                            StartupParameters can be used to configure the startup parameters with which the agent starts. That also contains
                            log rotation settings as defined here:
                          type: object
                        systemLog:
                          description: DEPRECATED please use mongod.systemLog
                          properties:
                            destination:
                              type: string
                            logAppend:
                              type: boolean
                            path:
                              type: string
                          required:
                          - destination
                          - logAppend
                          - path
                          type: object
                      type: object
                    clusterSpecList:
                      items:
                        description: |-
                          ClusterSpecItemOverride is almost exact copy of ClusterSpecItem object.
                          The object is used in ClusterSpecList in ShardedClusterComponentOverrideSpec in shard overrides.
                          The difference lies in some fields being optional, e.g. Members to make it possible to NOT override fields and rely on
                          what was set in top level shard configuration.
                        properties:
                          clusterName:
                            description: |-
                              ClusterName is name of the cluster where the MongoDB Statefulset will be scheduled, the
                              name should have a one on one mapping with the service-account created in the central cluster
                              to talk to the workload clusters.
                            type: string
                          memberConfig:
                            description: MemberConfig allows to specify votes, priorities
                              and tags for each of the mongodb process.
                            items:
                              properties:
                                priority:
                                  type: string
                                tags:
                                  additionalProperties:
                                    type: string
                                  type: object
                                votes:
                                  type: integer
                              type: object
                            type: array
                            x-kubernetes-preserve-unknown-fields: true
                          members:
                            description: Amount of members for this MongoDB Replica
                              Set
                            type: integer
                          podSpec:
                            properties:
                              persistence:
                                description: Note, that this field is used by MongoDB
                                  resources only, let's keep it here for simplicity
                                properties:
                                  multiple:
                                    properties:
                                      data:
                                        properties:
                                          labelSelector:
                                            type: object
                                            x-kubernetes-preserve-unknown-fields: true
                                          storage:
                                            type: string
                                          storageClass:
                                            type: string
                                        type: object
                                      journal:
                                        properties:
                                          labelSelector:
                                            type: object
                                            x-kubernetes-preserve-unknown-fields: true
                                          storage:
                                            type: string
                                          storageClass:
                                            type: string
                                        type: object
                                      logs:
                                        properties:
                                          labelSelector:
                                            type: object
                                            x-kubernetes-preserve-unknown-fields: true
                                          storage:
                                            type: string
                                          storageClass:
                                            type: string
                                        type: object
                                    type: object
                                  single:
                                    properties:
                                      labelSelector:
                                        type: object
                                        x-kubernetes-preserve-unknown-fields: true
                                      storage:
                                        type: string
                                      storageClass:
                                        type: string
                                    type: object
                                type: object
                              podTemplate:
                                type: object
                                x-kubernetes-preserve-unknown-fields: true
                            type: object
                          statefulSet:
                            description: |-
                              StatefulSetConfiguration holds the optional custom StatefulSet
                              that should be merged into the operator created one.
                            properties:
                              metadata:
                                description: StatefulSetMetadataWrapper is a wrapper
                                  around Labels and Annotations
                                properties:
                                  annotations:
                                    additionalProperties:
                                      type: string
                                    type: object
                                  labels:
                                    additionalProperties:
                                      type: string
                                    type: object
                                type: object
                              spec:
                                type: object
                                x-kubernetes-preserve-unknown-fields: true
                            required:
                            - spec
                            type: object
                        type: object
                      type: array
                    memberConfig:
                      description: Process configuration override for this shard.
                        Used in SingleCluster only. The number of items specified
                        must be >= spec.mongodsPerShardCount or spec.shardOverride.members.
                      items:
                        properties:
                          priority:
                            type: string
                          tags:
                            additionalProperties:
                              type: string
                            type: object
                          votes:
                            type: integer
                        type: object
                      type: array
                      x-kubernetes-preserve-unknown-fields: true
                    members:
                      description: Number of member nodes in this shard. Used only
                        in SingleCluster. For MultiCluster the number of members is
                        specified in ShardOverride.ClusterSpecList.
                      type: integer
                    podSpec:
                      description: The following override fields work for SingleCluster
                        only. For MultiCluster - fields from specific clusters are
                        used.
                      properties:
                        persistence:
                          description: Note, that this field is used by MongoDB resources
                            only, let's keep it here for simplicity
                          properties:
                            multiple:
                              properties:
                                data:
                                  properties:
                                    labelSelector:
                                      type: object
                                      x-kubernetes-preserve-unknown-fields: true
                                    storage:
                                      type: string
                                    storageClass:
                                      type: string
                                  type: object
                                journal:
                                  properties:
                                    labelSelector:
                                      type: object
                                      x-kubernetes-preserve-unknown-fields: true
                                    storage:
                                      type: string
                                    storageClass:
                                      type: string
                                  type: object
                                logs:
                                  properties:
                                    labelSelector:
                                      type: object
                                      x-kubernetes-preserve-unknown-fields: true
                                    storage:
                                      type: string
                                    storageClass:
                                      type: string
                                  type: object
                              type: object
                            single:
                              properties:
                                labelSelector:
                                  type: object
                                  x-kubernetes-preserve-unknown-fields: true
                                storage:
                                  type: string
                                storageClass:
                                  type: string
                              type: object
                          type: object
                        podTemplate:
                          type: object
                          x-kubernetes-preserve-unknown-fields: true
                      type: object
                    shardNames:
                      items:
                        type: string
                      minItems: 1
                      type: array
                    statefulSet:
                      description: Statefulset override for this particular shard.
                      properties:
                        metadata:
                          description: StatefulSetMetadataWrapper is a wrapper around
                            Labels and Annotations
                          properties:
                            annotations:
                              additionalProperties:
                                type: string
                              type: object
                            labels:
                              additionalProperties:
                                type: string
                              type: object
                          type: object
                        spec:
                          type: object
                          x-kubernetes-preserve-unknown-fields: true
                      required:
                      - spec
                      type: object
                  required:
                  - shardNames
                  type: object
                type: array
              shardPodSpec:
                properties:
                  persistence:
                    description: Note, that this field is used by MongoDB resources
                      only, let's keep it here for simplicity
                    properties:
                      multiple:
                        properties:
                          data:
                            properties:
                              labelSelector:
                                type: object
                                x-kubernetes-preserve-unknown-fields: true
                              storage:
                                type: string
                              storageClass:
                                type: string
                            type: object
                          journal:
                            properties:
                              labelSelector:
                                type: object
                                x-kubernetes-preserve-unknown-fields: true
                              storage:
                                type: string
                              storageClass:
                                type: string
                            type: object
                          logs:
                            properties:
                              labelSelector:
                                type: object
                                x-kubernetes-preserve-unknown-fields: true
                              storage:
                                type: string
                              storageClass:
                                type: string
                            type: object
                        type: object
                      single:
                        properties:
                          labelSelector:
                            type: object
                            x-kubernetes-preserve-unknown-fields: true
                          storage:
                            type: string
                          storageClass:
                            type: string
                        type: object
                    type: object
                  podTemplate:
                    type: object
                    x-kubernetes-preserve-unknown-fields: true
                type: object
              shardSpecificPodSpec:
                description: |-
                  ShardSpecificPodSpec allows you to provide a Statefulset override per shard.
                  DEPRECATED please use spec.shard.shardOverrides instead
                items:
                  properties:
                    persistence:
                      description: Note, that this field is used by MongoDB resources
                        only, let's keep it here for simplicity
                      properties:
                        multiple:
                          properties:
                            data:
                              properties:
                                labelSelector:
                                  type: object
                                  x-kubernetes-preserve-unknown-fields: true
                                storage:
                                  type: string
                                storageClass:
                                  type: string
                              type: object
                            journal:
                              properties:
                                labelSelector:
                                  type: object
                                  x-kubernetes-preserve-unknown-fields: true
                                storage:
                                  type: string
                                storageClass:
                                  type: string
                              type: object
                            logs:
                              properties:
                                labelSelector:
                                  type: object
                                  x-kubernetes-preserve-unknown-fields: true
                                storage:
                                  type: string
                                storageClass:
                                  type: string
                              type: object
                          type: object
                        single:
                          properties:
                            labelSelector:
                              type: object
                              x-kubernetes-preserve-unknown-fields: true
                            storage:
                              type: string
                            storageClass:
                              type: string
                          type: object
                      type: object
                    podTemplate:
                      type: object
                      x-kubernetes-preserve-unknown-fields: true
                  type: object
                type: array
              statefulSet:
                description: |-
                  StatefulSetConfiguration provides the statefulset override for each of the cluster's statefulset
                  if "StatefulSetConfiguration" is specified at cluster level under "clusterSpecList" that takes precedence over
                  the global one
                properties:
                  metadata:
                    description: StatefulSetMetadataWrapper is a wrapper around Labels
                      and Annotations
                    properties:
                      annotations:
                        additionalProperties:
                          type: string
                        type: object
                      labels:
                        additionalProperties:
                          type: string
                        type: object
                    type: object
                  spec:
                    type: object
                    x-kubernetes-preserve-unknown-fields: true
                required:
                - spec
                type: object
              topology:
                description: |-
                  Topology sets the desired cluster topology of MongoDB resources
                  It defaults (if empty or not set) to SingleCluster. If MultiCluster specified,
                  then clusterSpecList field is mandatory and at least one member cluster has to be specified.
                enum:
                - SingleCluster
                - MultiCluster
                type: string
              type:
                enum:
                - Standalone
                - ReplicaSet
                - ShardedCluster
                type: string
              version:
                pattern: ^[0-9]+.[0-9]+.[0-9]+(-.+)?$|^$
                type: string
            required:
            - credentials
            - type
            - version
            type: object
            x-kubernetes-preserve-unknown-fields: true
          status:
            properties:
              backup:
                properties:
                  statusName:
                    type: string
                required:
                - statusName
                type: object
              configServerCount:
                type: integer
              featureCompatibilityVersion:
                type: string
              lastTransition:
                type: string
              link:
                type: string
              members:
                type: integer
              message:
                type: string
              mongodsPerShardCount:
                type: integer
              mongosCount:
                type: integer
              observedGeneration:
                format: int64
                type: integer
              phase:
                type: string
              pvc:
                items:
                  properties:
                    phase:
                      type: string
                    statefulsetName:
                      type: string
                  required:
                  - phase
                  - statefulsetName
                  type: object
                type: array
              resourcesNotReady:
                items:
                  description: ResourceNotReady describes the dependent resource which
                    is not ready yet
                  properties:
                    errors:
                      items:
                        properties:
                          message:
                            type: string
                          reason:
                            type: string
                        type: object
                      type: array
                    kind:
                      description: ResourceKind specifies a kind of a Kubernetes resource.
                        Used in status of a Custom Resource
                      type: string
                    message:
                      type: string
                    name:
                      type: string
                  required:
                  - kind
                  - name
                  type: object
                type: array
              shardCount:
                type: integer
              sizeStatusInClusters:
                description: MongodbShardedSizeStatusInClusters describes the number
                  and sizes of replica sets members deployed across member clusters
                properties:
                  configServerMongodsInClusters:
                    additionalProperties:
                      type: integer
                    type: object
                  mongosCountInClusters:
                    additionalProperties:
                      type: integer
                    type: object
                  shardMongodsInClusters:
                    additionalProperties:
                      type: integer
                    type: object
                  shardOverridesInClusters:
                    additionalProperties:
                      additionalProperties:
                        type: integer
                      type: object
                    type: object
                type: object
              version:
                type: string
              warnings:
                items:
                  type: string
                type: array
            required:
            - phase
            - version
            type: object
        required:
        - spec
        type: object
    served: true
    storage: true
    subresources:
      status: {}
---
apiVersion: apiextensions.k8s.io/v1
kind: CustomResourceDefinition
metadata:
  annotations:
    controller-gen.kubebuilder.io/version: v0.10.0
  creationTimestamp: null
  name: mongodbmulti.mongodb.com
spec:
  group: mongodb.com
  names:
    kind: MongoDBMulti
    listKind: MongoDBMultiList
    plural: mongodbmulti
    shortNames:
    - mdbm
    singular: mongodbmulti
  scope: Namespaced
  versions:
  - additionalPrinterColumns:
    - description: Current state of the MongoDB deployment.
      jsonPath: .status.phase
      name: Phase
      type: string
    - description: The time since the MongoDBMulti resource was created.
      jsonPath: .metadata.creationTimestamp
      name: Age
      type: date
    name: v1
    schema:
      openAPIV3Schema:
        properties:
          apiVersion:
            description: 'APIVersion defines the versioned schema of this representation
              of an object. Servers should convert recognized schemas to the latest
              internal value, and may reject unrecognized values. More info: https://git.k8s.io/community/contributors/devel/sig-architecture/api-conventions.md#resources'
            type: string
          kind:
            description: 'Kind is a string value representing the REST resource this
              object represents. Servers may infer this from the endpoint the client
              submits requests to. Cannot be updated. In CamelCase. More info: https://git.k8s.io/community/contributors/devel/sig-architecture/api-conventions.md#types-kinds'
            type: string
          metadata:
            type: object
          spec:
            properties:
              additionalMongodConfig:
                description: 'AdditionalMongodConfig is additional configuration that
                  can be passed to each data-bearing mongod at runtime. Uses the same
                  structure as the mongod configuration file: https://docs.mongodb.com/manual/reference/configuration-options/'
                type: object
                x-kubernetes-preserve-unknown-fields: true
              agent:
                properties:
                  startupOptions:
                    additionalProperties:
                      type: string
                    type: object
                type: object
              backup:
                description: Backup contains configuration options for configuring
                  backup for this MongoDB resource
                properties:
                  assignmentLabels:
                    description: Assignment Labels set in the Ops Manager
                    items:
                      type: string
                    type: array
                  autoTerminateOnDeletion:
                    description: AutoTerminateOnDeletion indicates if the Operator
                      should stop and terminate the Backup before the cleanup, when
                      the MongoDB CR is deleted
                    type: boolean
                  encryption:
                    description: Encryption settings
                    properties:
                      kmip:
                        description: Kmip corresponds to the KMIP configuration assigned
                          to the Ops Manager Project's configuration.
                        properties:
                          client:
                            description: KMIP Client configuration
                            properties:
                              clientCertificatePrefix:
                                description: 'A prefix used to construct KMIP client
                                  certificate (and corresponding password) Secret
                                  names. The names are generated using the following
                                  pattern: KMIP Client Certificate (TLS Secret): <clientCertificatePrefix>-<CR
                                  Name>-kmip-client KMIP Client Certificate Password:
                                  <clientCertificatePrefix>-<CR Name>-kmip-client-password
                                  The expected key inside is called "password".'
                                type: string
                            type: object
                        required:
                        - client
                        type: object
                    type: object
                  mode:
                    enum:
                    - enabled
                    - disabled
                    - terminated
                    type: string
                  snapshotSchedule:
                    properties:
                      clusterCheckpointIntervalMin:
                        enum:
                        - 15
                        - 30
                        - 60
                        type: integer
                      dailySnapshotRetentionDays:
                        description: Number of days to retain daily snapshots. Setting
                          0 will disable this rule.
                        maximum: 365
                        minimum: 0
                        type: integer
                      fullIncrementalDayOfWeek:
                        description: Day of the week when Ops Manager takes a full
                          snapshot. This ensures a recent complete backup. Ops Manager
                          sets the default value to SUNDAY.
                        enum:
                        - SUNDAY
                        - MONDAY
                        - TUESDAY
                        - WEDNESDAY
                        - THURSDAY
                        - FRIDAY
                        - SATURDAY
                        type: string
                      monthlySnapshotRetentionMonths:
                        description: Number of months to retain weekly snapshots.
                          Setting 0 will disable this rule.
                        maximum: 36
                        minimum: 0
                        type: integer
                      pointInTimeWindowHours:
                        description: Number of hours in the past for which a point-in-time
                          snapshot can be created.
                        enum:
                        - 1
                        - 2
                        - 3
                        - 4
                        - 5
                        - 6
                        - 7
                        - 15
                        - 30
                        - 60
                        - 90
                        - 120
                        - 180
                        - 360
                        type: integer
                      referenceHourOfDay:
                        description: Hour of the day to schedule snapshots using a
                          24-hour clock, in UTC.
                        maximum: 23
                        minimum: 0
                        type: integer
                      referenceMinuteOfHour:
                        description: Minute of the hour to schedule snapshots, in
                          UTC.
                        maximum: 59
                        minimum: 0
                        type: integer
                      snapshotIntervalHours:
                        description: Number of hours between snapshots.
                        enum:
                        - 6
                        - 8
                        - 12
                        - 24
                        type: integer
                      snapshotRetentionDays:
                        description: Number of days to keep recent snapshots.
                        maximum: 365
                        minimum: 1
                        type: integer
                      weeklySnapshotRetentionWeeks:
                        description: Number of weeks to retain weekly snapshots. Setting
                          0 will disable this rule
                        maximum: 365
                        minimum: 0
                        type: integer
                    type: object
                type: object
              cloudManager:
                properties:
                  configMapRef:
                    properties:
                      name:
                        type: string
                    type: object
                type: object
              clusterDomain:
                format: hostname
                type: string
              clusterSpecList:
                description: ClusterSpecList holds a list with a clusterSpec corresponding
                  to each cluster
                properties:
                  clusterSpecs:
                    items:
                      description: ClusterSpecItem is the mongodb multi-cluster spec
                        that is specific to a particular Kubernetes cluster, this
                        maps to the statefulset created in each cluster
                      properties:
                        clusterName:
                          description: ClusterName is name of the cluster where the
                            MongoDB Statefulset will be scheduled, the name should
                            have a one on one mapping with the service-account created
                            in the central cluster to talk to the workload clusters.
                          type: string
                        exposedExternally:
                          description: ExposedExternally determines whether a NodePort
                            service should be created for the resource
                          type: boolean
                        members:
                          description: Amount of members for this MongoDB Replica
                            Set
                          type: integer
                        service:
                          description: this is an optional service, it will get the
                            name "<rsName>-service" in case not provided
                          type: string
                        statefulSet:
                          description: StatefulSetConfiguration holds the optional
                            custom StatefulSet that should be merged into the operator
                            created one.
                          properties:
                            spec:
                              type: object
                              x-kubernetes-preserve-unknown-fields: true
                          required:
                          - spec
                          type: object
                      required:
                      - members
                      type: object
                    type: array
                type: object
              connectivity:
                properties:
                  replicaSetHorizons:
                    items:
                      additionalProperties:
                        type: string
                      description: 'MongoDBHorizonConfig holds a map of horizon names
                        to the node addresses, e.g. {   "internal": "my-rs-2.my-internal-domain.com:31843",   "external":
                        "my-rs-2.my-external-domain.com:21467" } The key of each item
                        in the map is an arbitrary, user-chosen string that represents
                        the name of the horizon. The value of the item is the host
                        and, optionally, the port that this mongod node will be connected
                        to from.'
                      type: object
                    type: array
                type: object
              credentials:
                description: Name of the Secret holding credentials information
                type: string
              duplicateServiceObjects:
                description: 'In few service mesh options for ex: Istio, by default
                  we would need to duplicate the service objects created per pod in
                  all the clusters to enable DNS resolution. Users can however configure
                  their ServiceMesh with DNS proxy(https://istio.io/latest/docs/ops/configuration/traffic-management/dns-proxy/)
                  enabled in which case the operator doesn''t need to create the service
                  objects per cluster. This options tells the operator whether it
                  should create the service objects in all the clusters or not. By
                  default, if not specified the operator would create the duplicate
                  svc objects.'
                type: boolean
              featureCompatibilityVersion:
                type: string
              logLevel:
                enum:
                - DEBUG
                - INFO
                - WARN
                - ERROR
                - FATAL
                type: string
              opsManager:
                properties:
                  configMapRef:
                    properties:
                      name:
                        type: string
                    type: object
                type: object
              persistent:
                type: boolean
              security:
                properties:
                  authentication:
                    description: Authentication holds various authentication related
                      settings that affect this MongoDB resource.
                    properties:
                      agents:
                        description: Agents contains authentication configuration
                          properties for the agents
                        properties:
                          automationLdapGroupDN:
                            type: string
                          automationPasswordSecretRef:
                            description: SecretKeySelector selects a key of a Secret.
                            properties:
                              key:
                                description: The key of the secret to select from.  Must
                                  be a valid secret key.
                                type: string
                              name:
                                description: 'Name of the referent. More info: https://kubernetes.io/docs/concepts/overview/working-with-objects/names/#names
                                  TODO: Add other useful fields. apiVersion, kind,
                                  uid?'
                                type: string
                              optional:
                                description: Specify whether the Secret or its key
                                  must be defined
                                type: boolean
                            required:
                            - key
                            type: object
                            x-kubernetes-map-type: atomic
                          automationUserName:
                            type: string
                          clientCertificateSecretRef:
                            type: object
                            x-kubernetes-preserve-unknown-fields: true
                          mode:
                            description: Mode is the desired Authentication mode that
                              the agents will use
                            type: string
                        required:
                        - mode
                        type: object
                      enabled:
                        type: boolean
                      ignoreUnknownUsers:
                        description: IgnoreUnknownUsers maps to the inverse of auth.authoritativeSet
                        type: boolean
                      internalCluster:
                        type: string
                      ldap:
                        description: LDAP Configuration
                        properties:
                          authzQueryTemplate:
                            type: string
                          bindQueryPasswordSecretRef:
                            properties:
                              name:
                                type: string
                            required:
                            - name
                            type: object
                          bindQueryUser:
                            type: string
                          caConfigMapRef:
                            description: Allows to point at a ConfigMap/key with a
                              CA file to mount on the Pod
                            properties:
                              key:
                                description: The key to select.
                                type: string
                              name:
                                description: 'Name of the referent. More info: https://kubernetes.io/docs/concepts/overview/working-with-objects/names/#names
                                  TODO: Add other useful fields. apiVersion, kind,
                                  uid?'
                                type: string
                              optional:
                                description: Specify whether the ConfigMap or its
                                  key must be defined
                                type: boolean
                            required:
                            - key
                            type: object
                            x-kubernetes-map-type: atomic
                          servers:
                            items:
                              type: string
                            type: array
                          timeoutMS:
                            type: integer
                          transportSecurity:
                            enum:
                            - tls
                            - none
                            type: string
                          userCacheInvalidationInterval:
                            type: integer
                          userToDNMapping:
                            type: string
                          validateLDAPServerConfig:
                            type: boolean
                        type: object
                      modes:
                        items:
                          type: string
                        type: array
                      requireClientTLSAuthentication:
                        description: Clients should present valid TLS certificates
                        type: boolean
                    required:
                    - enabled
                    type: object
                  certsSecretPrefix:
                    type: string
                  roles:
                    items:
                      properties:
                        authenticationRestrictions:
                          items:
                            properties:
                              clientSource:
                                items:
                                  type: string
                                type: array
                              serverAddress:
                                items:
                                  type: string
                                type: array
                            type: object
                          type: array
                        db:
                          type: string
                        privileges:
                          items:
                            properties:
                              actions:
                                items:
                                  type: string
                                type: array
                              resource:
                                properties:
                                  cluster:
                                    type: boolean
                                  collection:
                                    type: string
                                  db:
                                    type: string
                                type: object
                            required:
                            - actions
                            - resource
                            type: object
                          type: array
                        role:
                          type: string
                        roles:
                          items:
                            properties:
                              db:
                                type: string
                              role:
                                type: string
                            required:
                            - db
                            - role
                            type: object
                          type: array
                      required:
                      - db
                      - role
                      type: object
                    type: array
                  tls:
                    properties:
                      additionalCertificateDomains:
                        items:
                          type: string
                        type: array
                      ca:
                        description: CA corresponds to a ConfigMap containing an entry
                          for the CA certificate (ca.pem) used to validate the certificates
                          created already.
                        type: string
                      enabled:
                        description: DEPRECATED please enable TLS by setting `security.certsSecretPrefix`
                          or `security.tls.secretRef.prefix`. Enables TLS for this
                          resource. This will make the operator try to mount a Secret
                          with a defined name (<resource-name>-cert). This is only
                          used when enabling TLS on a MongoDB resource, and not on
                          the AppDB, where TLS is configured by setting `secretRef.Name`.
                        type: boolean
                    type: object
                type: object
              statefulSet:
                description: StatefulSetConfiguration provides the statefulset override
                  for each of the cluster's statefulset if  "StatefulSetConfiguration"
                  is specified at cluster level under "clusterSpecList" that takes
                  precedence over the global one
                properties:
                  spec:
                    type: object
                    x-kubernetes-preserve-unknown-fields: true
                required:
                - spec
                type: object
              type:
                enum:
                - ReplicaSet
                type: string
              version:
                pattern: ^[0-9]+.[0-9]+.[0-9]+(-.+)?$|^$
                type: string
            required:
            - credentials
            - type
            - version
            type: object
          status:
            properties:
              backup:
                properties:
                  statusName:
                    type: string
                required:
                - statusName
                type: object
              clusterStatusList:
                description: ClusterStatusList holds a list of clusterStatuses corresponding
                  to each cluster
                properties:
                  clusterStatuses:
                    items:
                      description: ClusterStatusItem is the mongodb multi-cluster
                        spec that is specific to a particular Kubernetes cluster,
                        this maps to the statefulset created in each cluster
                      properties:
                        clusterName:
                          description: ClusterName is name of the cluster where the
                            MongoDB Statefulset will be scheduled, the name should
                            have a one on one mapping with the service-account created
                            in the central cluster to talk to the workload clusters.
                          type: string
                        lastTransition:
                          type: string
                        members:
                          type: integer
                        message:
                          type: string
                        observedGeneration:
                          format: int64
                          type: integer
                        phase:
                          type: string
                        resourcesNotReady:
                          items:
                            description: ResourceNotReady describes the dependent
                              resource which is not ready yet
                            properties:
                              errors:
                                items:
                                  properties:
                                    message:
                                      type: string
                                    reason:
                                      type: string
                                  type: object
                                type: array
                              kind:
                                description: ResourceKind specifies a kind of a Kubernetes
                                  resource. Used in status of a Custom Resource
                                type: string
                              message:
                                type: string
                              name:
                                type: string
                            required:
                            - kind
                            - name
                            type: object
                          type: array
                        warnings:
                          items:
                            type: string
                          type: array
                      required:
                      - phase
                      type: object
                    type: array
                type: object
              lastTransition:
                type: string
              link:
                type: string
              message:
                type: string
              observedGeneration:
                format: int64
                type: integer
              phase:
                type: string
              resourcesNotReady:
                items:
                  description: ResourceNotReady describes the dependent resource which
                    is not ready yet
                  properties:
                    errors:
                      items:
                        properties:
                          message:
                            type: string
                          reason:
                            type: string
                        type: object
                      type: array
                    kind:
                      description: ResourceKind specifies a kind of a Kubernetes resource.
                        Used in status of a Custom Resource
                      type: string
                    message:
                      type: string
                    name:
                      type: string
                  required:
                  - kind
                  - name
                  type: object
                type: array
              version:
                type: string
              warnings:
                items:
                  type: string
                type: array
            required:
            - phase
            - version
            type: object
        required:
        - spec
        type: object
    served: true
    storage: true
    subresources:
      status: {}
---
apiVersion: apiextensions.k8s.io/v1
kind: CustomResourceDefinition
metadata:
  annotations:
    controller-gen.kubebuilder.io/version: v0.15.0
  name: mongodbmulticluster.mongodb.com
spec:
  group: mongodb.com
  names:
    kind: MongoDBMultiCluster
    listKind: MongoDBMultiClusterList
    plural: mongodbmulticluster
    shortNames:
    - mdbmc
    singular: mongodbmulticluster
  scope: Namespaced
  versions:
  - additionalPrinterColumns:
    - description: Current state of the MongoDB deployment.
      jsonPath: .status.phase
      name: Phase
      type: string
    - description: The time since the MongoDBMultiCluster resource was created.
      jsonPath: .metadata.creationTimestamp
      name: Age
      type: date
    name: v1
    schema:
      openAPIV3Schema:
        properties:
          apiVersion:
            description: |-
              APIVersion defines the versioned schema of this representation of an object.
              Servers should convert recognized schemas to the latest internal value, and
              may reject unrecognized values.
              More info: https://git.k8s.io/community/contributors/devel/sig-architecture/api-conventions.md#resources
            type: string
          kind:
            description: |-
              Kind is a string value representing the REST resource this object represents.
              Servers may infer this from the endpoint the client submits requests to.
              Cannot be updated.
              In CamelCase.
              More info: https://git.k8s.io/community/contributors/devel/sig-architecture/api-conventions.md#types-kinds
            type: string
          metadata:
            type: object
          spec:
            properties:
              additionalMongodConfig:
                description: |-
                  AdditionalMongodConfig is additional configuration that can be passed to
                  each data-bearing mongod at runtime. Uses the same structure as the mongod
                  configuration file:
                  https://docs.mongodb.com/manual/reference/configuration-options/
                type: object
                x-kubernetes-preserve-unknown-fields: true
              agent:
                properties:
                  backupAgent:
                    properties:
                      logRotate:
                        description: LogRotate configures log rotation for the BackupAgent
                          processes
                        properties:
                          sizeThresholdMB:
                            description: |-
                              Maximum size for an individual log file before rotation.
                              OM only supports ints
                            type: integer
                          timeThresholdHrs:
                            description: Number of hours after which this MongoDB
                              Agent rotates the log file.
                            type: integer
                        type: object
                    type: object
                  logLevel:
                    type: string
                  logRotate:
                    description: DEPRECATED please use mongod.logRotate
                    properties:
                      includeAuditLogsWithMongoDBLogs:
                        description: |-
                          set to 'true' to have the Automation Agent rotate the audit files along
                          with mongodb log files
                        type: boolean
                      numTotal:
                        description: maximum number of log files to have total
                        type: integer
                      numUncompressed:
                        description: maximum number of log files to leave uncompressed
                        type: integer
                      percentOfDiskspace:
                        description: |-
                          Maximum percentage of the total disk space these log files should take up.
                          The string needs to be able to be converted to float64
                        type: string
                      sizeThresholdMB:
                        description: |-
                          Maximum size for an individual log file before rotation.
                          The string needs to be able to be converted to float64.
                          Fractional values of MB are supported.
                        type: string
                      timeThresholdHrs:
                        description: maximum hours for an individual log file before
                          rotation
                        type: integer
                    required:
                    - sizeThresholdMB
                    - timeThresholdHrs
                    type: object
                  maxLogFileDurationHours:
                    type: integer
                  mongod:
                    description: AgentLoggingMongodConfig contain settings for the
                      mongodb processes configured by the agent
                    properties:
                      auditlogRotate:
                        description: LogRotate configures audit log rotation for the
                          mongodb processes
                        properties:
                          includeAuditLogsWithMongoDBLogs:
                            description: |-
                              set to 'true' to have the Automation Agent rotate the audit files along
                              with mongodb log files
                            type: boolean
                          numTotal:
                            description: maximum number of log files to have total
                            type: integer
                          numUncompressed:
                            description: maximum number of log files to leave uncompressed
                            type: integer
                          percentOfDiskspace:
                            description: |-
                              Maximum percentage of the total disk space these log files should take up.
                              The string needs to be able to be converted to float64
                            type: string
                          sizeThresholdMB:
                            description: |-
                              Maximum size for an individual log file before rotation.
                              The string needs to be able to be converted to float64.
                              Fractional values of MB are supported.
                            type: string
                          timeThresholdHrs:
                            description: maximum hours for an individual log file
                              before rotation
                            type: integer
                        required:
                        - sizeThresholdMB
                        - timeThresholdHrs
                        type: object
                      logRotate:
                        description: LogRotate configures log rotation for the mongodb
                          processes
                        properties:
                          includeAuditLogsWithMongoDBLogs:
                            description: |-
                              set to 'true' to have the Automation Agent rotate the audit files along
                              with mongodb log files
                            type: boolean
                          numTotal:
                            description: maximum number of log files to have total
                            type: integer
                          numUncompressed:
                            description: maximum number of log files to leave uncompressed
                            type: integer
                          percentOfDiskspace:
                            description: |-
                              Maximum percentage of the total disk space these log files should take up.
                              The string needs to be able to be converted to float64
                            type: string
                          sizeThresholdMB:
                            description: |-
                              Maximum size for an individual log file before rotation.
                              The string needs to be able to be converted to float64.
                              Fractional values of MB are supported.
                            type: string
                          timeThresholdHrs:
                            description: maximum hours for an individual log file
                              before rotation
                            type: integer
                        required:
                        - sizeThresholdMB
                        - timeThresholdHrs
                        type: object
                      systemLog:
                        description: SystemLog configures system log of mongod
                        properties:
                          destination:
                            type: string
                          logAppend:
                            type: boolean
                          path:
                            type: string
                        required:
                        - destination
                        - logAppend
                        - path
                        type: object
                    type: object
                  monitoringAgent:
                    properties:
                      logRotate:
                        description: LogRotate configures log rotation for the BackupAgent
                          processes
                        properties:
                          sizeThresholdMB:
                            description: |-
                              Maximum size for an individual log file before rotation.
                              OM only supports ints
                            type: integer
                          timeThresholdHrs:
                            description: Number of hours after which this MongoDB
                              Agent rotates the log file.
                            type: integer
                        type: object
                    type: object
                  readinessProbe:
                    properties:
                      environmentVariables:
                        additionalProperties:
                          type: string
                        type: object
                    type: object
                  startupOptions:
                    additionalProperties:
                      type: string
                    description: |-
                      StartupParameters can be used to configure the startup parameters with which the agent starts. That also contains
                      log rotation settings as defined here:
                    type: object
                  systemLog:
                    description: DEPRECATED please use mongod.systemLog
                    properties:
                      destination:
                        type: string
                      logAppend:
                        type: boolean
                      path:
                        type: string
                    required:
                    - destination
                    - logAppend
                    - path
                    type: object
                type: object
              backup:
                description: |-
                  Backup contains configuration options for configuring
                  backup for this MongoDB resource
                properties:
                  assignmentLabels:
                    description: Assignment Labels set in the Ops Manager
                    items:
                      type: string
                    type: array
                  autoTerminateOnDeletion:
                    description: |-
                      AutoTerminateOnDeletion indicates if the Operator should stop and terminate the Backup before the cleanup,
                      when the MongoDB CR is deleted
                    type: boolean
                  encryption:
                    description: Encryption settings
                    properties:
                      kmip:
                        description: Kmip corresponds to the KMIP configuration assigned
                          to the Ops Manager Project's configuration.
                        properties:
                          client:
                            description: KMIP Client configuration
                            properties:
                              clientCertificatePrefix:
                                description: |-
                                  A prefix used to construct KMIP client certificate (and corresponding password) Secret names.
                                  The names are generated using the following pattern:
                                  KMIP Client Certificate (TLS Secret):
                                    <clientCertificatePrefix>-<CR Name>-kmip-client
                                  KMIP Client Certificate Password:
                                    <clientCertificatePrefix>-<CR Name>-kmip-client-password
                                    The expected key inside is called "password".
                                type: string
                            type: object
                        required:
                        - client
                        type: object
                    type: object
                  mode:
                    enum:
                    - enabled
                    - disabled
                    - terminated
                    type: string
                  snapshotSchedule:
                    properties:
                      clusterCheckpointIntervalMin:
                        enum:
                        - 15
                        - 30
                        - 60
                        type: integer
                      dailySnapshotRetentionDays:
                        description: Number of days to retain daily snapshots. Setting
                          0 will disable this rule.
                        maximum: 365
                        minimum: 0
                        type: integer
                      fullIncrementalDayOfWeek:
                        description: Day of the week when Ops Manager takes a full
                          snapshot. This ensures a recent complete backup. Ops Manager
                          sets the default value to SUNDAY.
                        enum:
                        - SUNDAY
                        - MONDAY
                        - TUESDAY
                        - WEDNESDAY
                        - THURSDAY
                        - FRIDAY
                        - SATURDAY
                        type: string
                      monthlySnapshotRetentionMonths:
                        description: Number of months to retain weekly snapshots.
                          Setting 0 will disable this rule.
                        maximum: 36
                        minimum: 0
                        type: integer
                      pointInTimeWindowHours:
                        description: Number of hours in the past for which a point-in-time
                          snapshot can be created.
                        enum:
                        - 1
                        - 2
                        - 3
                        - 4
                        - 5
                        - 6
                        - 7
                        - 15
                        - 30
                        - 60
                        - 90
                        - 120
                        - 180
                        - 360
                        type: integer
                      referenceHourOfDay:
                        description: Hour of the day to schedule snapshots using a
                          24-hour clock, in UTC.
                        maximum: 23
                        minimum: 0
                        type: integer
                      referenceMinuteOfHour:
                        description: Minute of the hour to schedule snapshots, in
                          UTC.
                        maximum: 59
                        minimum: 0
                        type: integer
                      snapshotIntervalHours:
                        description: Number of hours between snapshots.
                        enum:
                        - 6
                        - 8
                        - 12
                        - 24
                        type: integer
                      snapshotRetentionDays:
                        description: Number of days to keep recent snapshots.
                        maximum: 365
                        minimum: 1
                        type: integer
                      weeklySnapshotRetentionWeeks:
                        description: Number of weeks to retain weekly snapshots. Setting
                          0 will disable this rule
                        maximum: 365
                        minimum: 0
                        type: integer
                    type: object
                type: object
              cloudManager:
                properties:
                  configMapRef:
                    properties:
                      name:
                        type: string
                    type: object
                type: object
              clusterDomain:
                format: hostname
                type: string
              clusterSpecList:
                items:
                  description: |-
                    ClusterSpecItem is the mongodb multi-cluster spec that is specific to a
                    particular Kubernetes cluster, this maps to the statefulset created in each cluster
                  properties:
                    clusterName:
                      description: |-
                        ClusterName is name of the cluster where the MongoDB Statefulset will be scheduled, the
                        name should have a one on one mapping with the service-account created in the central cluster
                        to talk to the workload clusters.
                      type: string
                    externalAccess:
                      description: ExternalAccessConfiguration provides external access
                        configuration for Multi-Cluster.
                      properties:
                        externalDomain:
                          description: An external domain that is used for exposing
                            MongoDB to the outside world.
                          type: string
                        externalService:
                          description: Provides a way to override the default (NodePort)
                            Service
                          properties:
                            annotations:
                              additionalProperties:
                                type: string
                              description: A map of annotations that shall be added
                                to the externally available Service.
                              type: object
                            spec:
                              description: A wrapper for the Service spec object.
                              type: object
                              x-kubernetes-preserve-unknown-fields: true
                          type: object
                      type: object
                    memberConfig:
                      description: MemberConfig allows to specify votes, priorities
                        and tags for each of the mongodb process.
                      items:
                        properties:
                          priority:
                            type: string
                          tags:
                            additionalProperties:
                              type: string
                            type: object
                          votes:
                            type: integer
                        type: object
                      type: array
                    members:
                      description: Amount of members for this MongoDB Replica Set
                      type: integer
                    podSpec:
                      properties:
                        persistence:
                          description: Note, that this field is used by MongoDB resources
                            only, let's keep it here for simplicity
                          properties:
                            multiple:
                              properties:
                                data:
                                  properties:
                                    labelSelector:
                                      type: object
                                      x-kubernetes-preserve-unknown-fields: true
                                    storage:
                                      type: string
                                    storageClass:
                                      type: string
                                  type: object
                                journal:
                                  properties:
                                    labelSelector:
                                      type: object
                                      x-kubernetes-preserve-unknown-fields: true
                                    storage:
                                      type: string
                                    storageClass:
                                      type: string
                                  type: object
                                logs:
                                  properties:
                                    labelSelector:
                                      type: object
                                      x-kubernetes-preserve-unknown-fields: true
                                    storage:
                                      type: string
                                    storageClass:
                                      type: string
                                  type: object
                              type: object
                            single:
                              properties:
                                labelSelector:
                                  type: object
                                  x-kubernetes-preserve-unknown-fields: true
                                storage:
                                  type: string
                                storageClass:
                                  type: string
                              type: object
                          type: object
                        podTemplate:
                          type: object
                          x-kubernetes-preserve-unknown-fields: true
                      type: object
                    service:
                      description: this is an optional service, it will get the name
                        "<rsName>-service" in case not provided
                      type: string
                    statefulSet:
                      description: |-
                        StatefulSetConfiguration holds the optional custom StatefulSet
                        that should be merged into the operator created one.
                      properties:
                        metadata:
                          description: StatefulSetMetadataWrapper is a wrapper around
                            Labels and Annotations
                          properties:
                            annotations:
                              additionalProperties:
                                type: string
                              type: object
                            labels:
                              additionalProperties:
                                type: string
                              type: object
                          type: object
                        spec:
                          type: object
                          x-kubernetes-preserve-unknown-fields: true
                      required:
                      - spec
                      type: object
                  required:
                  - members
                  type: object
                type: array
              connectivity:
                properties:
                  replicaSetHorizons:
                    description: |-
                      ReplicaSetHorizons holds list of maps of horizons to be configured in each of MongoDB processes.
                      Horizons map horizon names to the node addresses for each process in the replicaset, e.g.:
                       [
                         {
                           "internal": "my-rs-0.my-internal-domain.com:31843",
                           "external": "my-rs-0.my-external-domain.com:21467"
                         },
                         {
                           "internal": "my-rs-1.my-internal-domain.com:31843",
                           "external": "my-rs-1.my-external-domain.com:21467"
                         },
                         ...
                       ]
                      The key of each item in the map is an arbitrary, user-chosen string that
                      represents the name of the horizon. The value of the item is the host and,
                      optionally, the port that this mongod node will be connected to from.
                    items:
                      additionalProperties:
                        type: string
                      type: object
                    type: array
                type: object
              credentials:
                description: Name of the Secret holding credentials information
                type: string
              duplicateServiceObjects:
                description: |-
                  In few service mesh options for ex: Istio, by default we would need to duplicate the
                  service objects created per pod in all the clusters to enable DNS resolution. Users can
                  however configure their ServiceMesh with DNS proxy(https://istio.io/latest/docs/ops/configuration/traffic-management/dns-proxy/)
                  enabled in which case the operator doesn't need to create the service objects per cluster. This options tells the operator
                  whether it should create the service objects in all the clusters or not. By default, if not specified the operator would create the duplicate svc objects.
                type: boolean
              externalAccess:
                description: ExternalAccessConfiguration provides external access
                  configuration.
                properties:
                  externalDomain:
                    description: An external domain that is used for exposing MongoDB
                      to the outside world.
                    type: string
                  externalService:
                    description: Provides a way to override the default (NodePort)
                      Service
                    properties:
                      annotations:
                        additionalProperties:
                          type: string
                        description: A map of annotations that shall be added to the
                          externally available Service.
                        type: object
                      spec:
                        description: A wrapper for the Service spec object.
                        type: object
                        x-kubernetes-preserve-unknown-fields: true
                    type: object
                type: object
              featureCompatibilityVersion:
                type: string
              logLevel:
                enum:
                - DEBUG
                - INFO
                - WARN
                - ERROR
                - FATAL
                type: string
              opsManager:
                properties:
                  configMapRef:
                    properties:
                      name:
                        type: string
                    type: object
                type: object
              persistent:
                type: boolean
              prometheus:
                description: Prometheus configurations.
                properties:
                  metricsPath:
                    description: Indicates path to the metrics endpoint.
                    pattern: ^\/[a-z0-9]+$
                    type: string
                  passwordSecretRef:
                    description: Name of a Secret containing a HTTP Basic Auth Password.
                    properties:
                      key:
                        description: Key is the key in the secret storing this password.
                          Defaults to "password"
                        type: string
                      name:
                        description: Name is the name of the secret storing this user's
                          password
                        type: string
                    required:
                    - name
                    type: object
                  port:
                    description: Port where metrics endpoint will bind to. Defaults
                      to 9216.
                    type: integer
                  tlsSecretKeyRef:
                    description: |-
                      Name of a Secret (type kubernetes.io/tls) holding the certificates to use in the
                      Prometheus endpoint.
                    properties:
                      key:
                        description: Key is the key in the secret storing this password.
                          Defaults to "password"
                        type: string
                      name:
                        description: Name is the name of the secret storing this user's
                          password
                        type: string
                    required:
                    - name
                    type: object
                  username:
                    description: HTTP Basic Auth Username for metrics endpoint.
                    type: string
                required:
                - passwordSecretRef
                - username
                type: object
              security:
                properties:
                  authentication:
                    description: |-
                      Authentication holds various authentication related settings that affect
                      this MongoDB resource.
                    properties:
                      agents:
                        description: Agents contains authentication configuration
                          properties for the agents
                        properties:
                          automationLdapGroupDN:
                            type: string
                          automationPasswordSecretRef:
                            description: SecretKeySelector selects a key of a Secret.
                            properties:
                              key:
                                description: The key of the secret to select from.  Must
                                  be a valid secret key.
                                type: string
                              name:
                                default: ""
                                description: |-
                                  Name of the referent.
                                  This field is effectively required, but due to backwards compatibility is
                                  allowed to be empty. Instances of this type with an empty value here are
                                  almost certainly wrong.
                                  TODO: Add other useful fields. apiVersion, kind, uid?
                                  More info: https://kubernetes.io/docs/concepts/overview/working-with-objects/names/#names
                                  TODO: Drop `kubebuilder:default` when controller-gen doesn't need it https://github.com/kubernetes-sigs/kubebuilder/issues/3896.
                                type: string
                              optional:
                                description: Specify whether the Secret or its key
                                  must be defined
                                type: boolean
                            required:
                            - key
                            type: object
                            x-kubernetes-map-type: atomic
                          automationUserName:
                            type: string
                          clientCertificateSecretRef:
                            type: object
                            x-kubernetes-preserve-unknown-fields: true
                          mode:
                            description: Mode is the desired Authentication mode that
                              the agents will use
                            type: string
                        required:
                        - mode
                        type: object
                      enabled:
                        type: boolean
                      ignoreUnknownUsers:
                        description: IgnoreUnknownUsers maps to the inverse of auth.authoritativeSet
                        type: boolean
                      internalCluster:
                        type: string
                      ldap:
                        description: LDAP Configuration
                        properties:
                          authzQueryTemplate:
                            type: string
                          bindQueryPasswordSecretRef:
                            properties:
                              name:
                                type: string
                            required:
                            - name
                            type: object
                          bindQueryUser:
                            type: string
                          caConfigMapRef:
                            description: Allows to point at a ConfigMap/key with a
                              CA file to mount on the Pod
                            properties:
                              key:
                                description: The key to select.
                                type: string
                              name:
                                default: ""
                                description: |-
                                  Name of the referent.
                                  This field is effectively required, but due to backwards compatibility is
                                  allowed to be empty. Instances of this type with an empty value here are
                                  almost certainly wrong.
                                  TODO: Add other useful fields. apiVersion, kind, uid?
                                  More info: https://kubernetes.io/docs/concepts/overview/working-with-objects/names/#names
                                  TODO: Drop `kubebuilder:default` when controller-gen doesn't need it https://github.com/kubernetes-sigs/kubebuilder/issues/3896.
                                type: string
                              optional:
                                description: Specify whether the ConfigMap or its
                                  key must be defined
                                type: boolean
                            required:
                            - key
                            type: object
                            x-kubernetes-map-type: atomic
                          servers:
                            items:
                              type: string
                            type: array
                          timeoutMS:
                            type: integer
                          transportSecurity:
                            enum:
                            - tls
                            - none
                            type: string
                          userCacheInvalidationInterval:
                            type: integer
                          userToDNMapping:
                            type: string
                          validateLDAPServerConfig:
                            type: boolean
                        type: object
                      modes:
                        items:
                          enum:
                          - X509
                          - SCRAM
                          - SCRAM-SHA-1
                          - MONGODB-CR
                          - SCRAM-SHA-256
                          - LDAP
                          - OIDC
                          type: string
                        type: array
                      oidcProviderConfigs:
                        description: Configuration for OIDC providers
                        items:
                          properties:
                            audience:
                              description: |-
                                Entity that your external identity provider intends the token for.
                                Enter the audience value from the app you registered with external Identity Provider.
                              type: string
                            authorizationMethod:
                              description: |-
                                Configure single-sign-on for human user access to deployments with Workforce Identity Federation.
                                For programmatic, application access to deployments use Workload Identity Federation.
                                Only one Workforce Identity Federation IdP can be configured per MongoDB resource
                              enum:
                              - WorkforceIdentityFederation
                              - WorkloadIdentityFederation
                              type: string
                            authorizationType:
                              description: |-
                                Select GroupMembership to grant authorization based on IdP user group membership, or select UserID to grant
                                an individual user authorization.
                              enum:
                              - GroupMembership
                              - UserID
                              type: string
                            clientId:
                              description: |-
                                Unique identifier for your registered application. Enter the clientId value from the app you
                                registered with an external Identity Provider.
                                Required when selected Workforce Identity Federation authorization method
                              type: string
                            configurationName:
                              description: |-
                                Unique label that identifies this configuration. It is case-sensitive and can only contain the following characters:
                                 - alphanumeric characters (combination of a to z and 0 to 9)
                                 - hyphens (-)
                                 - underscores (_)
                              pattern: ^[a-zA-Z0-9-_]+$
                              type: string
                            groupsClaim:
                              description: |-
                                The identifier of the claim that includes the principal's IdP user group membership information.
                                Required when selected GroupMembership as the authorization type, ignored otherwise
                              type: string
                            issuerURI:
                              description: |-
                                Issuer value provided by your registered IdP application. Using this URI, MongoDB finds an OpenID Connect Provider
                                Configuration Document, which should be available in the /.wellknown/open-id-configuration endpoint.
                                For MongoDB 8.0+, the combination of issuerURI and audience must be unique across OIDC provider configurations.
                                For other MongoDB versions, the issuerURI itself must be unique.
                              type: string
                            requestedScopes:
                              description: |-
                                Tokens that give users permission to request data from the authorization endpoint.
                                Only used for Workforce Identity Federation authorization method
                              items:
                                type: string
                              type: array
                            userClaim:
                              default: sub
                              description: |-
                                The identifier of the claim that includes the user principal identity.
                                Accept the default value unless your IdP uses a different claim.
                              type: string
                          required:
                          - audience
                          - authorizationMethod
                          - authorizationType
                          - configurationName
                          - issuerURI
                          - userClaim
                          type: object
                        type: array
                      requireClientTLSAuthentication:
                        description: Clients should present valid TLS certificates
                        type: boolean
                    required:
                    - enabled
                    type: object
                  certsSecretPrefix:
                    type: string
                  roles:
                    items:
                      properties:
                        authenticationRestrictions:
                          items:
                            properties:
                              clientSource:
                                items:
                                  type: string
                                type: array
                              serverAddress:
                                items:
                                  type: string
                                type: array
                            type: object
                          type: array
                        db:
                          type: string
                        privileges:
                          items:
                            properties:
                              actions:
                                items:
                                  type: string
                                type: array
                              resource:
                                properties:
                                  cluster:
                                    type: boolean
                                  collection:
                                    type: string
                                  db:
                                    type: string
                                type: object
                            required:
                            - actions
                            - resource
                            type: object
                          type: array
                        role:
                          type: string
                        roles:
                          items:
                            properties:
                              db:
                                type: string
                              role:
                                type: string
                            required:
                            - db
                            - role
                            type: object
                          type: array
                      required:
                      - db
                      - role
                      type: object
                    type: array
                  tls:
                    properties:
                      additionalCertificateDomains:
                        items:
                          type: string
                        type: array
                      ca:
                        description: |-
                          CA corresponds to a ConfigMap containing an entry for the CA certificate (ca.pem)
                          used to validate the certificates created already.
                        type: string
                      enabled:
                        description: |-
                          DEPRECATED please enable TLS by setting `security.certsSecretPrefix` or `security.tls.secretRef.prefix`.
                          Enables TLS for this resource. This will make the operator try to mount a
                          Secret with a defined name (<resource-name>-cert).
                          This is only used when enabling TLS on a MongoDB resource, and not on the
                          AppDB, where TLS is configured by setting `secretRef.Name`.
                        type: boolean
                    type: object
                type: object
              statefulSet:
                description: |-
                  StatefulSetConfiguration provides the statefulset override for each of the cluster's statefulset
                  if "StatefulSetConfiguration" is specified at cluster level under "clusterSpecList" that takes precedence over
                  the global one
                properties:
                  metadata:
                    description: StatefulSetMetadataWrapper is a wrapper around Labels
                      and Annotations
                    properties:
                      annotations:
                        additionalProperties:
                          type: string
                        type: object
                      labels:
                        additionalProperties:
                          type: string
                        type: object
                    type: object
                  spec:
                    type: object
                    x-kubernetes-preserve-unknown-fields: true
                required:
                - spec
                type: object
              topology:
                description: |-
                  Topology sets the desired cluster topology of MongoDB resources
                  It defaults (if empty or not set) to SingleCluster. If MultiCluster specified,
                  then clusterSpecList field is mandatory and at least one member cluster has to be specified.
                enum:
                - SingleCluster
                - MultiCluster
                type: string
              type:
                enum:
                - Standalone
                - ReplicaSet
                - ShardedCluster
                type: string
              version:
                pattern: ^[0-9]+.[0-9]+.[0-9]+(-.+)?$|^$
                type: string
            required:
            - credentials
            - type
            - version
            type: object
            x-kubernetes-preserve-unknown-fields: true
          status:
            properties:
              backup:
                properties:
                  statusName:
                    type: string
                required:
                - statusName
                type: object
              clusterStatusList:
                description: ClusterStatusList holds a list of clusterStatuses corresponding
                  to each cluster
                properties:
                  clusterStatuses:
                    items:
                      description: |-
                        ClusterStatusItem is the mongodb multi-cluster spec that is specific to a
                        particular Kubernetes cluster, this maps to the statefulset created in each cluster
                      properties:
                        clusterName:
                          description: |-
                            ClusterName is name of the cluster where the MongoDB Statefulset will be scheduled, the
                            name should have a one on one mapping with the service-account created in the central cluster
                            to talk to the workload clusters.
                          type: string
                        lastTransition:
                          type: string
                        members:
                          type: integer
                        message:
                          type: string
                        observedGeneration:
                          format: int64
                          type: integer
                        phase:
                          type: string
                        pvc:
                          items:
                            properties:
                              phase:
                                type: string
                              statefulsetName:
                                type: string
                            required:
                            - phase
                            - statefulsetName
                            type: object
                          type: array
                        resourcesNotReady:
                          items:
                            description: ResourceNotReady describes the dependent
                              resource which is not ready yet
                            properties:
                              errors:
                                items:
                                  properties:
                                    message:
                                      type: string
                                    reason:
                                      type: string
                                  type: object
                                type: array
                              kind:
                                description: ResourceKind specifies a kind of a Kubernetes
                                  resource. Used in status of a Custom Resource
                                type: string
                              message:
                                type: string
                              name:
                                type: string
                            required:
                            - kind
                            - name
                            type: object
                          type: array
                        warnings:
                          items:
                            type: string
                          type: array
                      required:
                      - phase
                      type: object
                    type: array
                type: object
              featureCompatibilityVersion:
                type: string
              lastTransition:
                type: string
              link:
                type: string
              message:
                type: string
              observedGeneration:
                format: int64
                type: integer
              phase:
                type: string
              pvc:
                items:
                  properties:
                    phase:
                      type: string
                    statefulsetName:
                      type: string
                  required:
                  - phase
                  - statefulsetName
                  type: object
                type: array
              resourcesNotReady:
                items:
                  description: ResourceNotReady describes the dependent resource which
                    is not ready yet
                  properties:
                    errors:
                      items:
                        properties:
                          message:
                            type: string
                          reason:
                            type: string
                        type: object
                      type: array
                    kind:
                      description: ResourceKind specifies a kind of a Kubernetes resource.
                        Used in status of a Custom Resource
                      type: string
                    message:
                      type: string
                    name:
                      type: string
                  required:
                  - kind
                  - name
                  type: object
                type: array
              version:
                type: string
              warnings:
                items:
                  type: string
                type: array
            required:
            - phase
            - version
            type: object
        required:
        - spec
        type: object
    served: true
    storage: true
    subresources:
      status: {}
---
apiVersion: apiextensions.k8s.io/v1
kind: CustomResourceDefinition
metadata:
  annotations:
    controller-gen.kubebuilder.io/version: v0.15.0
  name: mongodbsearch.mongodb.com
spec:
  group: mongodb.com
  names:
    kind: MongoDBSearch
    listKind: MongoDBSearchList
    plural: mongodbsearch
    shortNames:
    - mdbs
    singular: mongodbsearch
  scope: Namespaced
  versions:
  - additionalPrinterColumns:
    - description: Current state of the MongoDB deployment.
      jsonPath: .status.phase
      name: Phase
      type: string
    - description: The time since the MongoDB resource was created.
      jsonPath: .metadata.creationTimestamp
      name: Age
      type: date
    name: v1
    schema:
      openAPIV3Schema:
        properties:
          apiVersion:
            description: |-
              APIVersion defines the versioned schema of this representation of an object.
              Servers should convert recognized schemas to the latest internal value, and
              may reject unrecognized values.
              More info: https://git.k8s.io/community/contributors/devel/sig-architecture/api-conventions.md#resources
            type: string
          kind:
            description: |-
              Kind is a string value representing the REST resource this object represents.
              Servers may infer this from the endpoint the client submits requests to.
              Cannot be updated.
              In CamelCase.
              More info: https://git.k8s.io/community/contributors/devel/sig-architecture/api-conventions.md#types-kinds
            type: string
          metadata:
            type: object
          spec:
            properties:
              persistence:
                properties:
                  multiple:
                    properties:
                      data:
                        properties:
                          labelSelector:
                            type: object
                            x-kubernetes-preserve-unknown-fields: true
                          storage:
                            type: string
                          storageClass:
                            type: string
                        type: object
                      journal:
                        properties:
                          labelSelector:
                            type: object
                            x-kubernetes-preserve-unknown-fields: true
                          storage:
                            type: string
                          storageClass:
                            type: string
                        type: object
                      logs:
                        properties:
                          labelSelector:
                            type: object
                            x-kubernetes-preserve-unknown-fields: true
                          storage:
                            type: string
                          storageClass:
                            type: string
                        type: object
                    type: object
                  single:
                    properties:
                      labelSelector:
                        type: object
                        x-kubernetes-preserve-unknown-fields: true
                      storage:
                        type: string
                      storageClass:
                        type: string
                    type: object
                type: object
              resourceRequirements:
                description: ResourceRequirements describes the compute resource requirements.
                properties:
                  claims:
                    description: |-
                      Claims lists the names of resources, defined in spec.resourceClaims,
                      that are used by this container.


                      This is an alpha field and requires enabling the
                      DynamicResourceAllocation feature gate.


                      This field is immutable. It can only be set for containers.
                    items:
                      description: ResourceClaim references one entry in PodSpec.ResourceClaims.
                      properties:
                        name:
                          description: |-
                            Name must match the name of one entry in pod.spec.resourceClaims of
                            the Pod where this field is used. It makes that resource available
                            inside a container.
                          type: string
                      required:
                      - name
                      type: object
                    type: array
                    x-kubernetes-list-map-keys:
                    - name
                    x-kubernetes-list-type: map
                  limits:
                    additionalProperties:
                      anyOf:
                      - type: integer
                      - type: string
                      pattern: ^(\+|-)?(([0-9]+(\.[0-9]*)?)|(\.[0-9]+))(([KMGTPE]i)|[numkMGTPE]|([eE](\+|-)?(([0-9]+(\.[0-9]*)?)|(\.[0-9]+))))?$
                      x-kubernetes-int-or-string: true
                    description: |-
                      Limits describes the maximum amount of compute resources allowed.
                      More info: https://kubernetes.io/docs/concepts/configuration/manage-resources-containers/
                    type: object
                  requests:
                    additionalProperties:
                      anyOf:
                      - type: integer
                      - type: string
                      pattern: ^(\+|-)?(([0-9]+(\.[0-9]*)?)|(\.[0-9]+))(([KMGTPE]i)|[numkMGTPE]|([eE](\+|-)?(([0-9]+(\.[0-9]*)?)|(\.[0-9]+))))?$
                      x-kubernetes-int-or-string: true
                    description: |-
                      Requests describes the minimum amount of compute resources required.
                      If Requests is omitted for a container, it defaults to Limits if that is explicitly specified,
                      otherwise to an implementation-defined value. Requests cannot exceed Limits.
                      More info: https://kubernetes.io/docs/concepts/configuration/manage-resources-containers/
                    type: object
                type: object
              source:
                properties:
                  mongodbResourceRef:
                    properties:
                      name:
                        type: string
                      namespace:
                        type: string
                    required:
                    - name
                    type: object
                type: object
              statefulSet:
                description: |-
                  StatefulSetConfiguration holds the optional custom StatefulSet
                  that should be merged into the operator created one.
                properties:
                  metadata:
                    description: StatefulSetMetadataWrapper is a wrapper around Labels
                      and Annotations
                    properties:
                      annotations:
                        additionalProperties:
                          type: string
                        type: object
                      labels:
                        additionalProperties:
                          type: string
                        type: object
                    type: object
                  spec:
                    type: object
                    x-kubernetes-preserve-unknown-fields: true
                required:
                - spec
                type: object
              version:
                type: string
            type: object
          status:
            properties:
              lastTransition:
                type: string
              message:
                type: string
              observedGeneration:
                format: int64
                type: integer
              phase:
                type: string
              pvc:
                items:
                  properties:
                    phase:
                      type: string
                    statefulsetName:
                      type: string
                  required:
                  - phase
                  - statefulsetName
                  type: object
                type: array
              resourcesNotReady:
                items:
                  description: ResourceNotReady describes the dependent resource which
                    is not ready yet
                  properties:
                    errors:
                      items:
                        properties:
                          message:
                            type: string
                          reason:
                            type: string
                        type: object
                      type: array
                    kind:
                      description: ResourceKind specifies a kind of a Kubernetes resource.
                        Used in status of a Custom Resource
                      type: string
                    message:
                      type: string
                    name:
                      type: string
                  required:
                  - kind
                  - name
                  type: object
                type: array
              version:
                type: string
              warnings:
                items:
                  type: string
                type: array
            required:
            - phase
            type: object
        required:
        - spec
        type: object
    served: true
    storage: true
    subresources:
      status: {}
---
apiVersion: apiextensions.k8s.io/v1
kind: CustomResourceDefinition
metadata:
  annotations:
    controller-gen.kubebuilder.io/version: v0.15.0
  name: mongodbusers.mongodb.com
spec:
  group: mongodb.com
  names:
    kind: MongoDBUser
    listKind: MongoDBUserList
    plural: mongodbusers
    shortNames:
    - mdbu
    singular: mongodbuser
  scope: Namespaced
  versions:
  - additionalPrinterColumns:
    - description: The current state of the MongoDB User.
      jsonPath: .status.phase
      name: Phase
      type: string
    - description: The time since the MongoDB User resource was created.
      jsonPath: .metadata.creationTimestamp
      name: Age
      type: date
    name: v1
    schema:
      openAPIV3Schema:
        properties:
          apiVersion:
            description: |-
              APIVersion defines the versioned schema of this representation of an object.
              Servers should convert recognized schemas to the latest internal value, and
              may reject unrecognized values.
              More info: https://git.k8s.io/community/contributors/devel/sig-architecture/api-conventions.md#resources
            type: string
          kind:
            description: |-
              Kind is a string value representing the REST resource this object represents.
              Servers may infer this from the endpoint the client submits requests to.
              Cannot be updated.
              In CamelCase.
              More info: https://git.k8s.io/community/contributors/devel/sig-architecture/api-conventions.md#types-kinds
            type: string
          metadata:
            type: object
          spec:
            properties:
              connectionStringSecretName:
                type: string
              db:
                type: string
              mongodbResourceRef:
                properties:
                  name:
                    type: string
                  namespace:
                    type: string
                required:
                - name
                type: object
              passwordSecretKeyRef:
                description: |-
                  SecretKeyRef is a reference to a value in a given secret in the same
                  namespace. Based on:
                  https://kubernetes.io/docs/reference/generated/kubernetes-api/v1.15/#secretkeyselector-v1-core
                properties:
                  key:
                    type: string
                  name:
                    type: string
                required:
                - name
                type: object
              roles:
                items:
                  properties:
                    db:
                      type: string
                    name:
                      type: string
                  required:
                  - db
                  - name
                  type: object
                type: array
              username:
                type: string
            required:
            - db
            - username
            type: object
          status:
            properties:
              db:
                type: string
              lastTransition:
                type: string
              message:
                type: string
              observedGeneration:
                format: int64
                type: integer
              phase:
                type: string
              project:
                type: string
              pvc:
                items:
                  properties:
                    phase:
                      type: string
                    statefulsetName:
                      type: string
                  required:
                  - phase
                  - statefulsetName
                  type: object
                type: array
              resourcesNotReady:
                items:
                  description: ResourceNotReady describes the dependent resource which
                    is not ready yet
                  properties:
                    errors:
                      items:
                        properties:
                          message:
                            type: string
                          reason:
                            type: string
                        type: object
                      type: array
                    kind:
                      description: ResourceKind specifies a kind of a Kubernetes resource.
                        Used in status of a Custom Resource
                      type: string
                    message:
                      type: string
                    name:
                      type: string
                  required:
                  - kind
                  - name
                  type: object
                type: array
              roles:
                items:
                  properties:
                    db:
                      type: string
                    name:
                      type: string
                  required:
                  - db
                  - name
                  type: object
                type: array
              username:
                type: string
              warnings:
                items:
                  type: string
                type: array
            required:
            - db
            - phase
            - project
            - username
            type: object
        required:
        - spec
        type: object
    served: true
    storage: true
    subresources:
      status: {}
---
apiVersion: apiextensions.k8s.io/v1
kind: CustomResourceDefinition
metadata:
  annotations:
    controller-gen.kubebuilder.io/version: v0.15.0
  name: opsmanagers.mongodb.com
spec:
  group: mongodb.com
  names:
    kind: MongoDBOpsManager
    listKind: MongoDBOpsManagerList
    plural: opsmanagers
    shortNames:
    - om
    singular: opsmanager
  scope: Namespaced
  versions:
  - additionalPrinterColumns:
    - description: The number of replicas of MongoDBOpsManager.
      jsonPath: .spec.replicas
      name: Replicas
      type: integer
    - description: The version of MongoDBOpsManager.
      jsonPath: .spec.version
      name: Version
      type: string
    - description: The current state of the MongoDBOpsManager.
      jsonPath: .status.opsManager.phase
      name: State (OpsManager)
      type: string
    - description: The current state of the MongoDBOpsManager Application Database.
      jsonPath: .status.applicationDatabase.phase
      name: State (AppDB)
      type: string
    - description: The current state of the MongoDBOpsManager Backup Daemon.
      jsonPath: .status.backup.phase
      name: State (Backup)
      type: string
    - description: The time since the MongoDBOpsManager resource was created.
      jsonPath: .metadata.creationTimestamp
      name: Age
      type: date
    - description: Warnings.
      jsonPath: .status.warnings
      name: Warnings
      type: string
    name: v1
    schema:
      openAPIV3Schema:
        description: The MongoDBOpsManager resource allows you to deploy Ops Manager
          within your Kubernetes cluster
        properties:
          apiVersion:
            description: |-
              APIVersion defines the versioned schema of this representation of an object.
              Servers should convert recognized schemas to the latest internal value, and
              may reject unrecognized values.
              More info: https://git.k8s.io/community/contributors/devel/sig-architecture/api-conventions.md#resources
            type: string
          kind:
            description: |-
              Kind is a string value representing the REST resource this object represents.
              Servers may infer this from the endpoint the client submits requests to.
              Cannot be updated.
              In CamelCase.
              More info: https://git.k8s.io/community/contributors/devel/sig-architecture/api-conventions.md#types-kinds
            type: string
          metadata:
            type: object
          spec:
            properties:
              adminCredentials:
                description: |-
                  AdminSecret is the secret for the first admin user to create
                  has the fields: "Username", "Password", "FirstName", "LastName"
                type: string
              applicationDatabase:
                properties:
                  additionalMongodConfig:
                    description: |-
                      AdditionalMongodConfig are additional configurations that can be passed to
                      each data-bearing mongod at runtime. Uses the same structure as the mongod
                      configuration file:
                      https://docs.mongodb.com/manual/reference/configuration-options/
                    type: object
                    x-kubernetes-preserve-unknown-fields: true
                  agent:
                    description: specify configuration like startup flags and automation
                      config settings for the AutomationAgent and MonitoringAgent
                    properties:
                      backupAgent:
                        properties:
                          logRotate:
                            description: LogRotate configures log rotation for the
                              BackupAgent processes
                            properties:
                              sizeThresholdMB:
                                description: |-
                                  Maximum size for an individual log file before rotation.
                                  OM only supports ints
                                type: integer
                              timeThresholdHrs:
                                description: Number of hours after which this MongoDB
                                  Agent rotates the log file.
                                type: integer
                            type: object
                        type: object
                      logLevel:
                        type: string
                      logRotate:
                        description: DEPRECATED please use mongod.logRotate
                        properties:
                          includeAuditLogsWithMongoDBLogs:
                            description: |-
                              set to 'true' to have the Automation Agent rotate the audit files along
                              with mongodb log files
                            type: boolean
                          numTotal:
                            description: maximum number of log files to have total
                            type: integer
                          numUncompressed:
                            description: maximum number of log files to leave uncompressed
                            type: integer
                          percentOfDiskspace:
                            description: |-
                              Maximum percentage of the total disk space these log files should take up.
                              The string needs to be able to be converted to float64
                            type: string
                          sizeThresholdMB:
                            description: |-
                              Maximum size for an individual log file before rotation.
                              The string needs to be able to be converted to float64.
                              Fractional values of MB are supported.
                            type: string
                          timeThresholdHrs:
                            description: maximum hours for an individual log file
                              before rotation
                            type: integer
                        required:
                        - sizeThresholdMB
                        - timeThresholdHrs
                        type: object
                      maxLogFileDurationHours:
                        type: integer
                      mongod:
                        description: AgentLoggingMongodConfig contain settings for
                          the mongodb processes configured by the agent
                        properties:
                          auditlogRotate:
                            description: LogRotate configures audit log rotation for
                              the mongodb processes
                            properties:
                              includeAuditLogsWithMongoDBLogs:
                                description: |-
                                  set to 'true' to have the Automation Agent rotate the audit files along
                                  with mongodb log files
                                type: boolean
                              numTotal:
                                description: maximum number of log files to have total
                                type: integer
                              numUncompressed:
                                description: maximum number of log files to leave
                                  uncompressed
                                type: integer
                              percentOfDiskspace:
                                description: |-
                                  Maximum percentage of the total disk space these log files should take up.
                                  The string needs to be able to be converted to float64
                                type: string
                              sizeThresholdMB:
                                description: |-
                                  Maximum size for an individual log file before rotation.
                                  The string needs to be able to be converted to float64.
                                  Fractional values of MB are supported.
                                type: string
                              timeThresholdHrs:
                                description: maximum hours for an individual log file
                                  before rotation
                                type: integer
                            required:
                            - sizeThresholdMB
                            - timeThresholdHrs
                            type: object
                          logRotate:
                            description: LogRotate configures log rotation for the
                              mongodb processes
                            properties:
                              includeAuditLogsWithMongoDBLogs:
                                description: |-
                                  set to 'true' to have the Automation Agent rotate the audit files along
                                  with mongodb log files
                                type: boolean
                              numTotal:
                                description: maximum number of log files to have total
                                type: integer
                              numUncompressed:
                                description: maximum number of log files to leave
                                  uncompressed
                                type: integer
                              percentOfDiskspace:
                                description: |-
                                  Maximum percentage of the total disk space these log files should take up.
                                  The string needs to be able to be converted to float64
                                type: string
                              sizeThresholdMB:
                                description: |-
                                  Maximum size for an individual log file before rotation.
                                  The string needs to be able to be converted to float64.
                                  Fractional values of MB are supported.
                                type: string
                              timeThresholdHrs:
                                description: maximum hours for an individual log file
                                  before rotation
                                type: integer
                            required:
                            - sizeThresholdMB
                            - timeThresholdHrs
                            type: object
                          systemLog:
                            description: SystemLog configures system log of mongod
                            properties:
                              destination:
                                type: string
                              logAppend:
                                type: boolean
                              path:
                                type: string
                            required:
                            - destination
                            - logAppend
                            - path
                            type: object
                        type: object
                      monitoringAgent:
                        properties:
                          logRotate:
                            description: LogRotate configures log rotation for the
                              BackupAgent processes
                            properties:
                              sizeThresholdMB:
                                description: |-
                                  Maximum size for an individual log file before rotation.
                                  OM only supports ints
                                type: integer
                              timeThresholdHrs:
                                description: Number of hours after which this MongoDB
                                  Agent rotates the log file.
                                type: integer
                            type: object
                        type: object
                      readinessProbe:
                        properties:
                          environmentVariables:
                            additionalProperties:
                              type: string
                            type: object
                        type: object
                      startupOptions:
                        additionalProperties:
                          type: string
                        description: |-
                          StartupParameters can be used to configure the startup parameters with which the agent starts. That also contains
                          log rotation settings as defined here:
                        type: object
                      systemLog:
                        description: DEPRECATED please use mongod.systemLog
                        properties:
                          destination:
                            type: string
                          logAppend:
                            type: boolean
                          path:
                            type: string
                        required:
                        - destination
                        - logAppend
                        - path
                        type: object
                    type: object
                  automationConfig:
                    description: |-
                      AutomationConfigOverride holds any fields that will be merged on top of the Automation Config
                      that the operator creates for the AppDB. Currently only the process.disabled and logRotate field is recognized.
                    properties:
                      processes:
                        items:
                          description: OverrideProcess contains fields that we can
                            override on the AutomationConfig processes.
                          properties:
                            disabled:
                              type: boolean
                            logRotate:
                              description: CrdLogRotate is the crd definition of LogRotate
                                including fields in strings while the agent supports
                                them as float64
                              properties:
                                includeAuditLogsWithMongoDBLogs:
                                  description: |-
                                    set to 'true' to have the Automation Agent rotate the audit files along
                                    with mongodb log files
                                  type: boolean
                                numTotal:
                                  description: maximum number of log files to have
                                    total
                                  type: integer
                                numUncompressed:
                                  description: maximum number of log files to leave
                                    uncompressed
                                  type: integer
                                percentOfDiskspace:
                                  description: |-
                                    Maximum percentage of the total disk space these log files should take up.
                                    The string needs to be able to be converted to float64
                                  type: string
                                sizeThresholdMB:
                                  description: |-
                                    Maximum size for an individual log file before rotation.
                                    The string needs to be able to be converted to float64.
                                    Fractional values of MB are supported.
                                  type: string
                                timeThresholdHrs:
                                  description: maximum hours for an individual log
                                    file before rotation
                                  type: integer
                              required:
                              - sizeThresholdMB
                              - timeThresholdHrs
                              type: object
                            name:
                              type: string
                          required:
                          - disabled
                          - name
                          type: object
                        type: array
                      replicaSet:
                        properties:
                          id:
                            description: |-
                              Id can be used together with additionalMongodConfig.replication.replSetName
                              to manage clusters where replSetName differs from the MongoDBCommunity resource name
                            type: string
                          settings:
                            description: |-
                              MapWrapper is a wrapper for a map to be used by other structs.
                              The CRD generator does not support map[string]interface{}
                              on the top level and hence we need to work around this with
                              a wrapping struct.
                            type: object
                            x-kubernetes-preserve-unknown-fields: true
                        type: object
                    type: object
                  cloudManager:
                    properties:
                      configMapRef:
                        properties:
                          name:
                            type: string
                        type: object
                    type: object
                  clusterDomain:
                    type: string
                  clusterSpecList:
                    items:
                      description: |-
                        ClusterSpecItem is the mongodb multi-cluster spec that is specific to a
                        particular Kubernetes cluster, this maps to the statefulset created in each cluster
                      properties:
                        clusterName:
                          description: |-
                            ClusterName is name of the cluster where the MongoDB Statefulset will be scheduled, the
                            name should have a one on one mapping with the service-account created in the central cluster
                            to talk to the workload clusters.
                          type: string
                        externalAccess:
                          description: ExternalAccessConfiguration provides external
                            access configuration for Multi-Cluster.
                          properties:
                            externalDomain:
                              description: An external domain that is used for exposing
                                MongoDB to the outside world.
                              type: string
                            externalService:
                              description: Provides a way to override the default
                                (NodePort) Service
                              properties:
                                annotations:
                                  additionalProperties:
                                    type: string
                                  description: A map of annotations that shall be
                                    added to the externally available Service.
                                  type: object
                                spec:
                                  description: A wrapper for the Service spec object.
                                  type: object
                                  x-kubernetes-preserve-unknown-fields: true
                              type: object
                          type: object
                        memberConfig:
                          description: MemberConfig allows to specify votes, priorities
                            and tags for each of the mongodb process.
                          items:
                            properties:
                              priority:
                                type: string
                              tags:
                                additionalProperties:
                                  type: string
                                type: object
                              votes:
                                type: integer
                            type: object
                          type: array
                        members:
                          description: Amount of members for this MongoDB Replica
                            Set
                          type: integer
                        podSpec:
                          properties:
                            persistence:
                              description: Note, that this field is used by MongoDB
                                resources only, let's keep it here for simplicity
                              properties:
                                multiple:
                                  properties:
                                    data:
                                      properties:
                                        labelSelector:
                                          type: object
                                          x-kubernetes-preserve-unknown-fields: true
                                        storage:
                                          type: string
                                        storageClass:
                                          type: string
                                      type: object
                                    journal:
                                      properties:
                                        labelSelector:
                                          type: object
                                          x-kubernetes-preserve-unknown-fields: true
                                        storage:
                                          type: string
                                        storageClass:
                                          type: string
                                      type: object
                                    logs:
                                      properties:
                                        labelSelector:
                                          type: object
                                          x-kubernetes-preserve-unknown-fields: true
                                        storage:
                                          type: string
                                        storageClass:
                                          type: string
                                      type: object
                                  type: object
                                single:
                                  properties:
                                    labelSelector:
                                      type: object
                                      x-kubernetes-preserve-unknown-fields: true
                                    storage:
                                      type: string
                                    storageClass:
                                      type: string
                                  type: object
                              type: object
                            podTemplate:
                              type: object
                              x-kubernetes-preserve-unknown-fields: true
                          type: object
                        service:
                          description: this is an optional service, it will get the
                            name "<rsName>-service" in case not provided
                          type: string
                        statefulSet:
                          description: |-
                            StatefulSetConfiguration holds the optional custom StatefulSet
                            that should be merged into the operator created one.
                          properties:
                            metadata:
                              description: StatefulSetMetadataWrapper is a wrapper
                                around Labels and Annotations
                              properties:
                                annotations:
                                  additionalProperties:
                                    type: string
                                  type: object
                                labels:
                                  additionalProperties:
                                    type: string
                                  type: object
                              type: object
                            spec:
                              type: object
                              x-kubernetes-preserve-unknown-fields: true
                          required:
                          - spec
                          type: object
                      required:
                      - members
                      type: object
                    type: array
                  connectivity:
                    properties:
                      replicaSetHorizons:
                        description: |-
                          ReplicaSetHorizons holds list of maps of horizons to be configured in each of MongoDB processes.
                          Horizons map horizon names to the node addresses for each process in the replicaset, e.g.:
                           [
                             {
                               "internal": "my-rs-0.my-internal-domain.com:31843",
                               "external": "my-rs-0.my-external-domain.com:21467"
                             },
                             {
                               "internal": "my-rs-1.my-internal-domain.com:31843",
                               "external": "my-rs-1.my-external-domain.com:21467"
                             },
                             ...
                           ]
                          The key of each item in the map is an arbitrary, user-chosen string that
                          represents the name of the horizon. The value of the item is the host and,
                          optionally, the port that this mongod node will be connected to from.
                        items:
                          additionalProperties:
                            type: string
                          type: object
                        type: array
                    type: object
                  credentials:
                    description: Name of the Secret holding credentials information
                    type: string
                  externalAccess:
                    description: ExternalAccessConfiguration provides external access
                      configuration.
                    properties:
                      externalDomain:
                        description: An external domain that is used for exposing
                          MongoDB to the outside world.
                        type: string
                      externalService:
                        description: Provides a way to override the default (NodePort)
                          Service
                        properties:
                          annotations:
                            additionalProperties:
                              type: string
                            description: A map of annotations that shall be added
                              to the externally available Service.
                            type: object
                          spec:
                            description: A wrapper for the Service spec object.
                            type: object
                            x-kubernetes-preserve-unknown-fields: true
                        type: object
                    type: object
                  featureCompatibilityVersion:
                    type: string
                  memberConfig:
                    description: MemberConfig allows to specify votes, priorities
                      and tags for each of the mongodb process.
                    items:
                      properties:
                        priority:
                          type: string
                        tags:
                          additionalProperties:
                            type: string
                          type: object
                        votes:
                          type: integer
                      type: object
                    type: array
                  members:
                    description: Amount of members for this MongoDB Replica Set
                    maximum: 50
                    minimum: 3
                    type: integer
                  monitoringAgent:
                    description: |-
                      Specify configuration like startup flags just for the MonitoringAgent.
                      These take precedence over
                      the flags set in AutomationAgent
                    properties:
                      startupOptions:
                        additionalProperties:
                          type: string
                        description: |-
                          StartupParameters can be used to configure the startup parameters with which the agent starts. That also contains
                          log rotation settings as defined here:
                        type: object
                    required:
                    - startupOptions
                    type: object
                  opsManager:
                    properties:
                      configMapRef:
                        properties:
                          name:
                            type: string
                        type: object
                    type: object
                  passwordSecretKeyRef:
                    description: |-
                      PasswordSecretKeyRef contains a reference to the secret which contains the password
                      for the mongodb-ops-manager SCRAM-SHA user
                    properties:
                      key:
                        type: string
                      name:
                        type: string
                    required:
                    - name
                    type: object
                  podSpec:
                    properties:
                      persistence:
                        description: Note, that this field is used by MongoDB resources
                          only, let's keep it here for simplicity
                        properties:
                          multiple:
                            properties:
                              data:
                                properties:
                                  labelSelector:
                                    type: object
                                    x-kubernetes-preserve-unknown-fields: true
                                  storage:
                                    type: string
                                  storageClass:
                                    type: string
                                type: object
                              journal:
                                properties:
                                  labelSelector:
                                    type: object
                                    x-kubernetes-preserve-unknown-fields: true
                                  storage:
                                    type: string
                                  storageClass:
                                    type: string
                                type: object
                              logs:
                                properties:
                                  labelSelector:
                                    type: object
                                    x-kubernetes-preserve-unknown-fields: true
                                  storage:
                                    type: string
                                  storageClass:
                                    type: string
                                type: object
                            type: object
                          single:
                            properties:
                              labelSelector:
                                type: object
                                x-kubernetes-preserve-unknown-fields: true
                              storage:
                                type: string
                              storageClass:
                                type: string
                            type: object
                        type: object
                      podTemplate:
                        type: object
                        x-kubernetes-preserve-unknown-fields: true
                    type: object
                  prometheus:
                    description: Enables Prometheus integration on the AppDB.
                    properties:
                      metricsPath:
                        description: Indicates path to the metrics endpoint.
                        pattern: ^\/[a-z0-9]+$
                        type: string
                      passwordSecretRef:
                        description: Name of a Secret containing a HTTP Basic Auth
                          Password.
                        properties:
                          key:
                            description: Key is the key in the secret storing this
                              password. Defaults to "password"
                            type: string
                          name:
                            description: Name is the name of the secret storing this
                              user's password
                            type: string
                        required:
                        - name
                        type: object
                      port:
                        description: Port where metrics endpoint will bind to. Defaults
                          to 9216.
                        type: integer
                      tlsSecretKeyRef:
                        description: |-
                          Name of a Secret (type kubernetes.io/tls) holding the certificates to use in the
                          Prometheus endpoint.
                        properties:
                          key:
                            description: Key is the key in the secret storing this
                              password. Defaults to "password"
                            type: string
                          name:
                            description: Name is the name of the secret storing this
                              user's password
                            type: string
                        required:
                        - name
                        type: object
                      username:
                        description: HTTP Basic Auth Username for metrics endpoint.
                        type: string
                    required:
                    - passwordSecretRef
                    - username
                    type: object
                  security:
                    properties:
                      authentication:
                        description: |-
                          Authentication holds various authentication related settings that affect
                          this MongoDB resource.
                        properties:
                          agents:
                            description: Agents contains authentication configuration
                              properties for the agents
                            properties:
                              automationLdapGroupDN:
                                type: string
                              automationPasswordSecretRef:
                                description: SecretKeySelector selects a key of a
                                  Secret.
                                properties:
                                  key:
                                    description: The key of the secret to select from.  Must
                                      be a valid secret key.
                                    type: string
                                  name:
                                    default: ""
                                    description: |-
                                      Name of the referent.
                                      This field is effectively required, but due to backwards compatibility is
                                      allowed to be empty. Instances of this type with an empty value here are
                                      almost certainly wrong.
                                      TODO: Add other useful fields. apiVersion, kind, uid?
                                      More info: https://kubernetes.io/docs/concepts/overview/working-with-objects/names/#names
                                      TODO: Drop `kubebuilder:default` when controller-gen doesn't need it https://github.com/kubernetes-sigs/kubebuilder/issues/3896.
                                    type: string
                                  optional:
                                    description: Specify whether the Secret or its
                                      key must be defined
                                    type: boolean
                                required:
                                - key
                                type: object
                                x-kubernetes-map-type: atomic
                              automationUserName:
                                type: string
                              clientCertificateSecretRef:
                                type: object
                                x-kubernetes-preserve-unknown-fields: true
                              mode:
                                description: Mode is the desired Authentication mode
                                  that the agents will use
                                type: string
                            required:
                            - mode
                            type: object
                          enabled:
                            type: boolean
                          ignoreUnknownUsers:
                            description: IgnoreUnknownUsers maps to the inverse of
                              auth.authoritativeSet
                            type: boolean
                          internalCluster:
                            type: string
                          ldap:
                            description: LDAP Configuration
                            properties:
                              authzQueryTemplate:
                                type: string
                              bindQueryPasswordSecretRef:
                                properties:
                                  name:
                                    type: string
                                required:
                                - name
                                type: object
                              bindQueryUser:
                                type: string
                              caConfigMapRef:
                                description: Allows to point at a ConfigMap/key with
                                  a CA file to mount on the Pod
                                properties:
                                  key:
                                    description: The key to select.
                                    type: string
                                  name:
                                    default: ""
                                    description: |-
                                      Name of the referent.
                                      This field is effectively required, but due to backwards compatibility is
                                      allowed to be empty. Instances of this type with an empty value here are
                                      almost certainly wrong.
                                      TODO: Add other useful fields. apiVersion, kind, uid?
                                      More info: https://kubernetes.io/docs/concepts/overview/working-with-objects/names/#names
                                      TODO: Drop `kubebuilder:default` when controller-gen doesn't need it https://github.com/kubernetes-sigs/kubebuilder/issues/3896.
                                    type: string
                                  optional:
                                    description: Specify whether the ConfigMap or
                                      its key must be defined
                                    type: boolean
                                required:
                                - key
                                type: object
                                x-kubernetes-map-type: atomic
                              servers:
                                items:
                                  type: string
                                type: array
                              timeoutMS:
                                type: integer
                              transportSecurity:
                                enum:
                                - tls
                                - none
                                type: string
                              userCacheInvalidationInterval:
                                type: integer
                              userToDNMapping:
                                type: string
                              validateLDAPServerConfig:
                                type: boolean
                            type: object
                          modes:
                            items:
                              enum:
                              - X509
                              - SCRAM
                              - SCRAM-SHA-1
                              - MONGODB-CR
                              - SCRAM-SHA-256
                              - LDAP
                              - OIDC
                              type: string
                            type: array
                          oidcProviderConfigs:
                            description: Configuration for OIDC providers
                            items:
                              properties:
                                audience:
                                  description: |-
                                    Entity that your external identity provider intends the token for.
                                    Enter the audience value from the app you registered with external Identity Provider.
                                  type: string
                                authorizationMethod:
                                  description: |-
                                    Configure single-sign-on for human user access to deployments with Workforce Identity Federation.
                                    For programmatic, application access to deployments use Workload Identity Federation.
                                    Only one Workforce Identity Federation IdP can be configured per MongoDB resource
                                  enum:
                                  - WorkforceIdentityFederation
                                  - WorkloadIdentityFederation
                                  type: string
                                authorizationType:
                                  description: |-
                                    Select GroupMembership to grant authorization based on IdP user group membership, or select UserID to grant
                                    an individual user authorization.
                                  enum:
                                  - GroupMembership
                                  - UserID
                                  type: string
                                clientId:
                                  description: |-
                                    Unique identifier for your registered application. Enter the clientId value from the app you
                                    registered with an external Identity Provider.
                                    Required when selected Workforce Identity Federation authorization method
                                  type: string
                                configurationName:
                                  description: |-
                                    Unique label that identifies this configuration. It is case-sensitive and can only contain the following characters:
                                     - alphanumeric characters (combination of a to z and 0 to 9)
                                     - hyphens (-)
                                     - underscores (_)
                                  pattern: ^[a-zA-Z0-9-_]+$
                                  type: string
                                groupsClaim:
                                  description: |-
                                    The identifier of the claim that includes the principal's IdP user group membership information.
                                    Required when selected GroupMembership as the authorization type, ignored otherwise
                                  type: string
                                issuerURI:
                                  description: |-
                                    Issuer value provided by your registered IdP application. Using this URI, MongoDB finds an OpenID Connect Provider
                                    Configuration Document, which should be available in the /.wellknown/open-id-configuration endpoint.
<<<<<<< HEAD
                                    For MongoDB 8.0+, the combination of issuerURI and audience must be unique across OIDC provider configurations.
=======
                                    For MongoDB 7.0, 7.3, and 8.0+, the combination of issuerURI and audience must be unique across OIDC provider configurations.
>>>>>>> 34a3bfcc
                                    For other MongoDB versions, the issuerURI itself must be unique.
                                  type: string
                                requestedScopes:
                                  description: |-
                                    Tokens that give users permission to request data from the authorization endpoint.
                                    Only used for Workforce Identity Federation authorization method
                                  items:
                                    type: string
                                  type: array
                                userClaim:
                                  default: sub
                                  description: |-
                                    The identifier of the claim that includes the user principal identity.
                                    Accept the default value unless your IdP uses a different claim.
                                  type: string
                              required:
                              - audience
                              - authorizationMethod
                              - authorizationType
                              - configurationName
                              - issuerURI
                              - userClaim
                              type: object
                            type: array
                          requireClientTLSAuthentication:
                            description: Clients should present valid TLS certificates
                            type: boolean
                        required:
                        - enabled
                        type: object
                      certsSecretPrefix:
                        type: string
                      roles:
                        items:
                          properties:
                            authenticationRestrictions:
                              items:
                                properties:
                                  clientSource:
                                    items:
                                      type: string
                                    type: array
                                  serverAddress:
                                    items:
                                      type: string
                                    type: array
                                type: object
                              type: array
                            db:
                              type: string
                            privileges:
                              items:
                                properties:
                                  actions:
                                    items:
                                      type: string
                                    type: array
                                  resource:
                                    properties:
                                      cluster:
                                        type: boolean
                                      collection:
                                        type: string
                                      db:
                                        type: string
                                    type: object
                                required:
                                - actions
                                - resource
                                type: object
                              type: array
                            role:
                              type: string
                            roles:
                              items:
                                properties:
                                  db:
                                    type: string
                                  role:
                                    type: string
                                required:
                                - db
                                - role
                                type: object
                              type: array
                          required:
                          - db
                          - role
                          type: object
                        type: array
                      tls:
                        properties:
                          additionalCertificateDomains:
                            items:
                              type: string
                            type: array
                          ca:
                            description: |-
                              CA corresponds to a ConfigMap containing an entry for the CA certificate (ca.pem)
                              used to validate the certificates created already.
                            type: string
                          enabled:
                            description: |-
                              DEPRECATED please enable TLS by setting `security.certsSecretPrefix` or `security.tls.secretRef.prefix`.
                              Enables TLS for this resource. This will make the operator try to mount a
                              Secret with a defined name (<resource-name>-cert).
                              This is only used when enabling TLS on a MongoDB resource, and not on the
                              AppDB, where TLS is configured by setting `secretRef.Name`.
                            type: boolean
                        type: object
                    type: object
                  service:
                    description: this is an optional service, it will get the name
                      "<rsName>-svc" in case not provided
                    type: string
                  topology:
                    enum:
                    - SingleCluster
                    - MultiCluster
                    type: string
                  type:
                    enum:
                    - Standalone
                    - ReplicaSet
                    - ShardedCluster
                    type: string
                  version:
                    pattern: ^[0-9]+.[0-9]+.[0-9]+(-.+)?$|^$
                    type: string
                required:
                - version
                type: object
              backup:
                description: Backup
                properties:
                  assignmentLabels:
                    description: Assignment Labels set in the Ops Manager
                    items:
                      type: string
                    type: array
                  blockStores:
                    items:
                      description: |-
                        DataStoreConfig is the description of the config used to reference to database. Reused by Oplog and Block stores
                        Optionally references the user if the Mongodb is configured with authentication
                      properties:
                        assignmentLabels:
                          description: Assignment Labels set in the Ops Manager
                          items:
                            type: string
                          type: array
                        mongodbResourceRef:
                          properties:
                            name:
                              type: string
                            namespace:
                              type: string
                          required:
                          - name
                          type: object
                        mongodbUserRef:
                          properties:
                            name:
                              type: string
                          required:
                          - name
                          type: object
                        name:
                          type: string
                      required:
                      - mongodbResourceRef
                      - name
                      type: object
                    type: array
                  enabled:
                    description: Enabled indicates if Backups will be enabled for
                      this Ops Manager.
                    type: boolean
                  encryption:
                    description: Encryption settings
                    properties:
                      kmip:
                        description: Kmip corresponds to the KMIP configuration assigned
                          to the Ops Manager Project's configuration.
                        properties:
                          server:
                            description: KMIP Server configuration
                            properties:
                              ca:
                                description: |-
                                  CA corresponds to a ConfigMap containing an entry for the CA certificate (ca.pem)
                                  used for KMIP authentication
                                type: string
                              url:
                                description: |-
                                  KMIP Server url in the following format: hostname:port
                                  Valid examples are:
                                    10.10.10.3:5696
                                    my-kmip-server.mycorp.com:5696
                                    kmip-svc.svc.cluster.local:5696
                                pattern: '[^\:]+:[0-9]{0,5}'
                                type: string
                            required:
                            - ca
                            - url
                            type: object
                        required:
                        - server
                        type: object
                    type: object
                  externalServiceEnabled:
                    type: boolean
                  fileSystemStores:
                    items:
                      properties:
                        name:
                          type: string
                      required:
                      - name
                      type: object
                    type: array
                  headDB:
                    description: HeadDB specifies configuration options for the HeadDB
                    properties:
                      labelSelector:
                        type: object
                        x-kubernetes-preserve-unknown-fields: true
                      storage:
                        type: string
                      storageClass:
                        type: string
                    type: object
                  jvmParameters:
                    items:
                      type: string
                    type: array
                  logging:
                    properties:
                      LogBackAccessRef:
                        description: LogBackAccessRef points at a ConfigMap/key with
                          the logback access configuration file to mount on the Pod
                        properties:
                          name:
                            type: string
                        type: object
                      LogBackRef:
                        description: LogBackRef points at a ConfigMap/key with the
                          logback configuration file to mount on the Pod
                        properties:
                          name:
                            type: string
                        type: object
                    type: object
                  members:
                    description: Members indicate the number of backup daemon pods
                      to create.
                    minimum: 1
                    type: integer
                  opLogStores:
                    description: OplogStoreConfigs describes the list of oplog store
                      configs used for backup
                    items:
                      description: |-
                        DataStoreConfig is the description of the config used to reference to database. Reused by Oplog and Block stores
                        Optionally references the user if the Mongodb is configured with authentication
                      properties:
                        assignmentLabels:
                          description: Assignment Labels set in the Ops Manager
                          items:
                            type: string
                          type: array
                        mongodbResourceRef:
                          properties:
                            name:
                              type: string
                            namespace:
                              type: string
                          required:
                          - name
                          type: object
                        mongodbUserRef:
                          properties:
                            name:
                              type: string
                          required:
                          - name
                          type: object
                        name:
                          type: string
                      required:
                      - mongodbResourceRef
                      - name
                      type: object
                    type: array
                  queryableBackupSecretRef:
                    description: |-
                      QueryableBackupSecretRef references the secret which contains the pem file which is used
                      for queryable backup. This will be mounted into the Ops Manager pod.
                    properties:
                      name:
                        type: string
                    required:
                    - name
                    type: object
                  s3OpLogStores:
                    description: S3OplogStoreConfigs describes the list of s3 oplog
                      store configs used for backup.
                    items:
                      properties:
                        assignmentLabels:
                          description: Assignment Labels set in the Ops Manager
                          items:
                            type: string
                          type: array
                        customCertificate:
                          description: |-
                            Set this to "true" to use the appDBCa as a CA to access S3.
                            Deprecated: This has been replaced by CustomCertificateSecretRefs,
                            In the future all custom certificates, which includes the appDBCa
                            for s3Config should be configured in CustomCertificateSecretRefs instead.
                          type: boolean
                        customCertificateSecretRefs:
                          description: |-
                            CustomCertificateSecretRefs is a list of valid Certificate Authority certificate secrets
                            that apply to the associated S3 bucket.
                          items:
                            description: SecretKeySelector selects a key of a Secret.
                            properties:
                              key:
                                description: The key of the secret to select from.  Must
                                  be a valid secret key.
                                type: string
                              name:
                                default: ""
                                description: |-
                                  Name of the referent.
                                  This field is effectively required, but due to backwards compatibility is
                                  allowed to be empty. Instances of this type with an empty value here are
                                  almost certainly wrong.
                                  TODO: Add other useful fields. apiVersion, kind, uid?
                                  More info: https://kubernetes.io/docs/concepts/overview/working-with-objects/names/#names
                                  TODO: Drop `kubebuilder:default` when controller-gen doesn't need it https://github.com/kubernetes-sigs/kubebuilder/issues/3896.
                                type: string
                              optional:
                                description: Specify whether the Secret or its key
                                  must be defined
                                type: boolean
                            required:
                            - key
                            type: object
                            x-kubernetes-map-type: atomic
                          type: array
                        irsaEnabled:
                          description: |-
                            This is only set to "true" when a user is running in EKS and is using AWS IRSA to configure
                            S3 snapshot store. For more details refer this: https://aws.amazon.com/blogs/opensource/introducing-fine-grained-iam-roles-service-accounts/
                          type: boolean
                        mongodbResourceRef:
                          properties:
                            name:
                              type: string
                            namespace:
                              type: string
                          required:
                          - name
                          type: object
                        mongodbUserRef:
                          properties:
                            name:
                              type: string
                          required:
                          - name
                          type: object
                        name:
                          type: string
                        pathStyleAccessEnabled:
                          type: boolean
                        s3BucketEndpoint:
                          type: string
                        s3BucketName:
                          type: string
                        s3RegionOverride:
                          type: string
                        s3SecretRef:
                          description: |-
                            S3SecretRef is the secret that contains the AWS credentials used to access S3
                            It is optional because the credentials can be provided via AWS IRSA
                          properties:
                            name:
                              type: string
                          required:
                          - name
                          type: object
                      required:
                      - name
                      - pathStyleAccessEnabled
                      - s3BucketEndpoint
                      - s3BucketName
                      type: object
                    type: array
                  s3Stores:
                    items:
                      properties:
                        assignmentLabels:
                          description: Assignment Labels set in the Ops Manager
                          items:
                            type: string
                          type: array
                        customCertificate:
                          description: |-
                            Set this to "true" to use the appDBCa as a CA to access S3.
                            Deprecated: This has been replaced by CustomCertificateSecretRefs,
                            In the future all custom certificates, which includes the appDBCa
                            for s3Config should be configured in CustomCertificateSecretRefs instead.
                          type: boolean
                        customCertificateSecretRefs:
                          description: |-
                            CustomCertificateSecretRefs is a list of valid Certificate Authority certificate secrets
                            that apply to the associated S3 bucket.
                          items:
                            description: SecretKeySelector selects a key of a Secret.
                            properties:
                              key:
                                description: The key of the secret to select from.  Must
                                  be a valid secret key.
                                type: string
                              name:
                                default: ""
                                description: |-
                                  Name of the referent.
                                  This field is effectively required, but due to backwards compatibility is
                                  allowed to be empty. Instances of this type with an empty value here are
                                  almost certainly wrong.
                                  TODO: Add other useful fields. apiVersion, kind, uid?
                                  More info: https://kubernetes.io/docs/concepts/overview/working-with-objects/names/#names
                                  TODO: Drop `kubebuilder:default` when controller-gen doesn't need it https://github.com/kubernetes-sigs/kubebuilder/issues/3896.
                                type: string
                              optional:
                                description: Specify whether the Secret or its key
                                  must be defined
                                type: boolean
                            required:
                            - key
                            type: object
                            x-kubernetes-map-type: atomic
                          type: array
                        irsaEnabled:
                          description: |-
                            This is only set to "true" when a user is running in EKS and is using AWS IRSA to configure
                            S3 snapshot store. For more details refer this: https://aws.amazon.com/blogs/opensource/introducing-fine-grained-iam-roles-service-accounts/
                          type: boolean
                        mongodbResourceRef:
                          properties:
                            name:
                              type: string
                            namespace:
                              type: string
                          required:
                          - name
                          type: object
                        mongodbUserRef:
                          properties:
                            name:
                              type: string
                          required:
                          - name
                          type: object
                        name:
                          type: string
                        pathStyleAccessEnabled:
                          type: boolean
                        s3BucketEndpoint:
                          type: string
                        s3BucketName:
                          type: string
                        s3RegionOverride:
                          type: string
                        s3SecretRef:
                          description: |-
                            S3SecretRef is the secret that contains the AWS credentials used to access S3
                            It is optional because the credentials can be provided via AWS IRSA
                          properties:
                            name:
                              type: string
                          required:
                          - name
                          type: object
                      required:
                      - name
                      - pathStyleAccessEnabled
                      - s3BucketEndpoint
                      - s3BucketName
                      type: object
                    type: array
                  statefulSet:
                    description: |-
                      StatefulSetConfiguration holds the optional custom StatefulSet
                      that should be merged into the operator created one.
                    properties:
                      metadata:
                        description: StatefulSetMetadataWrapper is a wrapper around
                          Labels and Annotations
                        properties:
                          annotations:
                            additionalProperties:
                              type: string
                            type: object
                          labels:
                            additionalProperties:
                              type: string
                            type: object
                        type: object
                      spec:
                        type: object
                        x-kubernetes-preserve-unknown-fields: true
                    required:
                    - spec
                    type: object
                required:
                - enabled
                type: object
              clusterDomain:
                format: hostname
                type: string
              clusterName:
                description: |-
                  Deprecated: This has been replaced by the ClusterDomain which should be
                  used instead
                format: hostname
                type: string
              clusterSpecList:
                items:
                  description: ClusterSpecOMItem defines members cluster details for
                    Ops Manager multi-cluster deployment.
                  properties:
                    backup:
                      description: |-
                        Backup contains settings to override from top-level `spec.backup` for this member cluster.
                        If the value is not set here, then the value is taken from `spec.backup`.
                      properties:
                        assignmentLabels:
                          description: Assignment Labels set in the Ops Manager
                          items:
                            type: string
                          type: array
                        headDB:
                          description: HeadDB specifies configuration options for
                            the HeadDB
                          properties:
                            labelSelector:
                              type: object
                              x-kubernetes-preserve-unknown-fields: true
                            storage:
                              type: string
                            storageClass:
                              type: string
                          type: object
                        jvmParameters:
                          items:
                            type: string
                          type: array
                        members:
                          description: Members indicate the number of backup daemon
                            pods to create.
                          minimum: 0
                          type: integer
                        statefulSet:
                          description: StatefulSetConfiguration specified optional
                            overrides for backup datemon statefulset.
                          properties:
                            metadata:
                              description: StatefulSetMetadataWrapper is a wrapper
                                around Labels and Annotations
                              properties:
                                annotations:
                                  additionalProperties:
                                    type: string
                                  type: object
                                labels:
                                  additionalProperties:
                                    type: string
                                  type: object
                              type: object
                            spec:
                              type: object
                              x-kubernetes-preserve-unknown-fields: true
                          required:
                          - spec
                          type: object
                      type: object
                    clusterDomain:
                      description: Cluster domain to override the default *.svc.cluster.local
                        if the default cluster domain has been changed on a cluster
                        level.
                      format: hostname
                      type: string
                    clusterName:
                      description: |-
                        ClusterName is name of the cluster where the Ops Manager Statefulset will be scheduled.
                        The operator is using ClusterName to find API credentials in `mongodb-kubernetes-operator-member-list` config map to use for this member cluster.
                        If the credentials are not found, then the member cluster is considered unreachable and ignored in the reconcile process.
                      type: string
                    configuration:
                      additionalProperties:
                        type: string
                      description: |-
                        The configuration properties passed to Ops Manager and Backup Daemon in this cluster.
                        If specified (not empty) then this field overrides `spec.configuration` field entirely.
                        If not specified, then `spec.configuration` field is used for the Ops Manager and Backup Daemon instances in this cluster.
                      type: object
                    externalConnectivity:
                      description: |-
                        MongoDBOpsManagerExternalConnectivity if sets allows for the creation of a Service for
                        accessing Ops Manager instances in this member cluster from outside the Kubernetes cluster.
                        If specified (even if provided empty) then this field overrides `spec.externalConnectivity` field entirely.
                        If not specified, then `spec.externalConnectivity` field is used for the Ops Manager and Backup Daemon instances in this cluster.
                      properties:
                        annotations:
                          additionalProperties:
                            type: string
                          description: Annotations is a list of annotations to be
                            directly passed to the Service object.
                          type: object
                        clusterIP:
                          description: ClusterIP IP that will be assigned to this
                            Service when creating a ClusterIP type Service
                          type: string
                        externalTrafficPolicy:
                          description: |-
                            ExternalTrafficPolicy mechanism to preserve the client source IP.
                            Only supported on GCE and Google Kubernetes Engine.
                          enum:
                          - Cluster
                          - Local
                          type: string
                        loadBalancerIP:
                          description: LoadBalancerIP IP that will be assigned to
                            this LoadBalancer.
                          type: string
                        port:
                          description: Port in which this `Service` will listen to,
                            this applies to `NodePort`.
                          format: int32
                          type: integer
                        type:
                          description: Type of the `Service` to be created.
                          enum:
                          - LoadBalancer
                          - NodePort
                          - ClusterIP
                          type: string
                      required:
                      - type
                      type: object
                    jvmParameters:
                      description: |-
                        JVM parameters to pass to Ops Manager and Backup Daemon instances in this member cluster.
                        If specified (not empty) then this field overrides `spec.jvmParameters` field entirely.
                        If not specified, then `spec.jvmParameters` field is used for the Ops Manager and Backup Daemon instances in this cluster.
                      items:
                        type: string
                      type: array
                    members:
                      description: Number of Ops Manager instances in this member
                        cluster.
                      type: integer
                    statefulSet:
                      description: |-
                        Configure custom StatefulSet configuration to override in Ops Manager's statefulset in this member cluster.
                        If specified (even if provided empty) then this field overrides `spec.externalConnectivity` field entirely.
                        If not specified, then `spec.externalConnectivity` field is used for the Ops Manager and Backup Daemon instances in this cluster.
                      properties:
                        metadata:
                          description: StatefulSetMetadataWrapper is a wrapper around
                            Labels and Annotations
                          properties:
                            annotations:
                              additionalProperties:
                                type: string
                              type: object
                            labels:
                              additionalProperties:
                                type: string
                              type: object
                          type: object
                        spec:
                          type: object
                          x-kubernetes-preserve-unknown-fields: true
                      required:
                      - spec
                      type: object
                  required:
                  - members
                  type: object
                type: array
              configuration:
                additionalProperties:
                  type: string
                description: The configuration properties passed to Ops Manager/Backup
                  Daemon
                type: object
              externalConnectivity:
                description: |-
                  MongoDBOpsManagerExternalConnectivity if sets allows for the creation of a Service for
                  accessing this Ops Manager resource from outside the Kubernetes cluster.
                properties:
                  annotations:
                    additionalProperties:
                      type: string
                    description: Annotations is a list of annotations to be directly
                      passed to the Service object.
                    type: object
                  clusterIP:
                    description: ClusterIP IP that will be assigned to this Service
                      when creating a ClusterIP type Service
                    type: string
                  externalTrafficPolicy:
                    description: |-
                      ExternalTrafficPolicy mechanism to preserve the client source IP.
                      Only supported on GCE and Google Kubernetes Engine.
                    enum:
                    - Cluster
                    - Local
                    type: string
                  loadBalancerIP:
                    description: LoadBalancerIP IP that will be assigned to this LoadBalancer.
                    type: string
                  port:
                    description: Port in which this `Service` will listen to, this
                      applies to `NodePort`.
                    format: int32
                    type: integer
                  type:
                    description: Type of the `Service` to be created.
                    enum:
                    - LoadBalancer
                    - NodePort
                    - ClusterIP
                    type: string
                required:
                - type
                type: object
              internalConnectivity:
                description: |-
                  InternalConnectivity if set allows for overriding the settings of the default service
                  used for internal connectivity to the OpsManager servers.
                properties:
                  annotations:
                    additionalProperties:
                      type: string
                    description: Annotations is a list of annotations to be directly
                      passed to the Service object.
                    type: object
                  clusterIP:
                    description: ClusterIP IP that will be assigned to this Service
                      when creating a ClusterIP type Service
                    type: string
                  externalTrafficPolicy:
                    description: |-
                      ExternalTrafficPolicy mechanism to preserve the client source IP.
                      Only supported on GCE and Google Kubernetes Engine.
                    enum:
                    - Cluster
                    - Local
                    type: string
                  loadBalancerIP:
                    description: LoadBalancerIP IP that will be assigned to this LoadBalancer.
                    type: string
                  port:
                    description: Port in which this `Service` will listen to, this
                      applies to `NodePort`.
                    format: int32
                    type: integer
                  type:
                    description: Type of the `Service` to be created.
                    enum:
                    - LoadBalancer
                    - NodePort
                    - ClusterIP
                    type: string
                required:
                - type
                type: object
              jvmParameters:
                description: Custom JVM parameters passed to the Ops Manager JVM
                items:
                  type: string
                type: array
              logging:
                properties:
                  LogBackAccessRef:
                    description: LogBackAccessRef points at a ConfigMap/key with the
                      logback access configuration file to mount on the Pod
                    properties:
                      name:
                        type: string
                    type: object
                  LogBackRef:
                    description: LogBackRef points at a ConfigMap/key with the logback
                      configuration file to mount on the Pod
                    properties:
                      name:
                        type: string
                    type: object
                type: object
              opsManagerURL:
                description: |-
                  OpsManagerURL specified the URL with which the operator and AppDB monitoring agent should access Ops Manager instance (or instances).
                  When not set, the operator is using FQDN of Ops Manager's headless service `{name}-svc.{namespace}.svc.cluster.local` to connect to the instance. If that URL cannot be used, then URL in this field should be provided for the operator to connect to Ops Manager instances.
                type: string
              replicas:
                minimum: 1
                type: integer
              security:
                description: Configure HTTPS.
                properties:
                  certsSecretPrefix:
                    type: string
                  tls:
                    properties:
                      ca:
                        type: string
                      secretRef:
                        properties:
                          name:
                            type: string
                        required:
                        - name
                        type: object
                    type: object
                type: object
              statefulSet:
                description: Configure custom StatefulSet configuration
                properties:
                  metadata:
                    description: StatefulSetMetadataWrapper is a wrapper around Labels
                      and Annotations
                    properties:
                      annotations:
                        additionalProperties:
                          type: string
                        type: object
                      labels:
                        additionalProperties:
                          type: string
                        type: object
                    type: object
                  spec:
                    type: object
                    x-kubernetes-preserve-unknown-fields: true
                required:
                - spec
                type: object
              topology:
                description: |-
                  Topology sets the desired cluster topology of Ops Manager deployment.
                  It defaults (and if not set) to SingleCluster. If MultiCluster specified,
                  then clusterSpecList field is mandatory and at least one member cluster has to be specified.
                enum:
                - SingleCluster
                - MultiCluster
                type: string
              version:
                type: string
            required:
            - applicationDatabase
            - version
            type: object
          status:
            properties:
              applicationDatabase:
                properties:
                  backup:
                    properties:
                      statusName:
                        type: string
                    required:
                    - statusName
                    type: object
                  clusterStatusList:
                    items:
                      properties:
                        clusterName:
                          type: string
                        members:
                          type: integer
                      type: object
                    type: array
                  configServerCount:
                    type: integer
                  featureCompatibilityVersion:
                    type: string
                  lastTransition:
                    type: string
                  link:
                    type: string
                  members:
                    type: integer
                  message:
                    type: string
                  mongodsPerShardCount:
                    type: integer
                  mongosCount:
                    type: integer
                  observedGeneration:
                    format: int64
                    type: integer
                  phase:
                    type: string
                  pvc:
                    items:
                      properties:
                        phase:
                          type: string
                        statefulsetName:
                          type: string
                      required:
                      - phase
                      - statefulsetName
                      type: object
                    type: array
                  resourcesNotReady:
                    items:
                      description: ResourceNotReady describes the dependent resource
                        which is not ready yet
                      properties:
                        errors:
                          items:
                            properties:
                              message:
                                type: string
                              reason:
                                type: string
                            type: object
                          type: array
                        kind:
                          description: ResourceKind specifies a kind of a Kubernetes
                            resource. Used in status of a Custom Resource
                          type: string
                        message:
                          type: string
                        name:
                          type: string
                      required:
                      - kind
                      - name
                      type: object
                    type: array
                  shardCount:
                    type: integer
                  sizeStatusInClusters:
                    description: MongodbShardedSizeStatusInClusters describes the
                      number and sizes of replica sets members deployed across member
                      clusters
                    properties:
                      configServerMongodsInClusters:
                        additionalProperties:
                          type: integer
                        type: object
                      mongosCountInClusters:
                        additionalProperties:
                          type: integer
                        type: object
                      shardMongodsInClusters:
                        additionalProperties:
                          type: integer
                        type: object
                      shardOverridesInClusters:
                        additionalProperties:
                          additionalProperties:
                            type: integer
                          type: object
                        type: object
                    type: object
                  version:
                    type: string
                  warnings:
                    items:
                      type: string
                    type: array
                required:
                - phase
                - version
                type: object
              backup:
                properties:
                  clusterStatusList:
                    items:
                      properties:
                        clusterName:
                          type: string
                        replicas:
                          type: integer
                      type: object
                    type: array
                  lastTransition:
                    type: string
                  message:
                    type: string
                  observedGeneration:
                    format: int64
                    type: integer
                  phase:
                    type: string
                  pvc:
                    items:
                      properties:
                        phase:
                          type: string
                        statefulsetName:
                          type: string
                      required:
                      - phase
                      - statefulsetName
                      type: object
                    type: array
                  resourcesNotReady:
                    items:
                      description: ResourceNotReady describes the dependent resource
                        which is not ready yet
                      properties:
                        errors:
                          items:
                            properties:
                              message:
                                type: string
                              reason:
                                type: string
                            type: object
                          type: array
                        kind:
                          description: ResourceKind specifies a kind of a Kubernetes
                            resource. Used in status of a Custom Resource
                          type: string
                        message:
                          type: string
                        name:
                          type: string
                      required:
                      - kind
                      - name
                      type: object
                    type: array
                  version:
                    type: string
                  warnings:
                    items:
                      type: string
                    type: array
                required:
                - phase
                type: object
              opsManager:
                properties:
                  clusterStatusList:
                    items:
                      properties:
                        clusterName:
                          type: string
                        replicas:
                          type: integer
                      type: object
                    type: array
                  lastTransition:
                    type: string
                  message:
                    type: string
                  observedGeneration:
                    format: int64
                    type: integer
                  phase:
                    type: string
                  pvc:
                    items:
                      properties:
                        phase:
                          type: string
                        statefulsetName:
                          type: string
                      required:
                      - phase
                      - statefulsetName
                      type: object
                    type: array
                  replicas:
                    type: integer
                  resourcesNotReady:
                    items:
                      description: ResourceNotReady describes the dependent resource
                        which is not ready yet
                      properties:
                        errors:
                          items:
                            properties:
                              message:
                                type: string
                              reason:
                                type: string
                            type: object
                          type: array
                        kind:
                          description: ResourceKind specifies a kind of a Kubernetes
                            resource. Used in status of a Custom Resource
                          type: string
                        message:
                          type: string
                        name:
                          type: string
                      required:
                      - kind
                      - name
                      type: object
                    type: array
                  url:
                    type: string
                  version:
                    type: string
                  warnings:
                    items:
                      type: string
                    type: array
                required:
                - phase
                type: object
            type: object
        required:
        - spec
        type: object
    served: true
    storage: true
    subresources:
      status: {}
---
apiVersion: apiextensions.k8s.io/v1
kind: CustomResourceDefinition
metadata:
  annotations:
    controller-gen.kubebuilder.io/version: v0.15.0
    service.binding: path={.metadata.name}-{.spec.users[0].db}-{.spec.users[0].name},objectType=Secret
    service.binding/connectionString: path={.metadata.name}-{.spec.users[0].db}-{.spec.users[0].name},objectType=Secret,sourceKey=connectionString.standardSrv
    service.binding/password: path={.metadata.name}-{.spec.users[0].db}-{.spec.users[0].name},objectType=Secret,sourceKey=password
    service.binding/provider: community
    service.binding/type: mongodb
    service.binding/username: path={.metadata.name}-{.spec.users[0].db}-{.spec.users[0].name},objectType=Secret,sourceKey=username
  name: mongodbcommunity.mongodbcommunity.mongodb.com
spec:
  group: mongodbcommunity.mongodb.com
  names:
    kind: MongoDBCommunity
    listKind: MongoDBCommunityList
    plural: mongodbcommunity
    shortNames:
    - mdbc
    singular: mongodbcommunity
  scope: Namespaced
  versions:
  - additionalPrinterColumns:
    - description: Current state of the MongoDB deployment
      jsonPath: .status.phase
      name: Phase
      type: string
    - description: Version of MongoDB server
      jsonPath: .status.version
      name: Version
      type: string
    name: v1
    schema:
      openAPIV3Schema:
        description: MongoDBCommunity is the Schema for the mongodbs API
        properties:
          apiVersion:
            description: |-
              APIVersion defines the versioned schema of this representation of an object.
              Servers should convert recognized schemas to the latest internal value, and
              may reject unrecognized values.
              More info: https://git.k8s.io/community/contributors/devel/sig-architecture/api-conventions.md#resources
            type: string
          kind:
            description: |-
              Kind is a string value representing the REST resource this object represents.
              Servers may infer this from the endpoint the client submits requests to.
              Cannot be updated.
              In CamelCase.
              More info: https://git.k8s.io/community/contributors/devel/sig-architecture/api-conventions.md#types-kinds
            type: string
          metadata:
            type: object
          spec:
            description: MongoDBCommunitySpec defines the desired state of MongoDB
            properties:
              additionalConnectionStringConfig:
                description: Additional options to be appended to the connection string.
                  These options apply to the entire resource and to each user.
                nullable: true
                type: object
                x-kubernetes-preserve-unknown-fields: true
              additionalMongodConfig:
                description: |-
                  AdditionalMongodConfig is additional configuration that can be passed to
                  each data-bearing mongod at runtime. Uses the same structure as the mongod
                  configuration file: https://www.mongodb.com/docs/manual/reference/configuration-options/
                nullable: true
                type: object
                x-kubernetes-preserve-unknown-fields: true
              agent:
                description: AgentConfiguration sets options for the MongoDB automation
                  agent
                properties:
                  auditLogRotate:
                    description: AuditLogRotate if enabled, will enable AuditLogRotate
                      for all processes.
                    properties:
                      includeAuditLogsWithMongoDBLogs:
                        description: |-
                          set to 'true' to have the Automation Agent rotate the audit files along
                          with mongodb log files
                        type: boolean
                      numTotal:
                        description: maximum number of log files to have total
                        type: integer
                      numUncompressed:
                        description: maximum number of log files to leave uncompressed
                        type: integer
                      percentOfDiskspace:
                        description: |-
                          Maximum percentage of the total disk space these log files should take up.
                          The string needs to be able to be converted to float64
                        type: string
                      sizeThresholdMB:
                        description: |-
                          Maximum size for an individual log file before rotation.
                          The string needs to be able to be converted to float64.
                          Fractional values of MB are supported.
                        type: string
                      timeThresholdHrs:
                        description: maximum hours for an individual log file before
                          rotation
                        type: integer
                    required:
                    - sizeThresholdMB
                    - timeThresholdHrs
                    type: object
                  logFile:
                    type: string
                  logLevel:
                    type: string
                  logRotate:
                    description: LogRotate if enabled, will enable LogRotate for all
                      processes.
                    properties:
                      includeAuditLogsWithMongoDBLogs:
                        description: |-
                          set to 'true' to have the Automation Agent rotate the audit files along
                          with mongodb log files
                        type: boolean
                      numTotal:
                        description: maximum number of log files to have total
                        type: integer
                      numUncompressed:
                        description: maximum number of log files to leave uncompressed
                        type: integer
                      percentOfDiskspace:
                        description: |-
                          Maximum percentage of the total disk space these log files should take up.
                          The string needs to be able to be converted to float64
                        type: string
                      sizeThresholdMB:
                        description: |-
                          Maximum size for an individual log file before rotation.
                          The string needs to be able to be converted to float64.
                          Fractional values of MB are supported.
                        type: string
                      timeThresholdHrs:
                        description: maximum hours for an individual log file before
                          rotation
                        type: integer
                    required:
                    - sizeThresholdMB
                    - timeThresholdHrs
                    type: object
                  maxLogFileDurationHours:
                    type: integer
                  systemLog:
                    description: SystemLog configures system log of mongod
                    properties:
                      destination:
                        type: string
                      logAppend:
                        type: boolean
                      path:
                        type: string
                    required:
                    - destination
                    - logAppend
                    - path
                    type: object
                type: object
              arbiters:
                description: |-
                  Arbiters is the number of arbiters to add to the Replica Set.
                  It is not recommended to have more than one arbiter per Replica Set.
                  More info: https://www.mongodb.com/docs/manual/tutorial/add-replica-set-arbiter/
                type: integer
              automationConfig:
                description: |-
                  AutomationConfigOverride is merged on top of the operator created automation config. Processes are merged
                  by name. Currently Only the process.disabled field is supported.
                properties:
                  processes:
                    items:
                      description: OverrideProcess contains fields that we can override
                        on the AutomationConfig processes.
                      properties:
                        disabled:
                          type: boolean
                        logRotate:
                          description: CrdLogRotate is the crd definition of LogRotate
                            including fields in strings while the agent supports them
                            as float64
                          properties:
                            includeAuditLogsWithMongoDBLogs:
                              description: |-
                                set to 'true' to have the Automation Agent rotate the audit files along
                                with mongodb log files
                              type: boolean
                            numTotal:
                              description: maximum number of log files to have total
                              type: integer
                            numUncompressed:
                              description: maximum number of log files to leave uncompressed
                              type: integer
                            percentOfDiskspace:
                              description: |-
                                Maximum percentage of the total disk space these log files should take up.
                                The string needs to be able to be converted to float64
                              type: string
                            sizeThresholdMB:
                              description: |-
                                Maximum size for an individual log file before rotation.
                                The string needs to be able to be converted to float64.
                                Fractional values of MB are supported.
                              type: string
                            timeThresholdHrs:
                              description: maximum hours for an individual log file
                                before rotation
                              type: integer
                          required:
                          - sizeThresholdMB
                          - timeThresholdHrs
                          type: object
                        name:
                          type: string
                      required:
                      - disabled
                      - name
                      type: object
                    type: array
                  replicaSet:
                    properties:
                      id:
                        description: |-
                          Id can be used together with additionalMongodConfig.replication.replSetName
                          to manage clusters where replSetName differs from the MongoDBCommunity resource name
                        type: string
                      settings:
                        description: |-
                          MapWrapper is a wrapper for a map to be used by other structs.
                          The CRD generator does not support map[string]interface{}
                          on the top level and hence we need to work around this with
                          a wrapping struct.
                        type: object
                        x-kubernetes-preserve-unknown-fields: true
                    type: object
                type: object
              featureCompatibilityVersion:
                description: |-
                  FeatureCompatibilityVersion configures the feature compatibility version that will
                  be set for the deployment
                type: string
              memberConfig:
                description: MemberConfig
                items:
                  properties:
                    priority:
                      type: string
                    tags:
                      additionalProperties:
                        type: string
                      type: object
                    votes:
                      type: integer
                  type: object
                type: array
              members:
                description: Members is the number of members in the replica set
                type: integer
              prometheus:
                description: Prometheus configurations.
                properties:
                  metricsPath:
                    description: Indicates path to the metrics endpoint.
                    pattern: ^\/[a-z0-9]+$
                    type: string
                  passwordSecretRef:
                    description: Name of a Secret containing a HTTP Basic Auth Password.
                    properties:
                      key:
                        description: Key is the key in the secret storing this password.
                          Defaults to "password"
                        type: string
                      name:
                        description: Name is the name of the secret storing this user's
                          password
                        type: string
                    required:
                    - name
                    type: object
                  port:
                    description: Port where metrics endpoint will bind to. Defaults
                      to 9216.
                    type: integer
                  tlsSecretKeyRef:
                    description: |-
                      Name of a Secret (type kubernetes.io/tls) holding the certificates to use in the
                      Prometheus endpoint.
                    properties:
                      key:
                        description: Key is the key in the secret storing this password.
                          Defaults to "password"
                        type: string
                      name:
                        description: Name is the name of the secret storing this user's
                          password
                        type: string
                    required:
                    - name
                    type: object
                  username:
                    description: HTTP Basic Auth Username for metrics endpoint.
                    type: string
                required:
                - passwordSecretRef
                - username
                type: object
              replicaSetHorizons:
                description: |-
                  ReplicaSetHorizons Add this parameter and values if you need your database
                  to be accessed outside of Kubernetes. This setting allows you to
                  provide different DNS settings within the Kubernetes cluster and
                  to the Kubernetes cluster. The Kubernetes Operator uses split horizon
                  DNS for replica set members. This feature allows communication both
                  within the Kubernetes cluster and from outside Kubernetes.
                items:
                  additionalProperties:
                    type: string
                  type: object
                type: array
              security:
                description: Security configures security features, such as TLS, and
                  authentication settings for a deployment
                properties:
                  authentication:
                    properties:
                      agentCertificateSecretRef:
                        description: |-
                          AgentCertificateSecret is a reference to a Secret containing the certificate and the key for the automation agent
                          The secret needs to have available:
                          - certificate under key: "tls.crt"
                          - private key under key: "tls.key"
                          If additionally, tls.pem is present, then it needs to be equal to the concatenation of tls.crt and tls.key
                        properties:
                          name:
                            default: ""
                            description: |-
                              Name of the referent.
                              This field is effectively required, but due to backwards compatibility is
                              allowed to be empty. Instances of this type with an empty value here are
                              almost certainly wrong.
                              TODO: Add other useful fields. apiVersion, kind, uid?
                              More info: https://kubernetes.io/docs/concepts/overview/working-with-objects/names/#names
                              TODO: Drop `kubebuilder:default` when controller-gen doesn't need it https://github.com/kubernetes-sigs/kubebuilder/issues/3896.
                            type: string
                        type: object
                        x-kubernetes-map-type: atomic
                      agentMode:
                        description: AgentMode contains the authentication mode used
                          by the automation agent.
                        enum:
                        - SCRAM
                        - SCRAM-SHA-256
                        - SCRAM-SHA-1
                        - X509
                        type: string
                      ignoreUnknownUsers:
                        default: true
                        nullable: true
                        type: boolean
                      modes:
                        description: Modes is an array specifying which authentication
                          methods should be enabled.
                        items:
                          enum:
                          - SCRAM
                          - SCRAM-SHA-256
                          - SCRAM-SHA-1
                          - X509
                          type: string
                        type: array
                    required:
                    - modes
                    type: object
                  roles:
                    description: User-specified custom MongoDB roles that should be
                      configured in the deployment.
                    items:
                      description: CustomRole defines a custom MongoDB role.
                      properties:
                        authenticationRestrictions:
                          description: The authentication restrictions the server
                            enforces on the role.
                          items:
                            description: |-
                              AuthenticationRestriction specifies a list of IP addresses and CIDR ranges users
                              are allowed to connect to or from.
                            properties:
                              clientSource:
                                items:
                                  type: string
                                type: array
                              serverAddress:
                                items:
                                  type: string
                                type: array
                            required:
                            - clientSource
                            - serverAddress
                            type: object
                          type: array
                        db:
                          description: The database of the role.
                          type: string
                        privileges:
                          description: The privileges to grant the role.
                          items:
                            description: Privilege defines the actions a role is allowed
                              to perform on a given resource.
                            properties:
                              actions:
                                items:
                                  type: string
                                type: array
                              resource:
                                description: |-
                                  Resource specifies specifies the resources upon which a privilege permits actions.
                                  See https://www.mongodb.com/docs/manual/reference/resource-document for more.
                                properties:
                                  anyResource:
                                    type: boolean
                                  cluster:
                                    type: boolean
                                  collection:
                                    type: string
                                  db:
                                    type: string
                                type: object
                            required:
                            - actions
                            - resource
                            type: object
                          type: array
                        role:
                          description: The name of the role.
                          type: string
                        roles:
                          description: An array of roles from which this role inherits
                            privileges.
                          items:
                            description: Role is the database role this user should
                              have
                            properties:
                              db:
                                description: DB is the database the role can act on
                                type: string
                              name:
                                description: Name is the name of the role
                                type: string
                            required:
                            - db
                            - name
                            type: object
                          type: array
                      required:
                      - db
                      - privileges
                      - role
                      type: object
                    type: array
                  tls:
                    description: TLS configuration for both client-server and server-server
                      communication
                    properties:
                      caCertificateSecretRef:
                        description: |-
                          CaCertificateSecret is a reference to a Secret containing the certificate for the CA which signed the server certificates
                          The certificate is expected to be available under the key "ca.crt"
                        properties:
                          name:
                            default: ""
                            description: |-
                              Name of the referent.
                              This field is effectively required, but due to backwards compatibility is
                              allowed to be empty. Instances of this type with an empty value here are
                              almost certainly wrong.
                              TODO: Add other useful fields. apiVersion, kind, uid?
                              More info: https://kubernetes.io/docs/concepts/overview/working-with-objects/names/#names
                              TODO: Drop `kubebuilder:default` when controller-gen doesn't need it https://github.com/kubernetes-sigs/kubebuilder/issues/3896.
                            type: string
                        type: object
                        x-kubernetes-map-type: atomic
                      caConfigMapRef:
                        description: |-
                          CaConfigMap is a reference to a ConfigMap containing the certificate for the CA which signed the server certificates
                          The certificate is expected to be available under the key "ca.crt"
                          This field is ignored when CaCertificateSecretRef is configured
                        properties:
                          name:
                            default: ""
                            description: |-
                              Name of the referent.
                              This field is effectively required, but due to backwards compatibility is
                              allowed to be empty. Instances of this type with an empty value here are
                              almost certainly wrong.
                              TODO: Add other useful fields. apiVersion, kind, uid?
                              More info: https://kubernetes.io/docs/concepts/overview/working-with-objects/names/#names
                              TODO: Drop `kubebuilder:default` when controller-gen doesn't need it https://github.com/kubernetes-sigs/kubebuilder/issues/3896.
                            type: string
                        type: object
                        x-kubernetes-map-type: atomic
                      certificateKeySecretRef:
                        description: |-
                          CertificateKeySecret is a reference to a Secret containing a private key and certificate to use for TLS.
                          The key and cert are expected to be PEM encoded and available at "tls.key" and "tls.crt".
                          This is the same format used for the standard "kubernetes.io/tls" Secret type, but no specific type is required.
                          Alternatively, an entry tls.pem, containing the concatenation of cert and key, can be provided.
                          If all of tls.pem, tls.crt and tls.key are present, the tls.pem one needs to be equal to the concatenation of tls.crt and tls.key
                        properties:
                          name:
                            default: ""
                            description: |-
                              Name of the referent.
                              This field is effectively required, but due to backwards compatibility is
                              allowed to be empty. Instances of this type with an empty value here are
                              almost certainly wrong.
                              TODO: Add other useful fields. apiVersion, kind, uid?
                              More info: https://kubernetes.io/docs/concepts/overview/working-with-objects/names/#names
                              TODO: Drop `kubebuilder:default` when controller-gen doesn't need it https://github.com/kubernetes-sigs/kubebuilder/issues/3896.
                            type: string
                        type: object
                        x-kubernetes-map-type: atomic
                      enabled:
                        type: boolean
                      optional:
                        description: Optional configures if TLS should be required
                          or optional for connections
                        type: boolean
                    required:
                    - enabled
                    type: object
                type: object
              statefulSet:
                description: |-
                  StatefulSetConfiguration holds the optional custom StatefulSet
                  that should be merged into the operator created one.
                properties:
                  metadata:
                    description: StatefulSetMetadataWrapper is a wrapper around Labels
                      and Annotations
                    properties:
                      annotations:
                        additionalProperties:
                          type: string
                        type: object
                      labels:
                        additionalProperties:
                          type: string
                        type: object
                    type: object
                  spec:
                    type: object
                    x-kubernetes-preserve-unknown-fields: true
                required:
                - spec
                type: object
              type:
                description: Type defines which type of MongoDB deployment the resource
                  should create
                enum:
                - ReplicaSet
                type: string
              users:
                description: Users specifies the MongoDB users that should be configured
                  in your deployment
                items:
                  properties:
                    additionalConnectionStringConfig:
                      description: |-
                        Additional options to be appended to the connection string.
                        These options apply only to this user and will override any existing options in the resource.
                      nullable: true
                      type: object
                      x-kubernetes-preserve-unknown-fields: true
                    connectionStringSecretAnnotations:
                      additionalProperties:
                        type: string
                      description: ConnectionStringSecretAnnotations is the annotations
                        of the secret object created by the operator which exposes
                        the connection strings for the user.
                      type: object
                    connectionStringSecretName:
                      description: |-
                        ConnectionStringSecretName is the name of the secret object created by the operator which exposes the connection strings for the user.
                        If provided, this secret must be different for each user in a deployment.
                      type: string
                    connectionStringSecretNamespace:
                      description: ConnectionStringSecretNamespace is the namespace
                        of the secret object created by the operator which exposes
                        the connection strings for the user.
                      type: string
                    db:
                      default: admin
                      description: DB is the database the user is stored in. Defaults
                        to "admin"
                      type: string
                    name:
                      description: Name is the username of the user
                      type: string
                    passwordSecretRef:
                      description: PasswordSecretRef is a reference to the secret
                        containing this user's password
                      properties:
                        key:
                          description: Key is the key in the secret storing this password.
                            Defaults to "password"
                          type: string
                        name:
                          description: Name is the name of the secret storing this
                            user's password
                          type: string
                      required:
                      - name
                      type: object
                    roles:
                      description: Roles is an array of roles assigned to this user
                      items:
                        description: Role is the database role this user should have
                        properties:
                          db:
                            description: DB is the database the role can act on
                            type: string
                          name:
                            description: Name is the name of the role
                            type: string
                        required:
                        - db
                        - name
                        type: object
                      type: array
                    scramCredentialsSecretName:
                      description: |-
                        ScramCredentialsSecretName appended by string "scram-credentials" is the name of the secret object created by the mongoDB operator for storing SCRAM credentials
                        These secrets names must be different for each user in a deployment.
                      pattern: ^[a-z0-9]([-a-z0-9]*[a-z0-9])?(\.[a-z0-9]([-a-z0-9]*[a-z0-9])?)*$
                      type: string
                  required:
                  - name
                  - roles
                  type: object
                type: array
              version:
                description: Version defines which version of MongoDB will be used
                type: string
            required:
            - security
            - type
            - users
            type: object
          status:
            description: MongoDBCommunityStatus defines the observed state of MongoDB
            properties:
              currentMongoDBArbiters:
                type: integer
              currentMongoDBMembers:
                type: integer
              currentStatefulSetArbitersReplicas:
                type: integer
              currentStatefulSetReplicas:
                type: integer
              message:
                type: string
              mongoUri:
                type: string
              phase:
                type: string
              version:
                type: string
            required:
            - currentMongoDBMembers
            - currentStatefulSetReplicas
            - mongoUri
            - phase
            type: object
        type: object
    served: true
    storage: true
    subresources:
      status: {}<|MERGE_RESOLUTION|>--- conflicted
+++ resolved
@@ -5854,11 +5854,7 @@
                                   description: |-
                                     Issuer value provided by your registered IdP application. Using this URI, MongoDB finds an OpenID Connect Provider
                                     Configuration Document, which should be available in the /.wellknown/open-id-configuration endpoint.
-<<<<<<< HEAD
                                     For MongoDB 8.0+, the combination of issuerURI and audience must be unique across OIDC provider configurations.
-=======
-                                    For MongoDB 7.0, 7.3, and 8.0+, the combination of issuerURI and audience must be unique across OIDC provider configurations.
->>>>>>> 34a3bfcc
                                     For other MongoDB versions, the issuerURI itself must be unique.
                                   type: string
                                 requestedScopes:
