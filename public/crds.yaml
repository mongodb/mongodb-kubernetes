---
apiVersion: apiextensions.k8s.io/v1
kind: CustomResourceDefinition
metadata:
  annotations:
    controller-gen.kubebuilder.io/version: v0.18.0
  name: clustermongodbroles.mongodb.com
spec:
  group: mongodb.com
  names:
    kind: ClusterMongoDBRole
    listKind: ClusterMongoDBRoleList
    plural: clustermongodbroles
    shortNames:
    - cmdbr
    singular: clustermongodbrole
  scope: Cluster
  versions:
  - additionalPrinterColumns:
    - description: The time since the MongoDB Custom Role resource was created.
      jsonPath: .metadata.creationTimestamp
      name: Age
      type: date
    name: v1
    schema:
      openAPIV3Schema:
        description: ClusterMongoDBRole is the Schema for the clustermongodbroles
          API.
        properties:
          apiVersion:
            description: |-
              APIVersion defines the versioned schema of this representation of an object.
              Servers should convert recognized schemas to the latest internal value, and
              may reject unrecognized values.
              More info: https://git.k8s.io/community/contributors/devel/sig-architecture/api-conventions.md#resources
            type: string
          kind:
            description: |-
              Kind is a string value representing the REST resource this object represents.
              Servers may infer this from the endpoint the client submits requests to.
              Cannot be updated.
              In CamelCase.
              More info: https://git.k8s.io/community/contributors/devel/sig-architecture/api-conventions.md#types-kinds
            type: string
          metadata:
            type: object
          spec:
            description: ClusterMongoDBRoleSpec defines the desired state of ClusterMongoDBRole.
            properties:
              authenticationRestrictions:
                items:
                  properties:
                    clientSource:
                      items:
                        type: string
                      type: array
                    serverAddress:
                      items:
                        type: string
                      type: array
                  type: object
                type: array
              db:
                type: string
              privileges:
                items:
                  properties:
                    actions:
                      items:
                        type: string
                      type: array
                    resource:
                      properties:
                        cluster:
                          type: boolean
                        collection:
                          type: string
                        db:
                          type: string
                      type: object
                  required:
                  - actions
                  - resource
                  type: object
                type: array
              role:
                type: string
              roles:
                items:
                  properties:
                    db:
                      type: string
                    role:
                      type: string
                  required:
                  - db
                  - role
                  type: object
                type: array
            required:
            - db
            - role
            type: object
            x-kubernetes-preserve-unknown-fields: true
        type: object
    served: true
    storage: true
    subresources: {}
---
apiVersion: apiextensions.k8s.io/v1
kind: CustomResourceDefinition
metadata:
  annotations:
    controller-gen.kubebuilder.io/version: v0.18.0
  name: mongodb.mongodb.com
spec:
  group: mongodb.com
  names:
    kind: MongoDB
    listKind: MongoDBList
    plural: mongodb
    shortNames:
    - mdb
    singular: mongodb
  scope: Namespaced
  versions:
  - additionalPrinterColumns:
    - description: Current state of the MongoDB deployment.
      jsonPath: .status.phase
      name: Phase
      type: string
    - description: Version of MongoDB server.
      jsonPath: .status.version
      name: Version
      type: string
    - description: The type of MongoDB deployment. One of 'ReplicaSet', 'ShardedCluster'
        and 'Standalone'.
      jsonPath: .spec.type
      name: Type
      type: string
    - description: The time since the MongoDB resource was created.
      jsonPath: .metadata.creationTimestamp
      name: Age
      type: date
    name: v1
    schema:
      openAPIV3Schema:
        properties:
          apiVersion:
            description: |-
              APIVersion defines the versioned schema of this representation of an object.
              Servers should convert recognized schemas to the latest internal value, and
              may reject unrecognized values.
              More info: https://git.k8s.io/community/contributors/devel/sig-architecture/api-conventions.md#resources
            type: string
          kind:
            description: |-
              Kind is a string value representing the REST resource this object represents.
              Servers may infer this from the endpoint the client submits requests to.
              Cannot be updated.
              In CamelCase.
              More info: https://git.k8s.io/community/contributors/devel/sig-architecture/api-conventions.md#types-kinds
            type: string
          metadata:
            type: object
          spec:
            properties:
              additionalMongodConfig:
                description: |-
                  AdditionalMongodConfig is additional configuration that can be passed to
                  each data-bearing mongod at runtime. Uses the same structure as the mongod
                  configuration file:
                  https://docs.mongodb.com/manual/reference/configuration-options/
                type: object
                x-kubernetes-preserve-unknown-fields: true
              agent:
                properties:
                  backupAgent:
                    properties:
                      logRotate:
                        description: LogRotate configures log rotation for the BackupAgent
                          processes
                        properties:
                          sizeThresholdMB:
                            description: |-
                              Maximum size for an individual log file before rotation.
                              OM only supports ints
                            type: integer
                          timeThresholdHrs:
                            description: Number of hours after which this MongoDB
                              Agent rotates the log file.
                            type: integer
                        type: object
                    type: object
                  logLevel:
                    type: string
                  logRotate:
                    description: DEPRECATED please use mongod.logRotate
                    properties:
                      includeAuditLogsWithMongoDBLogs:
                        description: |-
                          set to 'true' to have the Automation Agent rotate the audit files along
                          with mongodb log files
                        type: boolean
                      numTotal:
                        description: maximum number of log files to have total
                        type: integer
                      numUncompressed:
                        description: maximum number of log files to leave uncompressed
                        type: integer
                      percentOfDiskspace:
                        description: |-
                          Maximum percentage of the total disk space these log files should take up.
                          The string needs to be able to be converted to float64
                        type: string
                      sizeThresholdMB:
                        description: |-
                          Maximum size for an individual log file before rotation.
                          The string needs to be able to be converted to float64.
                          Fractional values of MB are supported.
                        type: string
                      timeThresholdHrs:
                        description: maximum hours for an individual log file before
                          rotation
                        type: integer
                    required:
                    - sizeThresholdMB
                    - timeThresholdHrs
                    type: object
                  maxLogFileDurationHours:
                    type: integer
                  mongod:
                    description: AgentLoggingMongodConfig contain settings for the
                      mongodb processes configured by the agent
                    properties:
                      auditlogRotate:
                        description: LogRotate configures audit log rotation for the
                          mongodb processes
                        properties:
                          includeAuditLogsWithMongoDBLogs:
                            description: |-
                              set to 'true' to have the Automation Agent rotate the audit files along
                              with mongodb log files
                            type: boolean
                          numTotal:
                            description: maximum number of log files to have total
                            type: integer
                          numUncompressed:
                            description: maximum number of log files to leave uncompressed
                            type: integer
                          percentOfDiskspace:
                            description: |-
                              Maximum percentage of the total disk space these log files should take up.
                              The string needs to be able to be converted to float64
                            type: string
                          sizeThresholdMB:
                            description: |-
                              Maximum size for an individual log file before rotation.
                              The string needs to be able to be converted to float64.
                              Fractional values of MB are supported.
                            type: string
                          timeThresholdHrs:
                            description: maximum hours for an individual log file
                              before rotation
                            type: integer
                        required:
                        - sizeThresholdMB
                        - timeThresholdHrs
                        type: object
                      logRotate:
                        description: LogRotate configures log rotation for the mongodb
                          processes
                        properties:
                          includeAuditLogsWithMongoDBLogs:
                            description: |-
                              set to 'true' to have the Automation Agent rotate the audit files along
                              with mongodb log files
                            type: boolean
                          numTotal:
                            description: maximum number of log files to have total
                            type: integer
                          numUncompressed:
                            description: maximum number of log files to leave uncompressed
                            type: integer
                          percentOfDiskspace:
                            description: |-
                              Maximum percentage of the total disk space these log files should take up.
                              The string needs to be able to be converted to float64
                            type: string
                          sizeThresholdMB:
                            description: |-
                              Maximum size for an individual log file before rotation.
                              The string needs to be able to be converted to float64.
                              Fractional values of MB are supported.
                            type: string
                          timeThresholdHrs:
                            description: maximum hours for an individual log file
                              before rotation
                            type: integer
                        required:
                        - sizeThresholdMB
                        - timeThresholdHrs
                        type: object
                      systemLog:
                        description: SystemLog configures system log of mongod
                        properties:
                          destination:
                            type: string
                          logAppend:
                            type: boolean
                          path:
                            type: string
                        required:
                        - destination
                        - logAppend
                        - path
                        type: object
                    type: object
                  monitoringAgent:
                    properties:
                      logRotate:
                        description: LogRotate configures log rotation for the BackupAgent
                          processes
                        properties:
                          sizeThresholdMB:
                            description: |-
                              Maximum size for an individual log file before rotation.
                              OM only supports ints
                            type: integer
                          timeThresholdHrs:
                            description: Number of hours after which this MongoDB
                              Agent rotates the log file.
                            type: integer
                        type: object
                    type: object
                  readinessProbe:
                    properties:
                      environmentVariables:
                        additionalProperties:
                          type: string
                        type: object
                    type: object
                  startupOptions:
                    additionalProperties:
                      type: string
                    description: |-
                      StartupParameters can be used to configure the startup parameters with which the agent starts. That also contains
                      log rotation settings as defined here:
                    type: object
                  systemLog:
                    description: DEPRECATED please use mongod.systemLog
                    properties:
                      destination:
                        type: string
                      logAppend:
                        type: boolean
                      path:
                        type: string
                    required:
                    - destination
                    - logAppend
                    - path
                    type: object
                type: object
              backup:
                description: |-
                  Backup contains configuration options for configuring
                  backup for this MongoDB resource
                properties:
                  assignmentLabels:
                    description: Assignment Labels set in the Ops Manager
                    items:
                      type: string
                    type: array
                  autoTerminateOnDeletion:
                    description: |-
                      AutoTerminateOnDeletion indicates if the Operator should stop and terminate the Backup before the cleanup,
                      when the MongoDB CR is deleted
                    type: boolean
                  encryption:
                    description: Encryption settings
                    properties:
                      kmip:
                        description: Kmip corresponds to the KMIP configuration assigned
                          to the Ops Manager Project's configuration.
                        properties:
                          client:
                            description: KMIP Client configuration
                            properties:
                              clientCertificatePrefix:
                                description: |-
                                  A prefix used to construct KMIP client certificate (and corresponding password) Secret names.
                                  The names are generated using the following pattern:
                                  KMIP Client Certificate (TLS Secret):
                                    <clientCertificatePrefix>-<CR Name>-kmip-client
                                  KMIP Client Certificate Password:
                                    <clientCertificatePrefix>-<CR Name>-kmip-client-password
                                    The expected key inside is called "password".
                                type: string
                            type: object
                        required:
                        - client
                        type: object
                    type: object
                  mode:
                    enum:
                    - enabled
                    - disabled
                    - terminated
                    type: string
                  snapshotSchedule:
                    properties:
                      clusterCheckpointIntervalMin:
                        enum:
                        - 15
                        - 30
                        - 60
                        type: integer
                      dailySnapshotRetentionDays:
                        description: Number of days to retain daily snapshots. Setting
                          0 will disable this rule.
                        maximum: 365
                        minimum: 0
                        type: integer
                      fullIncrementalDayOfWeek:
                        description: Day of the week when Ops Manager takes a full
                          snapshot. This ensures a recent complete backup. Ops Manager
                          sets the default value to SUNDAY.
                        enum:
                        - SUNDAY
                        - MONDAY
                        - TUESDAY
                        - WEDNESDAY
                        - THURSDAY
                        - FRIDAY
                        - SATURDAY
                        type: string
                      monthlySnapshotRetentionMonths:
                        description: Number of months to retain weekly snapshots.
                          Setting 0 will disable this rule.
                        maximum: 36
                        minimum: 0
                        type: integer
                      pointInTimeWindowHours:
                        description: Number of hours in the past for which a point-in-time
                          snapshot can be created.
                        enum:
                        - 1
                        - 2
                        - 3
                        - 4
                        - 5
                        - 6
                        - 7
                        - 15
                        - 30
                        - 60
                        - 90
                        - 120
                        - 180
                        - 360
                        type: integer
                      referenceHourOfDay:
                        description: Hour of the day to schedule snapshots using a
                          24-hour clock, in UTC.
                        maximum: 23
                        minimum: 0
                        type: integer
                      referenceMinuteOfHour:
                        description: Minute of the hour to schedule snapshots, in
                          UTC.
                        maximum: 59
                        minimum: 0
                        type: integer
                      snapshotIntervalHours:
                        description: Number of hours between snapshots.
                        enum:
                        - 6
                        - 8
                        - 12
                        - 24
                        type: integer
                      snapshotRetentionDays:
                        description: Number of days to keep recent snapshots.
                        maximum: 365
                        minimum: 1
                        type: integer
                      weeklySnapshotRetentionWeeks:
                        description: Number of weeks to retain weekly snapshots. Setting
                          0 will disable this rule
                        maximum: 365
                        minimum: 0
                        type: integer
                    type: object
                type: object
              cloudManager:
                properties:
                  configMapRef:
                    properties:
                      name:
                        type: string
                    type: object
                type: object
              clusterDomain:
                format: hostname
                type: string
              configServerCount:
                type: integer
              configSrv:
                properties:
                  additionalMongodConfig:
                    type: object
                    x-kubernetes-preserve-unknown-fields: true
                  agent:
                    description: |-
                      Configuring logRotation is not allowed under this section.
                      Please use the most top level resource fields for this; spec.Agent
                    properties:
                      backupAgent:
                        properties:
                          logRotate:
                            description: LogRotate configures log rotation for the
                              BackupAgent processes
                            properties:
                              sizeThresholdMB:
                                description: |-
                                  Maximum size for an individual log file before rotation.
                                  OM only supports ints
                                type: integer
                              timeThresholdHrs:
                                description: Number of hours after which this MongoDB
                                  Agent rotates the log file.
                                type: integer
                            type: object
                        type: object
                      logLevel:
                        type: string
                      logRotate:
                        description: DEPRECATED please use mongod.logRotate
                        properties:
                          includeAuditLogsWithMongoDBLogs:
                            description: |-
                              set to 'true' to have the Automation Agent rotate the audit files along
                              with mongodb log files
                            type: boolean
                          numTotal:
                            description: maximum number of log files to have total
                            type: integer
                          numUncompressed:
                            description: maximum number of log files to leave uncompressed
                            type: integer
                          percentOfDiskspace:
                            description: |-
                              Maximum percentage of the total disk space these log files should take up.
                              The string needs to be able to be converted to float64
                            type: string
                          sizeThresholdMB:
                            description: |-
                              Maximum size for an individual log file before rotation.
                              The string needs to be able to be converted to float64.
                              Fractional values of MB are supported.
                            type: string
                          timeThresholdHrs:
                            description: maximum hours for an individual log file
                              before rotation
                            type: integer
                        required:
                        - sizeThresholdMB
                        - timeThresholdHrs
                        type: object
                      maxLogFileDurationHours:
                        type: integer
                      mongod:
                        description: AgentLoggingMongodConfig contain settings for
                          the mongodb processes configured by the agent
                        properties:
                          auditlogRotate:
                            description: LogRotate configures audit log rotation for
                              the mongodb processes
                            properties:
                              includeAuditLogsWithMongoDBLogs:
                                description: |-
                                  set to 'true' to have the Automation Agent rotate the audit files along
                                  with mongodb log files
                                type: boolean
                              numTotal:
                                description: maximum number of log files to have total
                                type: integer
                              numUncompressed:
                                description: maximum number of log files to leave
                                  uncompressed
                                type: integer
                              percentOfDiskspace:
                                description: |-
                                  Maximum percentage of the total disk space these log files should take up.
                                  The string needs to be able to be converted to float64
                                type: string
                              sizeThresholdMB:
                                description: |-
                                  Maximum size for an individual log file before rotation.
                                  The string needs to be able to be converted to float64.
                                  Fractional values of MB are supported.
                                type: string
                              timeThresholdHrs:
                                description: maximum hours for an individual log file
                                  before rotation
                                type: integer
                            required:
                            - sizeThresholdMB
                            - timeThresholdHrs
                            type: object
                          logRotate:
                            description: LogRotate configures log rotation for the
                              mongodb processes
                            properties:
                              includeAuditLogsWithMongoDBLogs:
                                description: |-
                                  set to 'true' to have the Automation Agent rotate the audit files along
                                  with mongodb log files
                                type: boolean
                              numTotal:
                                description: maximum number of log files to have total
                                type: integer
                              numUncompressed:
                                description: maximum number of log files to leave
                                  uncompressed
                                type: integer
                              percentOfDiskspace:
                                description: |-
                                  Maximum percentage of the total disk space these log files should take up.
                                  The string needs to be able to be converted to float64
                                type: string
                              sizeThresholdMB:
                                description: |-
                                  Maximum size for an individual log file before rotation.
                                  The string needs to be able to be converted to float64.
                                  Fractional values of MB are supported.
                                type: string
                              timeThresholdHrs:
                                description: maximum hours for an individual log file
                                  before rotation
                                type: integer
                            required:
                            - sizeThresholdMB
                            - timeThresholdHrs
                            type: object
                          systemLog:
                            description: SystemLog configures system log of mongod
                            properties:
                              destination:
                                type: string
                              logAppend:
                                type: boolean
                              path:
                                type: string
                            required:
                            - destination
                            - logAppend
                            - path
                            type: object
                        type: object
                      monitoringAgent:
                        properties:
                          logRotate:
                            description: LogRotate configures log rotation for the
                              BackupAgent processes
                            properties:
                              sizeThresholdMB:
                                description: |-
                                  Maximum size for an individual log file before rotation.
                                  OM only supports ints
                                type: integer
                              timeThresholdHrs:
                                description: Number of hours after which this MongoDB
                                  Agent rotates the log file.
                                type: integer
                            type: object
                        type: object
                      readinessProbe:
                        properties:
                          environmentVariables:
                            additionalProperties:
                              type: string
                            type: object
                        type: object
                      startupOptions:
                        additionalProperties:
                          type: string
                        description: |-
                          StartupParameters can be used to configure the startup parameters with which the agent starts. That also contains
                          log rotation settings as defined here:
                        type: object
                      systemLog:
                        description: DEPRECATED please use mongod.systemLog
                        properties:
                          destination:
                            type: string
                          logAppend:
                            type: boolean
                          path:
                            type: string
                        required:
                        - destination
                        - logAppend
                        - path
                        type: object
                    type: object
                  clusterSpecList:
                    items:
                      description: |-
                        ClusterSpecItem is the mongodb multi-cluster spec that is specific to a
                        particular Kubernetes cluster, this maps to the statefulset created in each cluster
                      properties:
                        clusterName:
                          description: |-
                            ClusterName is name of the cluster where the MongoDB Statefulset will be scheduled, the
                            name should have a one on one mapping with the service-account created in the central cluster
                            to talk to the workload clusters.
                          type: string
                        externalAccess:
                          description: ExternalAccessConfiguration provides external
                            access configuration for Multi-Cluster.
                          properties:
                            externalDomain:
                              description: An external domain that is used for exposing
                                MongoDB to the outside world.
                              type: string
                            externalService:
                              description: Provides a way to override the default
                                (NodePort) Service
                              properties:
                                annotations:
                                  additionalProperties:
                                    type: string
                                  description: A map of annotations that shall be
                                    added to the externally available Service.
                                  type: object
                                spec:
                                  description: A wrapper for the Service spec object.
                                  type: object
                                  x-kubernetes-preserve-unknown-fields: true
                              type: object
                          type: object
                        memberConfig:
                          description: MemberConfig allows to specify votes, priorities
                            and tags for each of the mongodb process.
                          items:
                            properties:
                              priority:
                                type: string
                              tags:
                                additionalProperties:
                                  type: string
                                type: object
                              votes:
                                type: integer
                            type: object
                          type: array
                        members:
                          description: Amount of members for this MongoDB Replica
                            Set
                          type: integer
                        podSpec:
                          properties:
                            persistence:
                              description: Note, that this field is used by MongoDB
                                resources only, let's keep it here for simplicity
                              properties:
                                multiple:
                                  properties:
                                    data:
                                      properties:
                                        labelSelector:
                                          type: object
                                          x-kubernetes-preserve-unknown-fields: true
                                        storage:
                                          type: string
                                        storageClass:
                                          type: string
                                      type: object
                                    journal:
                                      properties:
                                        labelSelector:
                                          type: object
                                          x-kubernetes-preserve-unknown-fields: true
                                        storage:
                                          type: string
                                        storageClass:
                                          type: string
                                      type: object
                                    logs:
                                      properties:
                                        labelSelector:
                                          type: object
                                          x-kubernetes-preserve-unknown-fields: true
                                        storage:
                                          type: string
                                        storageClass:
                                          type: string
                                      type: object
                                  type: object
                                single:
                                  properties:
                                    labelSelector:
                                      type: object
                                      x-kubernetes-preserve-unknown-fields: true
                                    storage:
                                      type: string
                                    storageClass:
                                      type: string
                                  type: object
                              type: object
                            podTemplate:
                              type: object
                              x-kubernetes-preserve-unknown-fields: true
                          type: object
                        service:
                          description: this is an optional service, it will get the
                            name "<rsName>-service" in case not provided
                          type: string
                        statefulSet:
                          description: |-
                            StatefulSetConfiguration holds the optional custom StatefulSet
                            that should be merged into the operator created one.
                          properties:
                            metadata:
                              description: StatefulSetMetadataWrapper is a wrapper
                                around Labels and Annotations
                              properties:
                                annotations:
                                  additionalProperties:
                                    type: string
                                  type: object
                                labels:
                                  additionalProperties:
                                    type: string
                                  type: object
                              type: object
                            spec:
                              type: object
                              x-kubernetes-preserve-unknown-fields: true
                          required:
                          - spec
                          type: object
                      required:
                      - members
                      type: object
                    type: array
                type: object
                x-kubernetes-preserve-unknown-fields: true
              configSrvPodSpec:
                properties:
                  persistence:
                    description: Note, that this field is used by MongoDB resources
                      only, let's keep it here for simplicity
                    properties:
                      multiple:
                        properties:
                          data:
                            properties:
                              labelSelector:
                                type: object
                                x-kubernetes-preserve-unknown-fields: true
                              storage:
                                type: string
                              storageClass:
                                type: string
                            type: object
                          journal:
                            properties:
                              labelSelector:
                                type: object
                                x-kubernetes-preserve-unknown-fields: true
                              storage:
                                type: string
                              storageClass:
                                type: string
                            type: object
                          logs:
                            properties:
                              labelSelector:
                                type: object
                                x-kubernetes-preserve-unknown-fields: true
                              storage:
                                type: string
                              storageClass:
                                type: string
                            type: object
                        type: object
                      single:
                        properties:
                          labelSelector:
                            type: object
                            x-kubernetes-preserve-unknown-fields: true
                          storage:
                            type: string
                          storageClass:
                            type: string
                        type: object
                    type: object
                  podTemplate:
                    type: object
                    x-kubernetes-preserve-unknown-fields: true
                type: object
              connectivity:
                properties:
                  replicaSetHorizons:
                    description: |-
                      ReplicaSetHorizons holds list of maps of horizons to be configured in each of MongoDB processes.
                      Horizons map horizon names to the node addresses for each process in the replicaset, e.g.:
                       [
                         {
                           "internal": "my-rs-0.my-internal-domain.com:31843",
                           "external": "my-rs-0.my-external-domain.com:21467"
                         },
                         {
                           "internal": "my-rs-1.my-internal-domain.com:31843",
                           "external": "my-rs-1.my-external-domain.com:21467"
                         },
                         ...
                       ]
                      The key of each item in the map is an arbitrary, user-chosen string that
                      represents the name of the horizon. The value of the item is the host and,
                      optionally, the port that this mongod node will be connected to from.
                    items:
                      additionalProperties:
                        type: string
                      type: object
                    type: array
                type: object
              credentials:
                description: Name of the Secret holding credentials information
                type: string
              duplicateServiceObjects:
                description: |-
                  In few service mesh options for ex: Istio, by default we would need to duplicate the
                  service objects created per pod in all the clusters to enable DNS resolution. Users can
                  however configure their ServiceMesh with DNS proxy(https://istio.io/latest/docs/ops/configuration/traffic-management/dns-proxy/)
                  enabled in which case the operator doesn't need to create the service objects per cluster. This options tells the operator
                  whether it should create the service objects in all the clusters or not. By default, if not specified the operator would create the duplicate svc objects.
                type: boolean
              externalAccess:
                description: ExternalAccessConfiguration provides external access
                  configuration.
                properties:
                  externalDomain:
                    description: An external domain that is used for exposing MongoDB
                      to the outside world.
                    type: string
                  externalService:
                    description: Provides a way to override the default (NodePort)
                      Service
                    properties:
                      annotations:
                        additionalProperties:
                          type: string
                        description: A map of annotations that shall be added to the
                          externally available Service.
                        type: object
                      spec:
                        description: A wrapper for the Service spec object.
                        type: object
                        x-kubernetes-preserve-unknown-fields: true
                    type: object
                type: object
              featureCompatibilityVersion:
                type: string
              logLevel:
                enum:
                - DEBUG
                - INFO
                - WARN
                - ERROR
                - FATAL
                type: string
              memberConfig:
                description: MemberConfig allows to specify votes, priorities and
                  tags for each of the mongodb process.
                items:
                  properties:
                    priority:
                      type: string
                    tags:
                      additionalProperties:
                        type: string
                      type: object
                    votes:
                      type: integer
                  type: object
                type: array
                x-kubernetes-preserve-unknown-fields: true
              members:
                description: Amount of members for this MongoDB Replica Set
                type: integer
              mongodsPerShardCount:
                type: integer
              mongos:
                properties:
                  additionalMongodConfig:
                    type: object
                    x-kubernetes-preserve-unknown-fields: true
                  agent:
                    description: |-
                      Configuring logRotation is not allowed under this section.
                      Please use the most top level resource fields for this; spec.Agent
                    properties:
                      backupAgent:
                        properties:
                          logRotate:
                            description: LogRotate configures log rotation for the
                              BackupAgent processes
                            properties:
                              sizeThresholdMB:
                                description: |-
                                  Maximum size for an individual log file before rotation.
                                  OM only supports ints
                                type: integer
                              timeThresholdHrs:
                                description: Number of hours after which this MongoDB
                                  Agent rotates the log file.
                                type: integer
                            type: object
                        type: object
                      logLevel:
                        type: string
                      logRotate:
                        description: DEPRECATED please use mongod.logRotate
                        properties:
                          includeAuditLogsWithMongoDBLogs:
                            description: |-
                              set to 'true' to have the Automation Agent rotate the audit files along
                              with mongodb log files
                            type: boolean
                          numTotal:
                            description: maximum number of log files to have total
                            type: integer
                          numUncompressed:
                            description: maximum number of log files to leave uncompressed
                            type: integer
                          percentOfDiskspace:
                            description: |-
                              Maximum percentage of the total disk space these log files should take up.
                              The string needs to be able to be converted to float64
                            type: string
                          sizeThresholdMB:
                            description: |-
                              Maximum size for an individual log file before rotation.
                              The string needs to be able to be converted to float64.
                              Fractional values of MB are supported.
                            type: string
                          timeThresholdHrs:
                            description: maximum hours for an individual log file
                              before rotation
                            type: integer
                        required:
                        - sizeThresholdMB
                        - timeThresholdHrs
                        type: object
                      maxLogFileDurationHours:
                        type: integer
                      mongod:
                        description: AgentLoggingMongodConfig contain settings for
                          the mongodb processes configured by the agent
                        properties:
                          auditlogRotate:
                            description: LogRotate configures audit log rotation for
                              the mongodb processes
                            properties:
                              includeAuditLogsWithMongoDBLogs:
                                description: |-
                                  set to 'true' to have the Automation Agent rotate the audit files along
                                  with mongodb log files
                                type: boolean
                              numTotal:
                                description: maximum number of log files to have total
                                type: integer
                              numUncompressed:
                                description: maximum number of log files to leave
                                  uncompressed
                                type: integer
                              percentOfDiskspace:
                                description: |-
                                  Maximum percentage of the total disk space these log files should take up.
                                  The string needs to be able to be converted to float64
                                type: string
                              sizeThresholdMB:
                                description: |-
                                  Maximum size for an individual log file before rotation.
                                  The string needs to be able to be converted to float64.
                                  Fractional values of MB are supported.
                                type: string
                              timeThresholdHrs:
                                description: maximum hours for an individual log file
                                  before rotation
                                type: integer
                            required:
                            - sizeThresholdMB
                            - timeThresholdHrs
                            type: object
                          logRotate:
                            description: LogRotate configures log rotation for the
                              mongodb processes
                            properties:
                              includeAuditLogsWithMongoDBLogs:
                                description: |-
                                  set to 'true' to have the Automation Agent rotate the audit files along
                                  with mongodb log files
                                type: boolean
                              numTotal:
                                description: maximum number of log files to have total
                                type: integer
                              numUncompressed:
                                description: maximum number of log files to leave
                                  uncompressed
                                type: integer
                              percentOfDiskspace:
                                description: |-
                                  Maximum percentage of the total disk space these log files should take up.
                                  The string needs to be able to be converted to float64
                                type: string
                              sizeThresholdMB:
                                description: |-
                                  Maximum size for an individual log file before rotation.
                                  The string needs to be able to be converted to float64.
                                  Fractional values of MB are supported.
                                type: string
                              timeThresholdHrs:
                                description: maximum hours for an individual log file
                                  before rotation
                                type: integer
                            required:
                            - sizeThresholdMB
                            - timeThresholdHrs
                            type: object
                          systemLog:
                            description: SystemLog configures system log of mongod
                            properties:
                              destination:
                                type: string
                              logAppend:
                                type: boolean
                              path:
                                type: string
                            required:
                            - destination
                            - logAppend
                            - path
                            type: object
                        type: object
                      monitoringAgent:
                        properties:
                          logRotate:
                            description: LogRotate configures log rotation for the
                              BackupAgent processes
                            properties:
                              sizeThresholdMB:
                                description: |-
                                  Maximum size for an individual log file before rotation.
                                  OM only supports ints
                                type: integer
                              timeThresholdHrs:
                                description: Number of hours after which this MongoDB
                                  Agent rotates the log file.
                                type: integer
                            type: object
                        type: object
                      readinessProbe:
                        properties:
                          environmentVariables:
                            additionalProperties:
                              type: string
                            type: object
                        type: object
                      startupOptions:
                        additionalProperties:
                          type: string
                        description: |-
                          StartupParameters can be used to configure the startup parameters with which the agent starts. That also contains
                          log rotation settings as defined here:
                        type: object
                      systemLog:
                        description: DEPRECATED please use mongod.systemLog
                        properties:
                          destination:
                            type: string
                          logAppend:
                            type: boolean
                          path:
                            type: string
                        required:
                        - destination
                        - logAppend
                        - path
                        type: object
                    type: object
                  clusterSpecList:
                    items:
                      description: |-
                        ClusterSpecItem is the mongodb multi-cluster spec that is specific to a
                        particular Kubernetes cluster, this maps to the statefulset created in each cluster
                      properties:
                        clusterName:
                          description: |-
                            ClusterName is name of the cluster where the MongoDB Statefulset will be scheduled, the
                            name should have a one on one mapping with the service-account created in the central cluster
                            to talk to the workload clusters.
                          type: string
                        externalAccess:
                          description: ExternalAccessConfiguration provides external
                            access configuration for Multi-Cluster.
                          properties:
                            externalDomain:
                              description: An external domain that is used for exposing
                                MongoDB to the outside world.
                              type: string
                            externalService:
                              description: Provides a way to override the default
                                (NodePort) Service
                              properties:
                                annotations:
                                  additionalProperties:
                                    type: string
                                  description: A map of annotations that shall be
                                    added to the externally available Service.
                                  type: object
                                spec:
                                  description: A wrapper for the Service spec object.
                                  type: object
                                  x-kubernetes-preserve-unknown-fields: true
                              type: object
                          type: object
                        memberConfig:
                          description: MemberConfig allows to specify votes, priorities
                            and tags for each of the mongodb process.
                          items:
                            properties:
                              priority:
                                type: string
                              tags:
                                additionalProperties:
                                  type: string
                                type: object
                              votes:
                                type: integer
                            type: object
                          type: array
                        members:
                          description: Amount of members for this MongoDB Replica
                            Set
                          type: integer
                        podSpec:
                          properties:
                            persistence:
                              description: Note, that this field is used by MongoDB
                                resources only, let's keep it here for simplicity
                              properties:
                                multiple:
                                  properties:
                                    data:
                                      properties:
                                        labelSelector:
                                          type: object
                                          x-kubernetes-preserve-unknown-fields: true
                                        storage:
                                          type: string
                                        storageClass:
                                          type: string
                                      type: object
                                    journal:
                                      properties:
                                        labelSelector:
                                          type: object
                                          x-kubernetes-preserve-unknown-fields: true
                                        storage:
                                          type: string
                                        storageClass:
                                          type: string
                                      type: object
                                    logs:
                                      properties:
                                        labelSelector:
                                          type: object
                                          x-kubernetes-preserve-unknown-fields: true
                                        storage:
                                          type: string
                                        storageClass:
                                          type: string
                                      type: object
                                  type: object
                                single:
                                  properties:
                                    labelSelector:
                                      type: object
                                      x-kubernetes-preserve-unknown-fields: true
                                    storage:
                                      type: string
                                    storageClass:
                                      type: string
                                  type: object
                              type: object
                            podTemplate:
                              type: object
                              x-kubernetes-preserve-unknown-fields: true
                          type: object
                        service:
                          description: this is an optional service, it will get the
                            name "<rsName>-service" in case not provided
                          type: string
                        statefulSet:
                          description: |-
                            StatefulSetConfiguration holds the optional custom StatefulSet
                            that should be merged into the operator created one.
                          properties:
                            metadata:
                              description: StatefulSetMetadataWrapper is a wrapper
                                around Labels and Annotations
                              properties:
                                annotations:
                                  additionalProperties:
                                    type: string
                                  type: object
                                labels:
                                  additionalProperties:
                                    type: string
                                  type: object
                              type: object
                            spec:
                              type: object
                              x-kubernetes-preserve-unknown-fields: true
                          required:
                          - spec
                          type: object
                      required:
                      - members
                      type: object
                    type: array
                type: object
                x-kubernetes-preserve-unknown-fields: true
              mongosCount:
                type: integer
              mongosPodSpec:
                properties:
                  persistence:
                    description: Note, that this field is used by MongoDB resources
                      only, let's keep it here for simplicity
                    properties:
                      multiple:
                        properties:
                          data:
                            properties:
                              labelSelector:
                                type: object
                                x-kubernetes-preserve-unknown-fields: true
                              storage:
                                type: string
                              storageClass:
                                type: string
                            type: object
                          journal:
                            properties:
                              labelSelector:
                                type: object
                                x-kubernetes-preserve-unknown-fields: true
                              storage:
                                type: string
                              storageClass:
                                type: string
                            type: object
                          logs:
                            properties:
                              labelSelector:
                                type: object
                                x-kubernetes-preserve-unknown-fields: true
                              storage:
                                type: string
                              storageClass:
                                type: string
                            type: object
                        type: object
                      single:
                        properties:
                          labelSelector:
                            type: object
                            x-kubernetes-preserve-unknown-fields: true
                          storage:
                            type: string
                          storageClass:
                            type: string
                        type: object
                    type: object
                  podTemplate:
                    type: object
                    x-kubernetes-preserve-unknown-fields: true
                type: object
              opsManager:
                properties:
                  configMapRef:
                    properties:
                      name:
                        type: string
                    type: object
                type: object
              persistent:
                type: boolean
              podSpec:
                properties:
                  persistence:
                    description: Note, that this field is used by MongoDB resources
                      only, let's keep it here for simplicity
                    properties:
                      multiple:
                        properties:
                          data:
                            properties:
                              labelSelector:
                                type: object
                                x-kubernetes-preserve-unknown-fields: true
                              storage:
                                type: string
                              storageClass:
                                type: string
                            type: object
                          journal:
                            properties:
                              labelSelector:
                                type: object
                                x-kubernetes-preserve-unknown-fields: true
                              storage:
                                type: string
                              storageClass:
                                type: string
                            type: object
                          logs:
                            properties:
                              labelSelector:
                                type: object
                                x-kubernetes-preserve-unknown-fields: true
                              storage:
                                type: string
                              storageClass:
                                type: string
                            type: object
                        type: object
                      single:
                        properties:
                          labelSelector:
                            type: object
                            x-kubernetes-preserve-unknown-fields: true
                          storage:
                            type: string
                          storageClass:
                            type: string
                        type: object
                    type: object
                  podTemplate:
                    type: object
                    x-kubernetes-preserve-unknown-fields: true
                type: object
              prometheus:
                description: Prometheus configurations.
                properties:
                  metricsPath:
                    description: Indicates path to the metrics endpoint.
                    pattern: ^\/[a-z0-9]+$
                    type: string
                  passwordSecretRef:
                    description: Name of a Secret containing a HTTP Basic Auth Password.
                    properties:
                      key:
                        description: Key is the key in the secret storing this password.
                          Defaults to "password"
                        type: string
                      name:
                        description: Name is the name of the secret storing this user's
                          password
                        type: string
                    required:
                    - name
                    type: object
                  port:
                    description: Port where metrics endpoint will bind to. Defaults
                      to 9216.
                    type: integer
                  tlsSecretKeyRef:
                    description: |-
                      Name of a Secret (type kubernetes.io/tls) holding the certificates to use in the
                      Prometheus endpoint.
                    properties:
                      key:
                        description: Key is the key in the secret storing this password.
                          Defaults to "password"
                        type: string
                      name:
                        description: Name is the name of the secret storing this user's
                          password
                        type: string
                    required:
                    - name
                    type: object
                  username:
                    description: HTTP Basic Auth Username for metrics endpoint.
                    type: string
                required:
                - passwordSecretRef
                - username
                type: object
              security:
                properties:
                  authentication:
                    description: |-
                      Authentication holds various authentication related settings that affect
                      this MongoDB resource.
                    properties:
                      agents:
                        description: Agents contains authentication configuration
                          properties for the agents
                        properties:
                          automationLdapGroupDN:
                            type: string
                          automationPasswordSecretRef:
                            description: SecretKeySelector selects a key of a Secret.
                            properties:
                              key:
                                description: The key of the secret to select from.  Must
                                  be a valid secret key.
                                type: string
                              name:
                                default: ""
                                description: |-
                                  Name of the referent.
                                  This field is effectively required, but due to backwards compatibility is
                                  allowed to be empty. Instances of this type with an empty value here are
                                  almost certainly wrong.
                                  More info: https://kubernetes.io/docs/concepts/overview/working-with-objects/names/#names
                                type: string
                              optional:
                                description: Specify whether the Secret or its key
                                  must be defined
                                type: boolean
                            required:
                            - key
                            type: object
                            x-kubernetes-map-type: atomic
                          automationUserName:
                            type: string
                          clientCertificateSecretRef:
                            type: object
                            x-kubernetes-preserve-unknown-fields: true
                          mode:
                            description: Mode is the desired Authentication mode that
                              the agents will use
                            type: string
                        required:
                        - mode
                        type: object
                      enabled:
                        type: boolean
                      ignoreUnknownUsers:
                        description: IgnoreUnknownUsers maps to the inverse of auth.authoritativeSet
                        type: boolean
                      internalCluster:
                        type: string
                      ldap:
                        description: LDAP Configuration
                        properties:
                          authzQueryTemplate:
                            type: string
                          bindQueryPasswordSecretRef:
                            properties:
                              name:
                                type: string
                            required:
                            - name
                            type: object
                          bindQueryUser:
                            type: string
                          caConfigMapRef:
                            description: Allows to point at a ConfigMap/key with a
                              CA file to mount on the Pod
                            properties:
                              key:
                                description: The key to select.
                                type: string
                              name:
                                default: ""
                                description: |-
                                  Name of the referent.
                                  This field is effectively required, but due to backwards compatibility is
                                  allowed to be empty. Instances of this type with an empty value here are
                                  almost certainly wrong.
                                  More info: https://kubernetes.io/docs/concepts/overview/working-with-objects/names/#names
                                type: string
                              optional:
                                description: Specify whether the ConfigMap or its
                                  key must be defined
                                type: boolean
                            required:
                            - key
                            type: object
                            x-kubernetes-map-type: atomic
                          servers:
                            items:
                              type: string
                            type: array
                          timeoutMS:
                            type: integer
                          transportSecurity:
                            enum:
                            - tls
                            - none
                            type: string
                          userCacheInvalidationInterval:
                            type: integer
                          userToDNMapping:
                            type: string
                          validateLDAPServerConfig:
                            type: boolean
                        type: object
                      modes:
                        items:
                          enum:
                          - X509
                          - SCRAM
                          - SCRAM-SHA-1
                          - MONGODB-CR
                          - SCRAM-SHA-256
                          - LDAP
                          - OIDC
                          type: string
                        type: array
                      oidcProviderConfigs:
                        description: Configuration for OIDC providers
                        items:
                          properties:
                            audience:
                              description: |-
                                Entity that your external identity provider intends the token for.
                                Enter the audience value from the app you registered with external Identity Provider.
                              type: string
                            authorizationMethod:
                              description: |-
                                Configure single-sign-on for human user access to deployments with Workforce Identity Federation.
                                For programmatic, application access to deployments use Workload Identity Federation.
                                Only one Workforce Identity Federation IdP can be configured per MongoDB resource
                              enum:
                              - WorkforceIdentityFederation
                              - WorkloadIdentityFederation
                              type: string
                            authorizationType:
                              description: |-
                                Select GroupMembership to grant authorization based on IdP user group membership, or select UserID to grant
                                an individual user authorization.
                              enum:
                              - GroupMembership
                              - UserID
                              type: string
                            clientId:
                              description: |-
                                Unique identifier for your registered application. Enter the clientId value from the app you
                                registered with an external Identity Provider.
                                Required when selected Workforce Identity Federation authorization method
                              type: string
                            configurationName:
                              description: |-
                                Unique label that identifies this configuration. It is case-sensitive and can only contain the following characters:
                                 - alphanumeric characters (combination of a to z and 0 to 9)
                                 - hyphens (-)
                                 - underscores (_)
                              pattern: ^[a-zA-Z0-9-_]+$
                              type: string
                            groupsClaim:
                              description: |-
                                The identifier of the claim that includes the principal's IdP user group membership information.
                                Required when selected GroupMembership as the authorization type, ignored otherwise
                              type: string
                            issuerURI:
                              description: |-
                                Issuer value provided by your registered IdP application. Using this URI, MongoDB finds an OpenID Connect Provider
                                Configuration Document, which should be available in the /.wellknown/open-id-configuration endpoint.
                                For MongoDB 8.0+, the combination of issuerURI and audience must be unique across OIDC provider configurations.
                                For other MongoDB versions, the issuerURI itself must be unique.
                              type: string
                            requestedScopes:
                              description: |-
                                Tokens that give users permission to request data from the authorization endpoint.
                                Only used for Workforce Identity Federation authorization method
                              items:
                                type: string
                              type: array
                            userClaim:
                              default: sub
                              description: |-
                                The identifier of the claim that includes the user principal identity.
                                Accept the default value unless your IdP uses a different claim.
                              type: string
                          required:
                          - audience
                          - authorizationMethod
                          - authorizationType
                          - configurationName
                          - issuerURI
                          - userClaim
                          type: object
                        type: array
                      requireClientTLSAuthentication:
                        description: Clients should present valid TLS certificates
                        type: boolean
                    required:
                    - enabled
                    type: object
                  certsSecretPrefix:
                    type: string
                  roleRefs:
                    items:
                      properties:
                        kind:
                          enum:
                          - ClusterMongoDBRole
                          type: string
                        name:
                          type: string
                      required:
                      - kind
                      - name
                      type: object
                    type: array
                  roles:
                    items:
                      properties:
                        authenticationRestrictions:
                          items:
                            properties:
                              clientSource:
                                items:
                                  type: string
                                type: array
                              serverAddress:
                                items:
                                  type: string
                                type: array
                            type: object
                          type: array
                        db:
                          type: string
                        privileges:
                          items:
                            properties:
                              actions:
                                items:
                                  type: string
                                type: array
                              resource:
                                properties:
                                  cluster:
                                    type: boolean
                                  collection:
                                    type: string
                                  db:
                                    type: string
                                type: object
                            required:
                            - actions
                            - resource
                            type: object
                          type: array
                        role:
                          type: string
                        roles:
                          items:
                            properties:
                              db:
                                type: string
                              role:
                                type: string
                            required:
                            - db
                            - role
                            type: object
                          type: array
                      required:
                      - db
                      - role
                      type: object
                    type: array
                  tls:
                    properties:
                      additionalCertificateDomains:
                        items:
                          type: string
                        type: array
                      ca:
                        description: |-
                          CA corresponds to a ConfigMap containing an entry for the CA certificate (ca.pem)
                          used to validate the certificates created already.
                        type: string
                      enabled:
                        description: |-
                          DEPRECATED please enable TLS by setting `security.certsSecretPrefix` or `security.tls.secretRef.prefix`.
                          Enables TLS for this resource. This will make the operator try to mount a
                          Secret with a defined name (<resource-name>-cert).
                          This is only used when enabling TLS on a MongoDB resource, and not on the
                          AppDB, where TLS is configured by setting `secretRef.Name`.
                        type: boolean
                    type: object
                type: object
                x-kubernetes-validations:
                - message: At most one of roles or roleRefs can be non-empty
                  rule: '!(has(self.roles) && has(self.roleRefs)) || !(self.roles.size()
                    > 0 && self.roleRefs.size() > 0)'
              service:
                description: |-
                  DEPRECATED please use `spec.statefulSet.spec.serviceName` to provide a custom service name.
                  this is an optional service, it will get the name "<rsName>-service" in case not provided
                type: string
              shard:
                properties:
                  additionalMongodConfig:
                    type: object
                    x-kubernetes-preserve-unknown-fields: true
                  agent:
                    description: |-
                      Configuring logRotation is not allowed under this section.
                      Please use the most top level resource fields for this; spec.Agent
                    properties:
                      backupAgent:
                        properties:
                          logRotate:
                            description: LogRotate configures log rotation for the
                              BackupAgent processes
                            properties:
                              sizeThresholdMB:
                                description: |-
                                  Maximum size for an individual log file before rotation.
                                  OM only supports ints
                                type: integer
                              timeThresholdHrs:
                                description: Number of hours after which this MongoDB
                                  Agent rotates the log file.
                                type: integer
                            type: object
                        type: object
                      logLevel:
                        type: string
                      logRotate:
                        description: DEPRECATED please use mongod.logRotate
                        properties:
                          includeAuditLogsWithMongoDBLogs:
                            description: |-
                              set to 'true' to have the Automation Agent rotate the audit files along
                              with mongodb log files
                            type: boolean
                          numTotal:
                            description: maximum number of log files to have total
                            type: integer
                          numUncompressed:
                            description: maximum number of log files to leave uncompressed
                            type: integer
                          percentOfDiskspace:
                            description: |-
                              Maximum percentage of the total disk space these log files should take up.
                              The string needs to be able to be converted to float64
                            type: string
                          sizeThresholdMB:
                            description: |-
                              Maximum size for an individual log file before rotation.
                              The string needs to be able to be converted to float64.
                              Fractional values of MB are supported.
                            type: string
                          timeThresholdHrs:
                            description: maximum hours for an individual log file
                              before rotation
                            type: integer
                        required:
                        - sizeThresholdMB
                        - timeThresholdHrs
                        type: object
                      maxLogFileDurationHours:
                        type: integer
                      mongod:
                        description: AgentLoggingMongodConfig contain settings for
                          the mongodb processes configured by the agent
                        properties:
                          auditlogRotate:
                            description: LogRotate configures audit log rotation for
                              the mongodb processes
                            properties:
                              includeAuditLogsWithMongoDBLogs:
                                description: |-
                                  set to 'true' to have the Automation Agent rotate the audit files along
                                  with mongodb log files
                                type: boolean
                              numTotal:
                                description: maximum number of log files to have total
                                type: integer
                              numUncompressed:
                                description: maximum number of log files to leave
                                  uncompressed
                                type: integer
                              percentOfDiskspace:
                                description: |-
                                  Maximum percentage of the total disk space these log files should take up.
                                  The string needs to be able to be converted to float64
                                type: string
                              sizeThresholdMB:
                                description: |-
                                  Maximum size for an individual log file before rotation.
                                  The string needs to be able to be converted to float64.
                                  Fractional values of MB are supported.
                                type: string
                              timeThresholdHrs:
                                description: maximum hours for an individual log file
                                  before rotation
                                type: integer
                            required:
                            - sizeThresholdMB
                            - timeThresholdHrs
                            type: object
                          logRotate:
                            description: LogRotate configures log rotation for the
                              mongodb processes
                            properties:
                              includeAuditLogsWithMongoDBLogs:
                                description: |-
                                  set to 'true' to have the Automation Agent rotate the audit files along
                                  with mongodb log files
                                type: boolean
                              numTotal:
                                description: maximum number of log files to have total
                                type: integer
                              numUncompressed:
                                description: maximum number of log files to leave
                                  uncompressed
                                type: integer
                              percentOfDiskspace:
                                description: |-
                                  Maximum percentage of the total disk space these log files should take up.
                                  The string needs to be able to be converted to float64
                                type: string
                              sizeThresholdMB:
                                description: |-
                                  Maximum size for an individual log file before rotation.
                                  The string needs to be able to be converted to float64.
                                  Fractional values of MB are supported.
                                type: string
                              timeThresholdHrs:
                                description: maximum hours for an individual log file
                                  before rotation
                                type: integer
                            required:
                            - sizeThresholdMB
                            - timeThresholdHrs
                            type: object
                          systemLog:
                            description: SystemLog configures system log of mongod
                            properties:
                              destination:
                                type: string
                              logAppend:
                                type: boolean
                              path:
                                type: string
                            required:
                            - destination
                            - logAppend
                            - path
                            type: object
                        type: object
                      monitoringAgent:
                        properties:
                          logRotate:
                            description: LogRotate configures log rotation for the
                              BackupAgent processes
                            properties:
                              sizeThresholdMB:
                                description: |-
                                  Maximum size for an individual log file before rotation.
                                  OM only supports ints
                                type: integer
                              timeThresholdHrs:
                                description: Number of hours after which this MongoDB
                                  Agent rotates the log file.
                                type: integer
                            type: object
                        type: object
                      readinessProbe:
                        properties:
                          environmentVariables:
                            additionalProperties:
                              type: string
                            type: object
                        type: object
                      startupOptions:
                        additionalProperties:
                          type: string
                        description: |-
                          StartupParameters can be used to configure the startup parameters with which the agent starts. That also contains
                          log rotation settings as defined here:
                        type: object
                      systemLog:
                        description: DEPRECATED please use mongod.systemLog
                        properties:
                          destination:
                            type: string
                          logAppend:
                            type: boolean
                          path:
                            type: string
                        required:
                        - destination
                        - logAppend
                        - path
                        type: object
                    type: object
                  clusterSpecList:
                    items:
                      description: |-
                        ClusterSpecItem is the mongodb multi-cluster spec that is specific to a
                        particular Kubernetes cluster, this maps to the statefulset created in each cluster
                      properties:
                        clusterName:
                          description: |-
                            ClusterName is name of the cluster where the MongoDB Statefulset will be scheduled, the
                            name should have a one on one mapping with the service-account created in the central cluster
                            to talk to the workload clusters.
                          type: string
                        externalAccess:
                          description: ExternalAccessConfiguration provides external
                            access configuration for Multi-Cluster.
                          properties:
                            externalDomain:
                              description: An external domain that is used for exposing
                                MongoDB to the outside world.
                              type: string
                            externalService:
                              description: Provides a way to override the default
                                (NodePort) Service
                              properties:
                                annotations:
                                  additionalProperties:
                                    type: string
                                  description: A map of annotations that shall be
                                    added to the externally available Service.
                                  type: object
                                spec:
                                  description: A wrapper for the Service spec object.
                                  type: object
                                  x-kubernetes-preserve-unknown-fields: true
                              type: object
                          type: object
                        memberConfig:
                          description: MemberConfig allows to specify votes, priorities
                            and tags for each of the mongodb process.
                          items:
                            properties:
                              priority:
                                type: string
                              tags:
                                additionalProperties:
                                  type: string
                                type: object
                              votes:
                                type: integer
                            type: object
                          type: array
                        members:
                          description: Amount of members for this MongoDB Replica
                            Set
                          type: integer
                        podSpec:
                          properties:
                            persistence:
                              description: Note, that this field is used by MongoDB
                                resources only, let's keep it here for simplicity
                              properties:
                                multiple:
                                  properties:
                                    data:
                                      properties:
                                        labelSelector:
                                          type: object
                                          x-kubernetes-preserve-unknown-fields: true
                                        storage:
                                          type: string
                                        storageClass:
                                          type: string
                                      type: object
                                    journal:
                                      properties:
                                        labelSelector:
                                          type: object
                                          x-kubernetes-preserve-unknown-fields: true
                                        storage:
                                          type: string
                                        storageClass:
                                          type: string
                                      type: object
                                    logs:
                                      properties:
                                        labelSelector:
                                          type: object
                                          x-kubernetes-preserve-unknown-fields: true
                                        storage:
                                          type: string
                                        storageClass:
                                          type: string
                                      type: object
                                  type: object
                                single:
                                  properties:
                                    labelSelector:
                                      type: object
                                      x-kubernetes-preserve-unknown-fields: true
                                    storage:
                                      type: string
                                    storageClass:
                                      type: string
                                  type: object
                              type: object
                            podTemplate:
                              type: object
                              x-kubernetes-preserve-unknown-fields: true
                          type: object
                        service:
                          description: this is an optional service, it will get the
                            name "<rsName>-service" in case not provided
                          type: string
                        statefulSet:
                          description: |-
                            StatefulSetConfiguration holds the optional custom StatefulSet
                            that should be merged into the operator created one.
                          properties:
                            metadata:
                              description: StatefulSetMetadataWrapper is a wrapper
                                around Labels and Annotations
                              properties:
                                annotations:
                                  additionalProperties:
                                    type: string
                                  type: object
                                labels:
                                  additionalProperties:
                                    type: string
                                  type: object
                              type: object
                            spec:
                              type: object
                              x-kubernetes-preserve-unknown-fields: true
                          required:
                          - spec
                          type: object
                      required:
                      - members
                      type: object
                    type: array
                type: object
                x-kubernetes-preserve-unknown-fields: true
              shardCount:
                type: integer
              shardOverrides:
                description: |-
                  ShardOverrides allow for overriding the configuration of a specific shard.
                  It replaces deprecated spec.shard.shardSpecificPodSpec field. When spec.shard.shardSpecificPodSpec is still defined then
                  spec.shard.shardSpecificPodSpec is applied first to the particular shard and then spec.shardOverrides is applied on top
                  of that (if defined for the same shard).
                items:
                  properties:
                    additionalMongodConfig:
                      type: object
                      x-kubernetes-preserve-unknown-fields: true
                    agent:
                      properties:
                        backupAgent:
                          properties:
                            logRotate:
                              description: LogRotate configures log rotation for the
                                BackupAgent processes
                              properties:
                                sizeThresholdMB:
                                  description: |-
                                    Maximum size for an individual log file before rotation.
                                    OM only supports ints
                                  type: integer
                                timeThresholdHrs:
                                  description: Number of hours after which this MongoDB
                                    Agent rotates the log file.
                                  type: integer
                              type: object
                          type: object
                        logLevel:
                          type: string
                        logRotate:
                          description: DEPRECATED please use mongod.logRotate
                          properties:
                            includeAuditLogsWithMongoDBLogs:
                              description: |-
                                set to 'true' to have the Automation Agent rotate the audit files along
                                with mongodb log files
                              type: boolean
                            numTotal:
                              description: maximum number of log files to have total
                              type: integer
                            numUncompressed:
                              description: maximum number of log files to leave uncompressed
                              type: integer
                            percentOfDiskspace:
                              description: |-
                                Maximum percentage of the total disk space these log files should take up.
                                The string needs to be able to be converted to float64
                              type: string
                            sizeThresholdMB:
                              description: |-
                                Maximum size for an individual log file before rotation.
                                The string needs to be able to be converted to float64.
                                Fractional values of MB are supported.
                              type: string
                            timeThresholdHrs:
                              description: maximum hours for an individual log file
                                before rotation
                              type: integer
                          required:
                          - sizeThresholdMB
                          - timeThresholdHrs
                          type: object
                        maxLogFileDurationHours:
                          type: integer
                        mongod:
                          description: AgentLoggingMongodConfig contain settings for
                            the mongodb processes configured by the agent
                          properties:
                            auditlogRotate:
                              description: LogRotate configures audit log rotation
                                for the mongodb processes
                              properties:
                                includeAuditLogsWithMongoDBLogs:
                                  description: |-
                                    set to 'true' to have the Automation Agent rotate the audit files along
                                    with mongodb log files
                                  type: boolean
                                numTotal:
                                  description: maximum number of log files to have
                                    total
                                  type: integer
                                numUncompressed:
                                  description: maximum number of log files to leave
                                    uncompressed
                                  type: integer
                                percentOfDiskspace:
                                  description: |-
                                    Maximum percentage of the total disk space these log files should take up.
                                    The string needs to be able to be converted to float64
                                  type: string
                                sizeThresholdMB:
                                  description: |-
                                    Maximum size for an individual log file before rotation.
                                    The string needs to be able to be converted to float64.
                                    Fractional values of MB are supported.
                                  type: string
                                timeThresholdHrs:
                                  description: maximum hours for an individual log
                                    file before rotation
                                  type: integer
                              required:
                              - sizeThresholdMB
                              - timeThresholdHrs
                              type: object
                            logRotate:
                              description: LogRotate configures log rotation for the
                                mongodb processes
                              properties:
                                includeAuditLogsWithMongoDBLogs:
                                  description: |-
                                    set to 'true' to have the Automation Agent rotate the audit files along
                                    with mongodb log files
                                  type: boolean
                                numTotal:
                                  description: maximum number of log files to have
                                    total
                                  type: integer
                                numUncompressed:
                                  description: maximum number of log files to leave
                                    uncompressed
                                  type: integer
                                percentOfDiskspace:
                                  description: |-
                                    Maximum percentage of the total disk space these log files should take up.
                                    The string needs to be able to be converted to float64
                                  type: string
                                sizeThresholdMB:
                                  description: |-
                                    Maximum size for an individual log file before rotation.
                                    The string needs to be able to be converted to float64.
                                    Fractional values of MB are supported.
                                  type: string
                                timeThresholdHrs:
                                  description: maximum hours for an individual log
                                    file before rotation
                                  type: integer
                              required:
                              - sizeThresholdMB
                              - timeThresholdHrs
                              type: object
                            systemLog:
                              description: SystemLog configures system log of mongod
                              properties:
                                destination:
                                  type: string
                                logAppend:
                                  type: boolean
                                path:
                                  type: string
                              required:
                              - destination
                              - logAppend
                              - path
                              type: object
                          type: object
                        monitoringAgent:
                          properties:
                            logRotate:
                              description: LogRotate configures log rotation for the
                                BackupAgent processes
                              properties:
                                sizeThresholdMB:
                                  description: |-
                                    Maximum size for an individual log file before rotation.
                                    OM only supports ints
                                  type: integer
                                timeThresholdHrs:
                                  description: Number of hours after which this MongoDB
                                    Agent rotates the log file.
                                  type: integer
                              type: object
                          type: object
                        readinessProbe:
                          properties:
                            environmentVariables:
                              additionalProperties:
                                type: string
                              type: object
                          type: object
                        startupOptions:
                          additionalProperties:
                            type: string
                          description: |-
                            StartupParameters can be used to configure the startup parameters with which the agent starts. That also contains
                            log rotation settings as defined here:
                          type: object
                        systemLog:
                          description: DEPRECATED please use mongod.systemLog
                          properties:
                            destination:
                              type: string
                            logAppend:
                              type: boolean
                            path:
                              type: string
                          required:
                          - destination
                          - logAppend
                          - path
                          type: object
                      type: object
                    clusterSpecList:
                      items:
                        description: |-
                          ClusterSpecItemOverride is almost exact copy of ClusterSpecItem object.
                          The object is used in ClusterSpecList in ShardedClusterComponentOverrideSpec in shard overrides.
                          The difference lies in some fields being optional, e.g. Members to make it possible to NOT override fields and rely on
                          what was set in top level shard configuration.
                        properties:
                          clusterName:
                            description: |-
                              ClusterName is name of the cluster where the MongoDB Statefulset will be scheduled, the
                              name should have a one on one mapping with the service-account created in the central cluster
                              to talk to the workload clusters.
                            type: string
                          memberConfig:
                            description: MemberConfig allows to specify votes, priorities
                              and tags for each of the mongodb process.
                            items:
                              properties:
                                priority:
                                  type: string
                                tags:
                                  additionalProperties:
                                    type: string
                                  type: object
                                votes:
                                  type: integer
                              type: object
                            type: array
                            x-kubernetes-preserve-unknown-fields: true
                          members:
                            description: Amount of members for this MongoDB Replica
                              Set
                            type: integer
                          podSpec:
                            properties:
                              persistence:
                                description: Note, that this field is used by MongoDB
                                  resources only, let's keep it here for simplicity
                                properties:
                                  multiple:
                                    properties:
                                      data:
                                        properties:
                                          labelSelector:
                                            type: object
                                            x-kubernetes-preserve-unknown-fields: true
                                          storage:
                                            type: string
                                          storageClass:
                                            type: string
                                        type: object
                                      journal:
                                        properties:
                                          labelSelector:
                                            type: object
                                            x-kubernetes-preserve-unknown-fields: true
                                          storage:
                                            type: string
                                          storageClass:
                                            type: string
                                        type: object
                                      logs:
                                        properties:
                                          labelSelector:
                                            type: object
                                            x-kubernetes-preserve-unknown-fields: true
                                          storage:
                                            type: string
                                          storageClass:
                                            type: string
                                        type: object
                                    type: object
                                  single:
                                    properties:
                                      labelSelector:
                                        type: object
                                        x-kubernetes-preserve-unknown-fields: true
                                      storage:
                                        type: string
                                      storageClass:
                                        type: string
                                    type: object
                                type: object
                              podTemplate:
                                type: object
                                x-kubernetes-preserve-unknown-fields: true
                            type: object
                          statefulSet:
                            description: |-
                              StatefulSetConfiguration holds the optional custom StatefulSet
                              that should be merged into the operator created one.
                            properties:
                              metadata:
                                description: StatefulSetMetadataWrapper is a wrapper
                                  around Labels and Annotations
                                properties:
                                  annotations:
                                    additionalProperties:
                                      type: string
                                    type: object
                                  labels:
                                    additionalProperties:
                                      type: string
                                    type: object
                                type: object
                              spec:
                                type: object
                                x-kubernetes-preserve-unknown-fields: true
                            required:
                            - spec
                            type: object
                        type: object
                      type: array
                    memberConfig:
                      description: Process configuration override for this shard.
                        Used in SingleCluster only. The number of items specified
                        must be >= spec.mongodsPerShardCount or spec.shardOverride.members.
                      items:
                        properties:
                          priority:
                            type: string
                          tags:
                            additionalProperties:
                              type: string
                            type: object
                          votes:
                            type: integer
                        type: object
                      type: array
                      x-kubernetes-preserve-unknown-fields: true
                    members:
                      description: Number of member nodes in this shard. Used only
                        in SingleCluster. For MultiCluster the number of members is
                        specified in ShardOverride.ClusterSpecList.
                      type: integer
                    podSpec:
                      description: The following override fields work for SingleCluster
                        only. For MultiCluster - fields from specific clusters are
                        used.
                      properties:
                        persistence:
                          description: Note, that this field is used by MongoDB resources
                            only, let's keep it here for simplicity
                          properties:
                            multiple:
                              properties:
                                data:
                                  properties:
                                    labelSelector:
                                      type: object
                                      x-kubernetes-preserve-unknown-fields: true
                                    storage:
                                      type: string
                                    storageClass:
                                      type: string
                                  type: object
                                journal:
                                  properties:
                                    labelSelector:
                                      type: object
                                      x-kubernetes-preserve-unknown-fields: true
                                    storage:
                                      type: string
                                    storageClass:
                                      type: string
                                  type: object
                                logs:
                                  properties:
                                    labelSelector:
                                      type: object
                                      x-kubernetes-preserve-unknown-fields: true
                                    storage:
                                      type: string
                                    storageClass:
                                      type: string
                                  type: object
                              type: object
                            single:
                              properties:
                                labelSelector:
                                  type: object
                                  x-kubernetes-preserve-unknown-fields: true
                                storage:
                                  type: string
                                storageClass:
                                  type: string
                              type: object
                          type: object
                        podTemplate:
                          type: object
                          x-kubernetes-preserve-unknown-fields: true
                      type: object
                    shardNames:
                      items:
                        type: string
                      minItems: 1
                      type: array
                    statefulSet:
                      description: Statefulset override for this particular shard.
                      properties:
                        metadata:
                          description: StatefulSetMetadataWrapper is a wrapper around
                            Labels and Annotations
                          properties:
                            annotations:
                              additionalProperties:
                                type: string
                              type: object
                            labels:
                              additionalProperties:
                                type: string
                              type: object
                          type: object
                        spec:
                          type: object
                          x-kubernetes-preserve-unknown-fields: true
                      required:
                      - spec
                      type: object
                  required:
                  - shardNames
                  type: object
                type: array
              shardPodSpec:
                properties:
                  persistence:
                    description: Note, that this field is used by MongoDB resources
                      only, let's keep it here for simplicity
                    properties:
                      multiple:
                        properties:
                          data:
                            properties:
                              labelSelector:
                                type: object
                                x-kubernetes-preserve-unknown-fields: true
                              storage:
                                type: string
                              storageClass:
                                type: string
                            type: object
                          journal:
                            properties:
                              labelSelector:
                                type: object
                                x-kubernetes-preserve-unknown-fields: true
                              storage:
                                type: string
                              storageClass:
                                type: string
                            type: object
                          logs:
                            properties:
                              labelSelector:
                                type: object
                                x-kubernetes-preserve-unknown-fields: true
                              storage:
                                type: string
                              storageClass:
                                type: string
                            type: object
                        type: object
                      single:
                        properties:
                          labelSelector:
                            type: object
                            x-kubernetes-preserve-unknown-fields: true
                          storage:
                            type: string
                          storageClass:
                            type: string
                        type: object
                    type: object
                  podTemplate:
                    type: object
                    x-kubernetes-preserve-unknown-fields: true
                type: object
              shardSpecificPodSpec:
                description: |-
                  ShardSpecificPodSpec allows you to provide a Statefulset override per shard.
                  DEPRECATED please use spec.shard.shardOverrides instead
                items:
                  properties:
                    persistence:
                      description: Note, that this field is used by MongoDB resources
                        only, let's keep it here for simplicity
                      properties:
                        multiple:
                          properties:
                            data:
                              properties:
                                labelSelector:
                                  type: object
                                  x-kubernetes-preserve-unknown-fields: true
                                storage:
                                  type: string
                                storageClass:
                                  type: string
                              type: object
                            journal:
                              properties:
                                labelSelector:
                                  type: object
                                  x-kubernetes-preserve-unknown-fields: true
                                storage:
                                  type: string
                                storageClass:
                                  type: string
                              type: object
                            logs:
                              properties:
                                labelSelector:
                                  type: object
                                  x-kubernetes-preserve-unknown-fields: true
                                storage:
                                  type: string
                                storageClass:
                                  type: string
                              type: object
                          type: object
                        single:
                          properties:
                            labelSelector:
                              type: object
                              x-kubernetes-preserve-unknown-fields: true
                            storage:
                              type: string
                            storageClass:
                              type: string
                          type: object
                      type: object
                    podTemplate:
                      type: object
                      x-kubernetes-preserve-unknown-fields: true
                  type: object
                type: array
              statefulSet:
                description: |-
                  StatefulSetConfiguration provides the statefulset override for each of the cluster's statefulset
                  if "StatefulSetConfiguration" is specified at cluster level under "clusterSpecList" that takes precedence over
                  the global one
                properties:
                  metadata:
                    description: StatefulSetMetadataWrapper is a wrapper around Labels
                      and Annotations
                    properties:
                      annotations:
                        additionalProperties:
                          type: string
                        type: object
                      labels:
                        additionalProperties:
                          type: string
                        type: object
                    type: object
                  spec:
                    type: object
                    x-kubernetes-preserve-unknown-fields: true
                required:
                - spec
                type: object
              topology:
                description: |-
                  Topology sets the desired cluster topology of MongoDB resources
                  It defaults (if empty or not set) to SingleCluster. If MultiCluster specified,
                  then clusterSpecList field is mandatory and at least one member cluster has to be specified.
                enum:
                - SingleCluster
                - MultiCluster
                type: string
              type:
                enum:
                - Standalone
                - ReplicaSet
                - ShardedCluster
                type: string
              version:
                pattern: ^[0-9]+.[0-9]+.[0-9]+(-.+)?$|^$
                type: string
            required:
            - credentials
            - type
            - version
            type: object
            x-kubernetes-preserve-unknown-fields: true
          status:
            properties:
              backup:
                properties:
                  statusName:
                    type: string
                required:
                - statusName
                type: object
              configServerCount:
                type: integer
              featureCompatibilityVersion:
                type: string
              lastTransition:
                type: string
              link:
                type: string
              members:
                type: integer
              message:
                type: string
              mongodsPerShardCount:
                type: integer
              mongosCount:
                type: integer
              observedGeneration:
                format: int64
                type: integer
              phase:
                type: string
              pvc:
                items:
                  properties:
                    phase:
                      type: string
                    statefulsetName:
                      type: string
                  required:
                  - phase
                  - statefulsetName
                  type: object
                type: array
              resourcesNotReady:
                items:
                  description: ResourceNotReady describes the dependent resource which
                    is not ready yet
                  properties:
                    errors:
                      items:
                        properties:
                          message:
                            type: string
                          reason:
                            type: string
                        type: object
                      type: array
                    kind:
                      description: ResourceKind specifies a kind of a Kubernetes resource.
                        Used in status of a Custom Resource
                      type: string
                    message:
                      type: string
                    name:
                      type: string
                  required:
                  - kind
                  - name
                  type: object
                type: array
              shardCount:
                type: integer
              sizeStatusInClusters:
                description: MongodbShardedSizeStatusInClusters describes the number
                  and sizes of replica sets members deployed across member clusters
                properties:
                  configServerMongodsInClusters:
                    additionalProperties:
                      type: integer
                    type: object
                  mongosCountInClusters:
                    additionalProperties:
                      type: integer
                    type: object
                  shardMongodsInClusters:
                    additionalProperties:
                      type: integer
                    type: object
                  shardOverridesInClusters:
                    additionalProperties:
                      additionalProperties:
                        type: integer
                      type: object
                    type: object
                type: object
              version:
                type: string
              warnings:
                items:
                  type: string
                type: array
            required:
            - phase
            - version
            type: object
        required:
        - spec
        type: object
    served: true
    storage: true
    subresources:
      status: {}
---
apiVersion: apiextensions.k8s.io/v1
kind: CustomResourceDefinition
metadata:
  annotations:
    controller-gen.kubebuilder.io/version: v0.18.0
  name: mongodbmulticluster.mongodb.com
spec:
  group: mongodb.com
  names:
    kind: MongoDBMultiCluster
    listKind: MongoDBMultiClusterList
    plural: mongodbmulticluster
    shortNames:
    - mdbmc
    singular: mongodbmulticluster
  scope: Namespaced
  versions:
  - additionalPrinterColumns:
    - description: Current state of the MongoDB deployment.
      jsonPath: .status.phase
      name: Phase
      type: string
    - description: The time since the MongoDBMultiCluster resource was created.
      jsonPath: .metadata.creationTimestamp
      name: Age
      type: date
    name: v1
    schema:
      openAPIV3Schema:
        properties:
          apiVersion:
            description: |-
              APIVersion defines the versioned schema of this representation of an object.
              Servers should convert recognized schemas to the latest internal value, and
              may reject unrecognized values.
              More info: https://git.k8s.io/community/contributors/devel/sig-architecture/api-conventions.md#resources
            type: string
          kind:
            description: |-
              Kind is a string value representing the REST resource this object represents.
              Servers may infer this from the endpoint the client submits requests to.
              Cannot be updated.
              In CamelCase.
              More info: https://git.k8s.io/community/contributors/devel/sig-architecture/api-conventions.md#types-kinds
            type: string
          metadata:
            type: object
          spec:
            properties:
              additionalMongodConfig:
                description: |-
                  AdditionalMongodConfig is additional configuration that can be passed to
                  each data-bearing mongod at runtime. Uses the same structure as the mongod
                  configuration file:
                  https://docs.mongodb.com/manual/reference/configuration-options/
                type: object
                x-kubernetes-preserve-unknown-fields: true
              agent:
                properties:
                  backupAgent:
                    properties:
                      logRotate:
                        description: LogRotate configures log rotation for the BackupAgent
                          processes
                        properties:
                          sizeThresholdMB:
                            description: |-
                              Maximum size for an individual log file before rotation.
                              OM only supports ints
                            type: integer
                          timeThresholdHrs:
                            description: Number of hours after which this MongoDB
                              Agent rotates the log file.
                            type: integer
                        type: object
                    type: object
                  logLevel:
                    type: string
                  logRotate:
                    description: DEPRECATED please use mongod.logRotate
                    properties:
                      includeAuditLogsWithMongoDBLogs:
                        description: |-
                          set to 'true' to have the Automation Agent rotate the audit files along
                          with mongodb log files
                        type: boolean
                      numTotal:
                        description: maximum number of log files to have total
                        type: integer
                      numUncompressed:
                        description: maximum number of log files to leave uncompressed
                        type: integer
                      percentOfDiskspace:
                        description: |-
                          Maximum percentage of the total disk space these log files should take up.
                          The string needs to be able to be converted to float64
                        type: string
                      sizeThresholdMB:
                        description: |-
                          Maximum size for an individual log file before rotation.
                          The string needs to be able to be converted to float64.
                          Fractional values of MB are supported.
                        type: string
                      timeThresholdHrs:
                        description: maximum hours for an individual log file before
                          rotation
                        type: integer
                    required:
                    - sizeThresholdMB
                    - timeThresholdHrs
                    type: object
                  maxLogFileDurationHours:
                    type: integer
                  mongod:
                    description: AgentLoggingMongodConfig contain settings for the
                      mongodb processes configured by the agent
                    properties:
                      auditlogRotate:
                        description: LogRotate configures audit log rotation for the
                          mongodb processes
                        properties:
                          includeAuditLogsWithMongoDBLogs:
                            description: |-
                              set to 'true' to have the Automation Agent rotate the audit files along
                              with mongodb log files
                            type: boolean
                          numTotal:
                            description: maximum number of log files to have total
                            type: integer
                          numUncompressed:
                            description: maximum number of log files to leave uncompressed
                            type: integer
                          percentOfDiskspace:
                            description: |-
                              Maximum percentage of the total disk space these log files should take up.
                              The string needs to be able to be converted to float64
                            type: string
                          sizeThresholdMB:
                            description: |-
                              Maximum size for an individual log file before rotation.
                              The string needs to be able to be converted to float64.
                              Fractional values of MB are supported.
                            type: string
                          timeThresholdHrs:
                            description: maximum hours for an individual log file
                              before rotation
                            type: integer
                        required:
                        - sizeThresholdMB
                        - timeThresholdHrs
                        type: object
                      logRotate:
                        description: LogRotate configures log rotation for the mongodb
                          processes
                        properties:
                          includeAuditLogsWithMongoDBLogs:
                            description: |-
                              set to 'true' to have the Automation Agent rotate the audit files along
                              with mongodb log files
                            type: boolean
                          numTotal:
                            description: maximum number of log files to have total
                            type: integer
                          numUncompressed:
                            description: maximum number of log files to leave uncompressed
                            type: integer
                          percentOfDiskspace:
                            description: |-
                              Maximum percentage of the total disk space these log files should take up.
                              The string needs to be able to be converted to float64
                            type: string
                          sizeThresholdMB:
                            description: |-
                              Maximum size for an individual log file before rotation.
                              The string needs to be able to be converted to float64.
                              Fractional values of MB are supported.
                            type: string
                          timeThresholdHrs:
                            description: maximum hours for an individual log file
                              before rotation
                            type: integer
                        required:
                        - sizeThresholdMB
                        - timeThresholdHrs
                        type: object
                      systemLog:
                        description: SystemLog configures system log of mongod
                        properties:
                          destination:
                            type: string
                          logAppend:
                            type: boolean
                          path:
                            type: string
                        required:
                        - destination
                        - logAppend
                        - path
                        type: object
                    type: object
                  monitoringAgent:
                    properties:
                      logRotate:
                        description: LogRotate configures log rotation for the BackupAgent
                          processes
                        properties:
                          sizeThresholdMB:
                            description: |-
                              Maximum size for an individual log file before rotation.
                              OM only supports ints
                            type: integer
                          timeThresholdHrs:
                            description: Number of hours after which this MongoDB
                              Agent rotates the log file.
                            type: integer
                        type: object
                    type: object
                  readinessProbe:
                    properties:
                      environmentVariables:
                        additionalProperties:
                          type: string
                        type: object
                    type: object
                  startupOptions:
                    additionalProperties:
                      type: string
                    description: |-
                      StartupParameters can be used to configure the startup parameters with which the agent starts. That also contains
                      log rotation settings as defined here:
                    type: object
                  systemLog:
                    description: DEPRECATED please use mongod.systemLog
                    properties:
                      destination:
                        type: string
                      logAppend:
                        type: boolean
                      path:
                        type: string
                    required:
                    - destination
                    - logAppend
                    - path
                    type: object
                type: object
              backup:
                description: |-
                  Backup contains configuration options for configuring
                  backup for this MongoDB resource
                properties:
                  assignmentLabels:
                    description: Assignment Labels set in the Ops Manager
                    items:
                      type: string
                    type: array
                  autoTerminateOnDeletion:
                    description: |-
                      AutoTerminateOnDeletion indicates if the Operator should stop and terminate the Backup before the cleanup,
                      when the MongoDB CR is deleted
                    type: boolean
                  encryption:
                    description: Encryption settings
                    properties:
                      kmip:
                        description: Kmip corresponds to the KMIP configuration assigned
                          to the Ops Manager Project's configuration.
                        properties:
                          client:
                            description: KMIP Client configuration
                            properties:
                              clientCertificatePrefix:
                                description: |-
                                  A prefix used to construct KMIP client certificate (and corresponding password) Secret names.
                                  The names are generated using the following pattern:
                                  KMIP Client Certificate (TLS Secret):
                                    <clientCertificatePrefix>-<CR Name>-kmip-client
                                  KMIP Client Certificate Password:
                                    <clientCertificatePrefix>-<CR Name>-kmip-client-password
                                    The expected key inside is called "password".
                                type: string
                            type: object
                        required:
                        - client
                        type: object
                    type: object
                  mode:
                    enum:
                    - enabled
                    - disabled
                    - terminated
                    type: string
                  snapshotSchedule:
                    properties:
                      clusterCheckpointIntervalMin:
                        enum:
                        - 15
                        - 30
                        - 60
                        type: integer
                      dailySnapshotRetentionDays:
                        description: Number of days to retain daily snapshots. Setting
                          0 will disable this rule.
                        maximum: 365
                        minimum: 0
                        type: integer
                      fullIncrementalDayOfWeek:
                        description: Day of the week when Ops Manager takes a full
                          snapshot. This ensures a recent complete backup. Ops Manager
                          sets the default value to SUNDAY.
                        enum:
                        - SUNDAY
                        - MONDAY
                        - TUESDAY
                        - WEDNESDAY
                        - THURSDAY
                        - FRIDAY
                        - SATURDAY
                        type: string
                      monthlySnapshotRetentionMonths:
                        description: Number of months to retain weekly snapshots.
                          Setting 0 will disable this rule.
                        maximum: 36
                        minimum: 0
                        type: integer
                      pointInTimeWindowHours:
                        description: Number of hours in the past for which a point-in-time
                          snapshot can be created.
                        enum:
                        - 1
                        - 2
                        - 3
                        - 4
                        - 5
                        - 6
                        - 7
                        - 15
                        - 30
                        - 60
                        - 90
                        - 120
                        - 180
                        - 360
                        type: integer
                      referenceHourOfDay:
                        description: Hour of the day to schedule snapshots using a
                          24-hour clock, in UTC.
                        maximum: 23
                        minimum: 0
                        type: integer
                      referenceMinuteOfHour:
                        description: Minute of the hour to schedule snapshots, in
                          UTC.
                        maximum: 59
                        minimum: 0
                        type: integer
                      snapshotIntervalHours:
                        description: Number of hours between snapshots.
                        enum:
                        - 6
                        - 8
                        - 12
                        - 24
                        type: integer
                      snapshotRetentionDays:
                        description: Number of days to keep recent snapshots.
                        maximum: 365
                        minimum: 1
                        type: integer
                      weeklySnapshotRetentionWeeks:
                        description: Number of weeks to retain weekly snapshots. Setting
                          0 will disable this rule
                        maximum: 365
                        minimum: 0
                        type: integer
                    type: object
                type: object
              cloudManager:
                properties:
                  configMapRef:
                    properties:
                      name:
                        type: string
                    type: object
                type: object
              clusterDomain:
                format: hostname
                type: string
              clusterSpecList:
                items:
                  description: |-
                    ClusterSpecItem is the mongodb multi-cluster spec that is specific to a
                    particular Kubernetes cluster, this maps to the statefulset created in each cluster
                  properties:
                    clusterName:
                      description: |-
                        ClusterName is name of the cluster where the MongoDB Statefulset will be scheduled, the
                        name should have a one on one mapping with the service-account created in the central cluster
                        to talk to the workload clusters.
                      type: string
                    externalAccess:
                      description: ExternalAccessConfiguration provides external access
                        configuration for Multi-Cluster.
                      properties:
                        externalDomain:
                          description: An external domain that is used for exposing
                            MongoDB to the outside world.
                          type: string
                        externalService:
                          description: Provides a way to override the default (NodePort)
                            Service
                          properties:
                            annotations:
                              additionalProperties:
                                type: string
                              description: A map of annotations that shall be added
                                to the externally available Service.
                              type: object
                            spec:
                              description: A wrapper for the Service spec object.
                              type: object
                              x-kubernetes-preserve-unknown-fields: true
                          type: object
                      type: object
                    memberConfig:
                      description: MemberConfig allows to specify votes, priorities
                        and tags for each of the mongodb process.
                      items:
                        properties:
                          priority:
                            type: string
                          tags:
                            additionalProperties:
                              type: string
                            type: object
                          votes:
                            type: integer
                        type: object
                      type: array
                    members:
                      description: Amount of members for this MongoDB Replica Set
                      type: integer
                    podSpec:
                      properties:
                        persistence:
                          description: Note, that this field is used by MongoDB resources
                            only, let's keep it here for simplicity
                          properties:
                            multiple:
                              properties:
                                data:
                                  properties:
                                    labelSelector:
                                      type: object
                                      x-kubernetes-preserve-unknown-fields: true
                                    storage:
                                      type: string
                                    storageClass:
                                      type: string
                                  type: object
                                journal:
                                  properties:
                                    labelSelector:
                                      type: object
                                      x-kubernetes-preserve-unknown-fields: true
                                    storage:
                                      type: string
                                    storageClass:
                                      type: string
                                  type: object
                                logs:
                                  properties:
                                    labelSelector:
                                      type: object
                                      x-kubernetes-preserve-unknown-fields: true
                                    storage:
                                      type: string
                                    storageClass:
                                      type: string
                                  type: object
                              type: object
                            single:
                              properties:
                                labelSelector:
                                  type: object
                                  x-kubernetes-preserve-unknown-fields: true
                                storage:
                                  type: string
                                storageClass:
                                  type: string
                              type: object
                          type: object
                        podTemplate:
                          type: object
                          x-kubernetes-preserve-unknown-fields: true
                      type: object
                    service:
                      description: this is an optional service, it will get the name
                        "<rsName>-service" in case not provided
                      type: string
                    statefulSet:
                      description: |-
                        StatefulSetConfiguration holds the optional custom StatefulSet
                        that should be merged into the operator created one.
                      properties:
                        metadata:
                          description: StatefulSetMetadataWrapper is a wrapper around
                            Labels and Annotations
                          properties:
                            annotations:
                              additionalProperties:
                                type: string
                              type: object
                            labels:
                              additionalProperties:
                                type: string
                              type: object
                          type: object
                        spec:
                          type: object
                          x-kubernetes-preserve-unknown-fields: true
                      required:
                      - spec
                      type: object
                  required:
                  - members
                  type: object
                type: array
              connectivity:
                properties:
                  replicaSetHorizons:
                    description: |-
                      ReplicaSetHorizons holds list of maps of horizons to be configured in each of MongoDB processes.
                      Horizons map horizon names to the node addresses for each process in the replicaset, e.g.:
                       [
                         {
                           "internal": "my-rs-0.my-internal-domain.com:31843",
                           "external": "my-rs-0.my-external-domain.com:21467"
                         },
                         {
                           "internal": "my-rs-1.my-internal-domain.com:31843",
                           "external": "my-rs-1.my-external-domain.com:21467"
                         },
                         ...
                       ]
                      The key of each item in the map is an arbitrary, user-chosen string that
                      represents the name of the horizon. The value of the item is the host and,
                      optionally, the port that this mongod node will be connected to from.
                    items:
                      additionalProperties:
                        type: string
                      type: object
                    type: array
                type: object
              credentials:
                description: Name of the Secret holding credentials information
                type: string
              duplicateServiceObjects:
                description: |-
                  In few service mesh options for ex: Istio, by default we would need to duplicate the
                  service objects created per pod in all the clusters to enable DNS resolution. Users can
                  however configure their ServiceMesh with DNS proxy(https://istio.io/latest/docs/ops/configuration/traffic-management/dns-proxy/)
                  enabled in which case the operator doesn't need to create the service objects per cluster. This options tells the operator
                  whether it should create the service objects in all the clusters or not. By default, if not specified the operator would create the duplicate svc objects.
                type: boolean
              externalAccess:
                description: ExternalAccessConfiguration provides external access
                  configuration.
                properties:
                  externalDomain:
                    description: An external domain that is used for exposing MongoDB
                      to the outside world.
                    type: string
                  externalService:
                    description: Provides a way to override the default (NodePort)
                      Service
                    properties:
                      annotations:
                        additionalProperties:
                          type: string
                        description: A map of annotations that shall be added to the
                          externally available Service.
                        type: object
                      spec:
                        description: A wrapper for the Service spec object.
                        type: object
                        x-kubernetes-preserve-unknown-fields: true
                    type: object
                type: object
              featureCompatibilityVersion:
                type: string
              logLevel:
                enum:
                - DEBUG
                - INFO
                - WARN
                - ERROR
                - FATAL
                type: string
              opsManager:
                properties:
                  configMapRef:
                    properties:
                      name:
                        type: string
                    type: object
                type: object
              persistent:
                type: boolean
              prometheus:
                description: Prometheus configurations.
                properties:
                  metricsPath:
                    description: Indicates path to the metrics endpoint.
                    pattern: ^\/[a-z0-9]+$
                    type: string
                  passwordSecretRef:
                    description: Name of a Secret containing a HTTP Basic Auth Password.
                    properties:
                      key:
                        description: Key is the key in the secret storing this password.
                          Defaults to "password"
                        type: string
                      name:
                        description: Name is the name of the secret storing this user's
                          password
                        type: string
                    required:
                    - name
                    type: object
                  port:
                    description: Port where metrics endpoint will bind to. Defaults
                      to 9216.
                    type: integer
                  tlsSecretKeyRef:
                    description: |-
                      Name of a Secret (type kubernetes.io/tls) holding the certificates to use in the
                      Prometheus endpoint.
                    properties:
                      key:
                        description: Key is the key in the secret storing this password.
                          Defaults to "password"
                        type: string
                      name:
                        description: Name is the name of the secret storing this user's
                          password
                        type: string
                    required:
                    - name
                    type: object
                  username:
                    description: HTTP Basic Auth Username for metrics endpoint.
                    type: string
                required:
                - passwordSecretRef
                - username
                type: object
              security:
                properties:
                  authentication:
                    description: |-
                      Authentication holds various authentication related settings that affect
                      this MongoDB resource.
                    properties:
                      agents:
                        description: Agents contains authentication configuration
                          properties for the agents
                        properties:
                          automationLdapGroupDN:
                            type: string
                          automationPasswordSecretRef:
                            description: SecretKeySelector selects a key of a Secret.
                            properties:
                              key:
                                description: The key of the secret to select from.  Must
                                  be a valid secret key.
                                type: string
                              name:
                                default: ""
                                description: |-
                                  Name of the referent.
                                  This field is effectively required, but due to backwards compatibility is
                                  allowed to be empty. Instances of this type with an empty value here are
                                  almost certainly wrong.
                                  More info: https://kubernetes.io/docs/concepts/overview/working-with-objects/names/#names
                                type: string
                              optional:
                                description: Specify whether the Secret or its key
                                  must be defined
                                type: boolean
                            required:
                            - key
                            type: object
                            x-kubernetes-map-type: atomic
                          automationUserName:
                            type: string
                          clientCertificateSecretRef:
                            type: object
                            x-kubernetes-preserve-unknown-fields: true
                          mode:
                            description: Mode is the desired Authentication mode that
                              the agents will use
                            type: string
                        required:
                        - mode
                        type: object
                      enabled:
                        type: boolean
                      ignoreUnknownUsers:
                        description: IgnoreUnknownUsers maps to the inverse of auth.authoritativeSet
                        type: boolean
                      internalCluster:
                        type: string
                      ldap:
                        description: LDAP Configuration
                        properties:
                          authzQueryTemplate:
                            type: string
                          bindQueryPasswordSecretRef:
                            properties:
                              name:
                                type: string
                            required:
                            - name
                            type: object
                          bindQueryUser:
                            type: string
                          caConfigMapRef:
                            description: Allows to point at a ConfigMap/key with a
                              CA file to mount on the Pod
                            properties:
                              key:
                                description: The key to select.
                                type: string
                              name:
                                default: ""
                                description: |-
                                  Name of the referent.
                                  This field is effectively required, but due to backwards compatibility is
                                  allowed to be empty. Instances of this type with an empty value here are
                                  almost certainly wrong.
                                  More info: https://kubernetes.io/docs/concepts/overview/working-with-objects/names/#names
                                type: string
                              optional:
                                description: Specify whether the ConfigMap or its
                                  key must be defined
                                type: boolean
                            required:
                            - key
                            type: object
                            x-kubernetes-map-type: atomic
                          servers:
                            items:
                              type: string
                            type: array
                          timeoutMS:
                            type: integer
                          transportSecurity:
                            enum:
                            - tls
                            - none
                            type: string
                          userCacheInvalidationInterval:
                            type: integer
                          userToDNMapping:
                            type: string
                          validateLDAPServerConfig:
                            type: boolean
                        type: object
                      modes:
                        items:
                          enum:
                          - X509
                          - SCRAM
                          - SCRAM-SHA-1
                          - MONGODB-CR
                          - SCRAM-SHA-256
                          - LDAP
                          - OIDC
                          type: string
                        type: array
                      oidcProviderConfigs:
                        description: Configuration for OIDC providers
                        items:
                          properties:
                            audience:
                              description: |-
                                Entity that your external identity provider intends the token for.
                                Enter the audience value from the app you registered with external Identity Provider.
                              type: string
                            authorizationMethod:
                              description: |-
                                Configure single-sign-on for human user access to deployments with Workforce Identity Federation.
                                For programmatic, application access to deployments use Workload Identity Federation.
                                Only one Workforce Identity Federation IdP can be configured per MongoDB resource
                              enum:
                              - WorkforceIdentityFederation
                              - WorkloadIdentityFederation
                              type: string
                            authorizationType:
                              description: |-
                                Select GroupMembership to grant authorization based on IdP user group membership, or select UserID to grant
                                an individual user authorization.
                              enum:
                              - GroupMembership
                              - UserID
                              type: string
                            clientId:
                              description: |-
                                Unique identifier for your registered application. Enter the clientId value from the app you
                                registered with an external Identity Provider.
                                Required when selected Workforce Identity Federation authorization method
                              type: string
                            configurationName:
                              description: |-
                                Unique label that identifies this configuration. It is case-sensitive and can only contain the following characters:
                                 - alphanumeric characters (combination of a to z and 0 to 9)
                                 - hyphens (-)
                                 - underscores (_)
                              pattern: ^[a-zA-Z0-9-_]+$
                              type: string
                            groupsClaim:
                              description: |-
                                The identifier of the claim that includes the principal's IdP user group membership information.
                                Required when selected GroupMembership as the authorization type, ignored otherwise
                              type: string
                            issuerURI:
                              description: |-
                                Issuer value provided by your registered IdP application. Using this URI, MongoDB finds an OpenID Connect Provider
                                Configuration Document, which should be available in the /.wellknown/open-id-configuration endpoint.
                                For MongoDB 8.0+, the combination of issuerURI and audience must be unique across OIDC provider configurations.
                                For other MongoDB versions, the issuerURI itself must be unique.
                              type: string
                            requestedScopes:
                              description: |-
                                Tokens that give users permission to request data from the authorization endpoint.
                                Only used for Workforce Identity Federation authorization method
                              items:
                                type: string
                              type: array
                            userClaim:
                              default: sub
                              description: |-
                                The identifier of the claim that includes the user principal identity.
                                Accept the default value unless your IdP uses a different claim.
                              type: string
                          required:
                          - audience
                          - authorizationMethod
                          - authorizationType
                          - configurationName
                          - issuerURI
                          - userClaim
                          type: object
                        type: array
                      requireClientTLSAuthentication:
                        description: Clients should present valid TLS certificates
                        type: boolean
                    required:
                    - enabled
                    type: object
                  certsSecretPrefix:
                    type: string
                  roleRefs:
                    items:
                      properties:
                        kind:
                          enum:
                          - ClusterMongoDBRole
                          type: string
                        name:
                          type: string
                      required:
                      - kind
                      - name
                      type: object
                    type: array
                  roles:
                    items:
                      properties:
                        authenticationRestrictions:
                          items:
                            properties:
                              clientSource:
                                items:
                                  type: string
                                type: array
                              serverAddress:
                                items:
                                  type: string
                                type: array
                            type: object
                          type: array
                        db:
                          type: string
                        privileges:
                          items:
                            properties:
                              actions:
                                items:
                                  type: string
                                type: array
                              resource:
                                properties:
                                  cluster:
                                    type: boolean
                                  collection:
                                    type: string
                                  db:
                                    type: string
                                type: object
                            required:
                            - actions
                            - resource
                            type: object
                          type: array
                        role:
                          type: string
                        roles:
                          items:
                            properties:
                              db:
                                type: string
                              role:
                                type: string
                            required:
                            - db
                            - role
                            type: object
                          type: array
                      required:
                      - db
                      - role
                      type: object
                    type: array
                  tls:
                    properties:
                      additionalCertificateDomains:
                        items:
                          type: string
                        type: array
                      ca:
                        description: |-
                          CA corresponds to a ConfigMap containing an entry for the CA certificate (ca.pem)
                          used to validate the certificates created already.
                        type: string
                      enabled:
                        description: |-
                          DEPRECATED please enable TLS by setting `security.certsSecretPrefix` or `security.tls.secretRef.prefix`.
                          Enables TLS for this resource. This will make the operator try to mount a
                          Secret with a defined name (<resource-name>-cert).
                          This is only used when enabling TLS on a MongoDB resource, and not on the
                          AppDB, where TLS is configured by setting `secretRef.Name`.
                        type: boolean
                    type: object
                type: object
                x-kubernetes-validations:
                - message: At most one of roles or roleRefs can be non-empty
                  rule: '!(has(self.roles) && has(self.roleRefs)) || !(self.roles.size()
                    > 0 && self.roleRefs.size() > 0)'
              statefulSet:
                description: |-
                  StatefulSetConfiguration provides the statefulset override for each of the cluster's statefulset
                  if "StatefulSetConfiguration" is specified at cluster level under "clusterSpecList" that takes precedence over
                  the global one
                properties:
                  metadata:
                    description: StatefulSetMetadataWrapper is a wrapper around Labels
                      and Annotations
                    properties:
                      annotations:
                        additionalProperties:
                          type: string
                        type: object
                      labels:
                        additionalProperties:
                          type: string
                        type: object
                    type: object
                  spec:
                    type: object
                    x-kubernetes-preserve-unknown-fields: true
                required:
                - spec
                type: object
              topology:
                description: |-
                  Topology sets the desired cluster topology of MongoDB resources
                  It defaults (if empty or not set) to SingleCluster. If MultiCluster specified,
                  then clusterSpecList field is mandatory and at least one member cluster has to be specified.
                enum:
                - SingleCluster
                - MultiCluster
                type: string
              type:
                enum:
                - Standalone
                - ReplicaSet
                - ShardedCluster
                type: string
              version:
                pattern: ^[0-9]+.[0-9]+.[0-9]+(-.+)?$|^$
                type: string
            required:
            - credentials
            - type
            - version
            type: object
            x-kubernetes-preserve-unknown-fields: true
          status:
            properties:
              backup:
                properties:
                  statusName:
                    type: string
                required:
                - statusName
                type: object
              clusterStatusList:
                description: ClusterStatusList holds a list of clusterStatuses corresponding
                  to each cluster
                properties:
                  clusterStatuses:
                    items:
                      description: |-
                        ClusterStatusItem is the mongodb multi-cluster spec that is specific to a
                        particular Kubernetes cluster, this maps to the statefulset created in each cluster
                      properties:
                        clusterName:
                          description: |-
                            ClusterName is name of the cluster where the MongoDB Statefulset will be scheduled, the
                            name should have a one on one mapping with the service-account created in the central cluster
                            to talk to the workload clusters.
                          type: string
                        lastTransition:
                          type: string
                        members:
                          type: integer
                        message:
                          type: string
                        observedGeneration:
                          format: int64
                          type: integer
                        phase:
                          type: string
                        pvc:
                          items:
                            properties:
                              phase:
                                type: string
                              statefulsetName:
                                type: string
                            required:
                            - phase
                            - statefulsetName
                            type: object
                          type: array
                        resourcesNotReady:
                          items:
                            description: ResourceNotReady describes the dependent
                              resource which is not ready yet
                            properties:
                              errors:
                                items:
                                  properties:
                                    message:
                                      type: string
                                    reason:
                                      type: string
                                  type: object
                                type: array
                              kind:
                                description: ResourceKind specifies a kind of a Kubernetes
                                  resource. Used in status of a Custom Resource
                                type: string
                              message:
                                type: string
                              name:
                                type: string
                            required:
                            - kind
                            - name
                            type: object
                          type: array
                        warnings:
                          items:
                            type: string
                          type: array
                      required:
                      - phase
                      type: object
                    type: array
                type: object
              featureCompatibilityVersion:
                type: string
              lastTransition:
                type: string
              link:
                type: string
              message:
                type: string
              observedGeneration:
                format: int64
                type: integer
              phase:
                type: string
              pvc:
                items:
                  properties:
                    phase:
                      type: string
                    statefulsetName:
                      type: string
                  required:
                  - phase
                  - statefulsetName
                  type: object
                type: array
              resourcesNotReady:
                items:
                  description: ResourceNotReady describes the dependent resource which
                    is not ready yet
                  properties:
                    errors:
                      items:
                        properties:
                          message:
                            type: string
                          reason:
                            type: string
                        type: object
                      type: array
                    kind:
                      description: ResourceKind specifies a kind of a Kubernetes resource.
                        Used in status of a Custom Resource
                      type: string
                    message:
                      type: string
                    name:
                      type: string
                  required:
                  - kind
                  - name
                  type: object
                type: array
              version:
                type: string
              warnings:
                items:
                  type: string
                type: array
            required:
            - phase
            - version
            type: object
        required:
        - spec
        type: object
    served: true
    storage: true
    subresources:
      status: {}
---
apiVersion: apiextensions.k8s.io/v1
kind: CustomResourceDefinition
metadata:
  annotations:
    controller-gen.kubebuilder.io/version: v0.18.0
  name: mongodbsearch.mongodb.com
spec:
  group: mongodb.com
  names:
    kind: MongoDBSearch
    listKind: MongoDBSearchList
    plural: mongodbsearch
    shortNames:
    - mdbs
    singular: mongodbsearch
  scope: Namespaced
  versions:
  - additionalPrinterColumns:
    - description: Current state of the MongoDB deployment.
      jsonPath: .status.phase
      name: Phase
      type: string
    - description: The time since the MongoDB resource was created.
      jsonPath: .metadata.creationTimestamp
      name: Age
      type: date
    name: v1
    schema:
      openAPIV3Schema:
        properties:
          apiVersion:
            description: |-
              APIVersion defines the versioned schema of this representation of an object.
              Servers should convert recognized schemas to the latest internal value, and
              may reject unrecognized values.
              More info: https://git.k8s.io/community/contributors/devel/sig-architecture/api-conventions.md#resources
            type: string
          kind:
            description: |-
              Kind is a string value representing the REST resource this object represents.
              Servers may infer this from the endpoint the client submits requests to.
              Cannot be updated.
              In CamelCase.
              More info: https://git.k8s.io/community/contributors/devel/sig-architecture/api-conventions.md#types-kinds
            type: string
          metadata:
            type: object
          spec:
            properties:
              persistence:
                description: Configure MongoDB Search's persistent volume. If not
                  defined, the operator will request 10GB of storage.
                properties:
                  multiple:
                    properties:
                      data:
                        properties:
                          labelSelector:
                            type: object
                            x-kubernetes-preserve-unknown-fields: true
                          storage:
                            type: string
                          storageClass:
                            type: string
                        type: object
                      journal:
                        properties:
                          labelSelector:
                            type: object
                            x-kubernetes-preserve-unknown-fields: true
                          storage:
                            type: string
                          storageClass:
                            type: string
                        type: object
                      logs:
                        properties:
                          labelSelector:
                            type: object
                            x-kubernetes-preserve-unknown-fields: true
                          storage:
                            type: string
                          storageClass:
                            type: string
                        type: object
                    type: object
                  single:
                    properties:
                      labelSelector:
                        type: object
                        x-kubernetes-preserve-unknown-fields: true
                      storage:
                        type: string
                      storageClass:
                        type: string
                    type: object
                type: object
              resourceRequirements:
                description: Configure resource requests and limits for the MongoDB
                  Search pods.
                properties:
                  claims:
                    description: |-
                      Claims lists the names of resources, defined in spec.resourceClaims,
                      that are used by this container.

                      This is an alpha field and requires enabling the
                      DynamicResourceAllocation feature gate.

                      This field is immutable. It can only be set for containers.
                    items:
                      description: ResourceClaim references one entry in PodSpec.ResourceClaims.
                      properties:
                        name:
                          description: |-
                            Name must match the name of one entry in pod.spec.resourceClaims of
                            the Pod where this field is used. It makes that resource available
                            inside a container.
                          type: string
                        request:
                          description: |-
                            Request is the name chosen for a request in the referenced claim.
                            If empty, everything from the claim is made available, otherwise
                            only the result of this request.
                          type: string
                      required:
                      - name
                      type: object
                    type: array
                    x-kubernetes-list-map-keys:
                    - name
                    x-kubernetes-list-type: map
                  limits:
                    additionalProperties:
                      anyOf:
                      - type: integer
                      - type: string
                      pattern: ^(\+|-)?(([0-9]+(\.[0-9]*)?)|(\.[0-9]+))(([KMGTPE]i)|[numkMGTPE]|([eE](\+|-)?(([0-9]+(\.[0-9]*)?)|(\.[0-9]+))))?$
                      x-kubernetes-int-or-string: true
                    description: |-
                      Limits describes the maximum amount of compute resources allowed.
                      More info: https://kubernetes.io/docs/concepts/configuration/manage-resources-containers/
                    type: object
                  requests:
                    additionalProperties:
                      anyOf:
                      - type: integer
                      - type: string
                      pattern: ^(\+|-)?(([0-9]+(\.[0-9]*)?)|(\.[0-9]+))(([KMGTPE]i)|[numkMGTPE]|([eE](\+|-)?(([0-9]+(\.[0-9]*)?)|(\.[0-9]+))))?$
                      x-kubernetes-int-or-string: true
                    description: |-
                      Requests describes the minimum amount of compute resources required.
                      If Requests is omitted for a container, it defaults to Limits if that is explicitly specified,
                      otherwise to an implementation-defined value. Requests cannot exceed Limits.
                      More info: https://kubernetes.io/docs/concepts/configuration/manage-resources-containers/
                    type: object
                type: object
              security:
                description: Configure security settings of the MongoDB Search server
                  that MongoDB database is connecting to when performing search queries.
                properties:
                  tls:
                    properties:
                      certificateKeySecretRef:
                        description: |-
                          CertificateKeySecret is a reference to a Secret containing a private key and certificate to use for TLS.
                          The key and cert are expected to be PEM encoded and available at "tls.key" and "tls.crt".
                          This is the same format used for the standard "kubernetes.io/tls" Secret type, but no specific type is required.
<<<<<<< HEAD
                          Alternatively, an entry tls.pem, containing the concatenation of cert and key, can be provided.
                          If all of tls.pem, tls.crt and tls.key are present, the tls.pem one needs to be equal to the concatenation of tls.crt and tls.key
=======
>>>>>>> 28f66028
                        properties:
                          name:
                            default: ""
                            description: |-
                              Name of the referent.
                              This field is effectively required, but due to backwards compatibility is
                              allowed to be empty. Instances of this type with an empty value here are
                              almost certainly wrong.
<<<<<<< HEAD
                              TODO: Add other useful fields. apiVersion, kind, uid?
                              More info: https://kubernetes.io/docs/concepts/overview/working-with-objects/names/#names
                              TODO: Drop `kubebuilder:default` when controller-gen doesn't need it https://github.com/kubernetes-sigs/kubebuilder/issues/3896.
=======
                              More info: https://kubernetes.io/docs/concepts/overview/working-with-objects/names/#names
>>>>>>> 28f66028
                            type: string
                        type: object
                        x-kubernetes-map-type: atomic
                      enabled:
                        type: boolean
                    required:
                    - enabled
                    type: object
                type: object
              source:
                description: MongoDB database connection details from which MongoDB
                  Search will synchronize data to build indexes.
                properties:
                  external:
                    properties:
                      hostAndPorts:
                        items:
                          type: string
                        type: array
<<<<<<< HEAD
                      keyFileSecretRef:
                        description: |-
                          SecretKeyRef is a reference to a value in a given secret in the same
                          namespace. Based on:
                          https://kubernetes.io/docs/reference/generated/kubernetes-api/v1.15/#secretkeyselector-v1-core
=======
                      keyfileSecretRef:
                        description: mongod keyfile used to connect to the external
                          MongoDB deployment
>>>>>>> 28f66028
                        properties:
                          key:
                            type: string
                          name:
                            type: string
                        required:
                        - name
                        type: object
                      tls:
<<<<<<< HEAD
=======
                        description: TLS configuration for the external MongoDB deployment
>>>>>>> 28f66028
                        properties:
                          ca:
                            description: |-
                              LocalObjectReference contains enough information to let you locate the
                              referenced object inside the same namespace.
                            properties:
                              name:
                                default: ""
                                description: |-
                                  Name of the referent.
                                  This field is effectively required, but due to backwards compatibility is
                                  allowed to be empty. Instances of this type with an empty value here are
                                  almost certainly wrong.
<<<<<<< HEAD
                                  TODO: Add other useful fields. apiVersion, kind, uid?
                                  More info: https://kubernetes.io/docs/concepts/overview/working-with-objects/names/#names
                                  TODO: Drop `kubebuilder:default` when controller-gen doesn't need it https://github.com/kubernetes-sigs/kubebuilder/issues/3896.
=======
                                  More info: https://kubernetes.io/docs/concepts/overview/working-with-objects/names/#names
>>>>>>> 28f66028
                                type: string
                            type: object
                            x-kubernetes-map-type: atomic
                          enabled:
                            type: boolean
                        required:
                        - enabled
                        type: object
                    type: object
                  mongodbResourceRef:
                    properties:
                      name:
                        type: string
                      namespace:
                        type: string
                    required:
                    - name
                    type: object
                  passwordSecretRef:
                    description: |-
                      SecretKeyRef is a reference to a value in a given secret in the same
                      namespace. Based on:
                      https://kubernetes.io/docs/reference/generated/kubernetes-api/v1.15/#secretkeyselector-v1-core
                    properties:
                      key:
                        type: string
                      name:
                        type: string
                    required:
                    - name
                    type: object
                  username:
                    type: string
                type: object
              statefulSet:
                description: |-
                  StatefulSetSpec which the operator will apply to the MongoDB Search StatefulSet at the end of the reconcile loop. Use to provide necessary customizations,
                  which aren't exposed as fields in the MongoDBSearch.spec.
                properties:
                  metadata:
                    description: StatefulSetMetadataWrapper is a wrapper around Labels
                      and Annotations
                    properties:
                      annotations:
                        additionalProperties:
                          type: string
                        type: object
                      labels:
                        additionalProperties:
                          type: string
                        type: object
                    type: object
                  spec:
                    type: object
                    x-kubernetes-preserve-unknown-fields: true
                required:
                - spec
                type: object
              version:
                description: Optional version of MongoDB Search component (mongot).
                  If not set, then the operator will set the most appropriate version
                  of MongoDB Search.
                type: string
            type: object
          status:
            properties:
              lastTransition:
                type: string
              message:
                type: string
              observedGeneration:
                format: int64
                type: integer
              phase:
                type: string
              pvc:
                items:
                  properties:
                    phase:
                      type: string
                    statefulsetName:
                      type: string
                  required:
                  - phase
                  - statefulsetName
                  type: object
                type: array
              resourcesNotReady:
                items:
                  description: ResourceNotReady describes the dependent resource which
                    is not ready yet
                  properties:
                    errors:
                      items:
                        properties:
                          message:
                            type: string
                          reason:
                            type: string
                        type: object
                      type: array
                    kind:
                      description: ResourceKind specifies a kind of a Kubernetes resource.
                        Used in status of a Custom Resource
                      type: string
                    message:
                      type: string
                    name:
                      type: string
                  required:
                  - kind
                  - name
                  type: object
                type: array
              version:
                type: string
              warnings:
                items:
                  type: string
                type: array
            required:
            - phase
            type: object
        required:
        - spec
        type: object
    served: true
    storage: true
    subresources:
      status: {}
---
apiVersion: apiextensions.k8s.io/v1
kind: CustomResourceDefinition
metadata:
  annotations:
    controller-gen.kubebuilder.io/version: v0.18.0
  name: mongodbusers.mongodb.com
spec:
  group: mongodb.com
  names:
    kind: MongoDBUser
    listKind: MongoDBUserList
    plural: mongodbusers
    shortNames:
    - mdbu
    singular: mongodbuser
  scope: Namespaced
  versions:
  - additionalPrinterColumns:
    - description: The current state of the MongoDB User.
      jsonPath: .status.phase
      name: Phase
      type: string
    - description: The time since the MongoDB User resource was created.
      jsonPath: .metadata.creationTimestamp
      name: Age
      type: date
    name: v1
    schema:
      openAPIV3Schema:
        properties:
          apiVersion:
            description: |-
              APIVersion defines the versioned schema of this representation of an object.
              Servers should convert recognized schemas to the latest internal value, and
              may reject unrecognized values.
              More info: https://git.k8s.io/community/contributors/devel/sig-architecture/api-conventions.md#resources
            type: string
          kind:
            description: |-
              Kind is a string value representing the REST resource this object represents.
              Servers may infer this from the endpoint the client submits requests to.
              Cannot be updated.
              In CamelCase.
              More info: https://git.k8s.io/community/contributors/devel/sig-architecture/api-conventions.md#types-kinds
            type: string
          metadata:
            type: object
          spec:
            properties:
              connectionStringSecretName:
                type: string
              db:
                type: string
              mongodbResourceRef:
                properties:
                  name:
                    type: string
                  namespace:
                    type: string
                required:
                - name
                type: object
              passwordSecretKeyRef:
                description: |-
                  SecretKeyRef is a reference to a value in a given secret in the same
                  namespace. Based on:
                  https://kubernetes.io/docs/reference/generated/kubernetes-api/v1.15/#secretkeyselector-v1-core
                properties:
                  key:
                    type: string
                  name:
                    type: string
                required:
                - name
                type: object
              roles:
                items:
                  properties:
                    db:
                      type: string
                    name:
                      type: string
                  required:
                  - db
                  - name
                  type: object
                type: array
              username:
                type: string
            required:
            - db
            - username
            type: object
          status:
            properties:
              db:
                type: string
              lastTransition:
                type: string
              message:
                type: string
              observedGeneration:
                format: int64
                type: integer
              phase:
                type: string
              project:
                type: string
              pvc:
                items:
                  properties:
                    phase:
                      type: string
                    statefulsetName:
                      type: string
                  required:
                  - phase
                  - statefulsetName
                  type: object
                type: array
              resourcesNotReady:
                items:
                  description: ResourceNotReady describes the dependent resource which
                    is not ready yet
                  properties:
                    errors:
                      items:
                        properties:
                          message:
                            type: string
                          reason:
                            type: string
                        type: object
                      type: array
                    kind:
                      description: ResourceKind specifies a kind of a Kubernetes resource.
                        Used in status of a Custom Resource
                      type: string
                    message:
                      type: string
                    name:
                      type: string
                  required:
                  - kind
                  - name
                  type: object
                type: array
              roles:
                items:
                  properties:
                    db:
                      type: string
                    name:
                      type: string
                  required:
                  - db
                  - name
                  type: object
                type: array
              username:
                type: string
              warnings:
                items:
                  type: string
                type: array
            required:
            - db
            - phase
            - project
            - username
            type: object
        required:
        - spec
        type: object
    served: true
    storage: true
    subresources:
      status: {}
---
apiVersion: apiextensions.k8s.io/v1
kind: CustomResourceDefinition
metadata:
  annotations:
    controller-gen.kubebuilder.io/version: v0.18.0
  name: opsmanagers.mongodb.com
spec:
  group: mongodb.com
  names:
    kind: MongoDBOpsManager
    listKind: MongoDBOpsManagerList
    plural: opsmanagers
    shortNames:
    - om
    singular: opsmanager
  scope: Namespaced
  versions:
  - additionalPrinterColumns:
    - description: The number of replicas of MongoDBOpsManager.
      jsonPath: .spec.replicas
      name: Replicas
      type: integer
    - description: The version of MongoDBOpsManager.
      jsonPath: .spec.version
      name: Version
      type: string
    - description: The current state of the MongoDBOpsManager.
      jsonPath: .status.opsManager.phase
      name: State (OpsManager)
      type: string
    - description: The current state of the MongoDBOpsManager Application Database.
      jsonPath: .status.applicationDatabase.phase
      name: State (AppDB)
      type: string
    - description: The current state of the MongoDBOpsManager Backup Daemon.
      jsonPath: .status.backup.phase
      name: State (Backup)
      type: string
    - description: The time since the MongoDBOpsManager resource was created.
      jsonPath: .metadata.creationTimestamp
      name: Age
      type: date
    - description: Warnings.
      jsonPath: .status.warnings
      name: Warnings
      type: string
    name: v1
    schema:
      openAPIV3Schema:
        description: The MongoDBOpsManager resource allows you to deploy Ops Manager
          within your Kubernetes cluster
        properties:
          apiVersion:
            description: |-
              APIVersion defines the versioned schema of this representation of an object.
              Servers should convert recognized schemas to the latest internal value, and
              may reject unrecognized values.
              More info: https://git.k8s.io/community/contributors/devel/sig-architecture/api-conventions.md#resources
            type: string
          kind:
            description: |-
              Kind is a string value representing the REST resource this object represents.
              Servers may infer this from the endpoint the client submits requests to.
              Cannot be updated.
              In CamelCase.
              More info: https://git.k8s.io/community/contributors/devel/sig-architecture/api-conventions.md#types-kinds
            type: string
          metadata:
            type: object
          spec:
            properties:
              adminCredentials:
                description: |-
                  AdminSecret is the secret for the first admin user to create
                  has the fields: "Username", "Password", "FirstName", "LastName"
                type: string
              applicationDatabase:
                properties:
                  additionalMongodConfig:
                    description: |-
                      AdditionalMongodConfig are additional configurations that can be passed to
                      each data-bearing mongod at runtime. Uses the same structure as the mongod
                      configuration file:
                      https://docs.mongodb.com/manual/reference/configuration-options/
                    type: object
                    x-kubernetes-preserve-unknown-fields: true
                  agent:
                    description: specify configuration like startup flags and automation
                      config settings for the AutomationAgent and MonitoringAgent
                    properties:
                      backupAgent:
                        properties:
                          logRotate:
                            description: LogRotate configures log rotation for the
                              BackupAgent processes
                            properties:
                              sizeThresholdMB:
                                description: |-
                                  Maximum size for an individual log file before rotation.
                                  OM only supports ints
                                type: integer
                              timeThresholdHrs:
                                description: Number of hours after which this MongoDB
                                  Agent rotates the log file.
                                type: integer
                            type: object
                        type: object
                      logLevel:
                        type: string
                      logRotate:
                        description: DEPRECATED please use mongod.logRotate
                        properties:
                          includeAuditLogsWithMongoDBLogs:
                            description: |-
                              set to 'true' to have the Automation Agent rotate the audit files along
                              with mongodb log files
                            type: boolean
                          numTotal:
                            description: maximum number of log files to have total
                            type: integer
                          numUncompressed:
                            description: maximum number of log files to leave uncompressed
                            type: integer
                          percentOfDiskspace:
                            description: |-
                              Maximum percentage of the total disk space these log files should take up.
                              The string needs to be able to be converted to float64
                            type: string
                          sizeThresholdMB:
                            description: |-
                              Maximum size for an individual log file before rotation.
                              The string needs to be able to be converted to float64.
                              Fractional values of MB are supported.
                            type: string
                          timeThresholdHrs:
                            description: maximum hours for an individual log file
                              before rotation
                            type: integer
                        required:
                        - sizeThresholdMB
                        - timeThresholdHrs
                        type: object
                      maxLogFileDurationHours:
                        type: integer
                      mongod:
                        description: AgentLoggingMongodConfig contain settings for
                          the mongodb processes configured by the agent
                        properties:
                          auditlogRotate:
                            description: LogRotate configures audit log rotation for
                              the mongodb processes
                            properties:
                              includeAuditLogsWithMongoDBLogs:
                                description: |-
                                  set to 'true' to have the Automation Agent rotate the audit files along
                                  with mongodb log files
                                type: boolean
                              numTotal:
                                description: maximum number of log files to have total
                                type: integer
                              numUncompressed:
                                description: maximum number of log files to leave
                                  uncompressed
                                type: integer
                              percentOfDiskspace:
                                description: |-
                                  Maximum percentage of the total disk space these log files should take up.
                                  The string needs to be able to be converted to float64
                                type: string
                              sizeThresholdMB:
                                description: |-
                                  Maximum size for an individual log file before rotation.
                                  The string needs to be able to be converted to float64.
                                  Fractional values of MB are supported.
                                type: string
                              timeThresholdHrs:
                                description: maximum hours for an individual log file
                                  before rotation
                                type: integer
                            required:
                            - sizeThresholdMB
                            - timeThresholdHrs
                            type: object
                          logRotate:
                            description: LogRotate configures log rotation for the
                              mongodb processes
                            properties:
                              includeAuditLogsWithMongoDBLogs:
                                description: |-
                                  set to 'true' to have the Automation Agent rotate the audit files along
                                  with mongodb log files
                                type: boolean
                              numTotal:
                                description: maximum number of log files to have total
                                type: integer
                              numUncompressed:
                                description: maximum number of log files to leave
                                  uncompressed
                                type: integer
                              percentOfDiskspace:
                                description: |-
                                  Maximum percentage of the total disk space these log files should take up.
                                  The string needs to be able to be converted to float64
                                type: string
                              sizeThresholdMB:
                                description: |-
                                  Maximum size for an individual log file before rotation.
                                  The string needs to be able to be converted to float64.
                                  Fractional values of MB are supported.
                                type: string
                              timeThresholdHrs:
                                description: maximum hours for an individual log file
                                  before rotation
                                type: integer
                            required:
                            - sizeThresholdMB
                            - timeThresholdHrs
                            type: object
                          systemLog:
                            description: SystemLog configures system log of mongod
                            properties:
                              destination:
                                type: string
                              logAppend:
                                type: boolean
                              path:
                                type: string
                            required:
                            - destination
                            - logAppend
                            - path
                            type: object
                        type: object
                      monitoringAgent:
                        properties:
                          logRotate:
                            description: LogRotate configures log rotation for the
                              BackupAgent processes
                            properties:
                              sizeThresholdMB:
                                description: |-
                                  Maximum size for an individual log file before rotation.
                                  OM only supports ints
                                type: integer
                              timeThresholdHrs:
                                description: Number of hours after which this MongoDB
                                  Agent rotates the log file.
                                type: integer
                            type: object
                        type: object
                      readinessProbe:
                        properties:
                          environmentVariables:
                            additionalProperties:
                              type: string
                            type: object
                        type: object
                      startupOptions:
                        additionalProperties:
                          type: string
                        description: |-
                          StartupParameters can be used to configure the startup parameters with which the agent starts. That also contains
                          log rotation settings as defined here:
                        type: object
                      systemLog:
                        description: DEPRECATED please use mongod.systemLog
                        properties:
                          destination:
                            type: string
                          logAppend:
                            type: boolean
                          path:
                            type: string
                        required:
                        - destination
                        - logAppend
                        - path
                        type: object
                    type: object
                  automationConfig:
                    description: |-
                      AutomationConfigOverride holds any fields that will be merged on top of the Automation Config
                      that the operator creates for the AppDB. Currently only the process.disabled and logRotate field is recognized.
                    properties:
                      processes:
                        items:
                          description: OverrideProcess contains fields that we can
                            override on the AutomationConfig processes.
                          properties:
                            disabled:
                              type: boolean
                            logRotate:
                              description: CrdLogRotate is the crd definition of LogRotate
                                including fields in strings while the agent supports
                                them as float64
                              properties:
                                includeAuditLogsWithMongoDBLogs:
                                  description: |-
                                    set to 'true' to have the Automation Agent rotate the audit files along
                                    with mongodb log files
                                  type: boolean
                                numTotal:
                                  description: maximum number of log files to have
                                    total
                                  type: integer
                                numUncompressed:
                                  description: maximum number of log files to leave
                                    uncompressed
                                  type: integer
                                percentOfDiskspace:
                                  description: |-
                                    Maximum percentage of the total disk space these log files should take up.
                                    The string needs to be able to be converted to float64
                                  type: string
                                sizeThresholdMB:
                                  description: |-
                                    Maximum size for an individual log file before rotation.
                                    The string needs to be able to be converted to float64.
                                    Fractional values of MB are supported.
                                  type: string
                                timeThresholdHrs:
                                  description: maximum hours for an individual log
                                    file before rotation
                                  type: integer
                              required:
                              - sizeThresholdMB
                              - timeThresholdHrs
                              type: object
                            name:
                              type: string
                          required:
                          - disabled
                          - name
                          type: object
                        type: array
                      replicaSet:
                        properties:
                          id:
                            description: |-
                              Id can be used together with additionalMongodConfig.replication.replSetName
                              to manage clusters where replSetName differs from the MongoDBCommunity resource name
                            type: string
                          settings:
                            description: |-
                              MapWrapper is a wrapper for a map to be used by other structs.
                              The CRD generator does not support map[string]interface{}
                              on the top level and hence we need to work around this with
                              a wrapping struct.
                            type: object
                            x-kubernetes-preserve-unknown-fields: true
                        type: object
                    type: object
                  cloudManager:
                    properties:
                      configMapRef:
                        properties:
                          name:
                            type: string
                        type: object
                    type: object
                  clusterDomain:
                    type: string
                  clusterSpecList:
                    items:
                      description: |-
                        ClusterSpecItem is the mongodb multi-cluster spec that is specific to a
                        particular Kubernetes cluster, this maps to the statefulset created in each cluster
                      properties:
                        clusterName:
                          description: |-
                            ClusterName is name of the cluster where the MongoDB Statefulset will be scheduled, the
                            name should have a one on one mapping with the service-account created in the central cluster
                            to talk to the workload clusters.
                          type: string
                        externalAccess:
                          description: ExternalAccessConfiguration provides external
                            access configuration for Multi-Cluster.
                          properties:
                            externalDomain:
                              description: An external domain that is used for exposing
                                MongoDB to the outside world.
                              type: string
                            externalService:
                              description: Provides a way to override the default
                                (NodePort) Service
                              properties:
                                annotations:
                                  additionalProperties:
                                    type: string
                                  description: A map of annotations that shall be
                                    added to the externally available Service.
                                  type: object
                                spec:
                                  description: A wrapper for the Service spec object.
                                  type: object
                                  x-kubernetes-preserve-unknown-fields: true
                              type: object
                          type: object
                        memberConfig:
                          description: MemberConfig allows to specify votes, priorities
                            and tags for each of the mongodb process.
                          items:
                            properties:
                              priority:
                                type: string
                              tags:
                                additionalProperties:
                                  type: string
                                type: object
                              votes:
                                type: integer
                            type: object
                          type: array
                        members:
                          description: Amount of members for this MongoDB Replica
                            Set
                          type: integer
                        podSpec:
                          properties:
                            persistence:
                              description: Note, that this field is used by MongoDB
                                resources only, let's keep it here for simplicity
                              properties:
                                multiple:
                                  properties:
                                    data:
                                      properties:
                                        labelSelector:
                                          type: object
                                          x-kubernetes-preserve-unknown-fields: true
                                        storage:
                                          type: string
                                        storageClass:
                                          type: string
                                      type: object
                                    journal:
                                      properties:
                                        labelSelector:
                                          type: object
                                          x-kubernetes-preserve-unknown-fields: true
                                        storage:
                                          type: string
                                        storageClass:
                                          type: string
                                      type: object
                                    logs:
                                      properties:
                                        labelSelector:
                                          type: object
                                          x-kubernetes-preserve-unknown-fields: true
                                        storage:
                                          type: string
                                        storageClass:
                                          type: string
                                      type: object
                                  type: object
                                single:
                                  properties:
                                    labelSelector:
                                      type: object
                                      x-kubernetes-preserve-unknown-fields: true
                                    storage:
                                      type: string
                                    storageClass:
                                      type: string
                                  type: object
                              type: object
                            podTemplate:
                              type: object
                              x-kubernetes-preserve-unknown-fields: true
                          type: object
                        service:
                          description: this is an optional service, it will get the
                            name "<rsName>-service" in case not provided
                          type: string
                        statefulSet:
                          description: |-
                            StatefulSetConfiguration holds the optional custom StatefulSet
                            that should be merged into the operator created one.
                          properties:
                            metadata:
                              description: StatefulSetMetadataWrapper is a wrapper
                                around Labels and Annotations
                              properties:
                                annotations:
                                  additionalProperties:
                                    type: string
                                  type: object
                                labels:
                                  additionalProperties:
                                    type: string
                                  type: object
                              type: object
                            spec:
                              type: object
                              x-kubernetes-preserve-unknown-fields: true
                          required:
                          - spec
                          type: object
                      required:
                      - members
                      type: object
                    type: array
                  connectivity:
                    properties:
                      replicaSetHorizons:
                        description: |-
                          ReplicaSetHorizons holds list of maps of horizons to be configured in each of MongoDB processes.
                          Horizons map horizon names to the node addresses for each process in the replicaset, e.g.:
                           [
                             {
                               "internal": "my-rs-0.my-internal-domain.com:31843",
                               "external": "my-rs-0.my-external-domain.com:21467"
                             },
                             {
                               "internal": "my-rs-1.my-internal-domain.com:31843",
                               "external": "my-rs-1.my-external-domain.com:21467"
                             },
                             ...
                           ]
                          The key of each item in the map is an arbitrary, user-chosen string that
                          represents the name of the horizon. The value of the item is the host and,
                          optionally, the port that this mongod node will be connected to from.
                        items:
                          additionalProperties:
                            type: string
                          type: object
                        type: array
                    type: object
                  credentials:
                    description: Name of the Secret holding credentials information
                    type: string
                  externalAccess:
                    description: ExternalAccessConfiguration provides external access
                      configuration.
                    properties:
                      externalDomain:
                        description: An external domain that is used for exposing
                          MongoDB to the outside world.
                        type: string
                      externalService:
                        description: Provides a way to override the default (NodePort)
                          Service
                        properties:
                          annotations:
                            additionalProperties:
                              type: string
                            description: A map of annotations that shall be added
                              to the externally available Service.
                            type: object
                          spec:
                            description: A wrapper for the Service spec object.
                            type: object
                            x-kubernetes-preserve-unknown-fields: true
                        type: object
                    type: object
                  featureCompatibilityVersion:
                    type: string
                  memberConfig:
                    description: MemberConfig allows to specify votes, priorities
                      and tags for each of the mongodb process.
                    items:
                      properties:
                        priority:
                          type: string
                        tags:
                          additionalProperties:
                            type: string
                          type: object
                        votes:
                          type: integer
                      type: object
                    type: array
                  members:
                    description: Amount of members for this MongoDB Replica Set
                    maximum: 50
                    minimum: 3
                    type: integer
                  monitoringAgent:
                    description: |-
                      Specify configuration like startup flags just for the MonitoringAgent.
                      These take precedence over
                      the flags set in AutomationAgent
                    properties:
                      startupOptions:
                        additionalProperties:
                          type: string
                        description: |-
                          StartupParameters can be used to configure the startup parameters with which the agent starts. That also contains
                          log rotation settings as defined here:
                        type: object
                    required:
                    - startupOptions
                    type: object
                  opsManager:
                    properties:
                      configMapRef:
                        properties:
                          name:
                            type: string
                        type: object
                    type: object
                  passwordSecretKeyRef:
                    description: |-
                      PasswordSecretKeyRef contains a reference to the secret which contains the password
                      for the mongodb-ops-manager SCRAM-SHA user
                    properties:
                      key:
                        type: string
                      name:
                        type: string
                    required:
                    - name
                    type: object
                  podSpec:
                    properties:
                      persistence:
                        description: Note, that this field is used by MongoDB resources
                          only, let's keep it here for simplicity
                        properties:
                          multiple:
                            properties:
                              data:
                                properties:
                                  labelSelector:
                                    type: object
                                    x-kubernetes-preserve-unknown-fields: true
                                  storage:
                                    type: string
                                  storageClass:
                                    type: string
                                type: object
                              journal:
                                properties:
                                  labelSelector:
                                    type: object
                                    x-kubernetes-preserve-unknown-fields: true
                                  storage:
                                    type: string
                                  storageClass:
                                    type: string
                                type: object
                              logs:
                                properties:
                                  labelSelector:
                                    type: object
                                    x-kubernetes-preserve-unknown-fields: true
                                  storage:
                                    type: string
                                  storageClass:
                                    type: string
                                type: object
                            type: object
                          single:
                            properties:
                              labelSelector:
                                type: object
                                x-kubernetes-preserve-unknown-fields: true
                              storage:
                                type: string
                              storageClass:
                                type: string
                            type: object
                        type: object
                      podTemplate:
                        type: object
                        x-kubernetes-preserve-unknown-fields: true
                    type: object
                  prometheus:
                    description: Enables Prometheus integration on the AppDB.
                    properties:
                      metricsPath:
                        description: Indicates path to the metrics endpoint.
                        pattern: ^\/[a-z0-9]+$
                        type: string
                      passwordSecretRef:
                        description: Name of a Secret containing a HTTP Basic Auth
                          Password.
                        properties:
                          key:
                            description: Key is the key in the secret storing this
                              password. Defaults to "password"
                            type: string
                          name:
                            description: Name is the name of the secret storing this
                              user's password
                            type: string
                        required:
                        - name
                        type: object
                      port:
                        description: Port where metrics endpoint will bind to. Defaults
                          to 9216.
                        type: integer
                      tlsSecretKeyRef:
                        description: |-
                          Name of a Secret (type kubernetes.io/tls) holding the certificates to use in the
                          Prometheus endpoint.
                        properties:
                          key:
                            description: Key is the key in the secret storing this
                              password. Defaults to "password"
                            type: string
                          name:
                            description: Name is the name of the secret storing this
                              user's password
                            type: string
                        required:
                        - name
                        type: object
                      username:
                        description: HTTP Basic Auth Username for metrics endpoint.
                        type: string
                    required:
                    - passwordSecretRef
                    - username
                    type: object
                  security:
                    properties:
                      authentication:
                        description: |-
                          Authentication holds various authentication related settings that affect
                          this MongoDB resource.
                        properties:
                          agents:
                            description: Agents contains authentication configuration
                              properties for the agents
                            properties:
                              automationLdapGroupDN:
                                type: string
                              automationPasswordSecretRef:
                                description: SecretKeySelector selects a key of a
                                  Secret.
                                properties:
                                  key:
                                    description: The key of the secret to select from.  Must
                                      be a valid secret key.
                                    type: string
                                  name:
                                    default: ""
                                    description: |-
                                      Name of the referent.
                                      This field is effectively required, but due to backwards compatibility is
                                      allowed to be empty. Instances of this type with an empty value here are
                                      almost certainly wrong.
                                      More info: https://kubernetes.io/docs/concepts/overview/working-with-objects/names/#names
                                    type: string
                                  optional:
                                    description: Specify whether the Secret or its
                                      key must be defined
                                    type: boolean
                                required:
                                - key
                                type: object
                                x-kubernetes-map-type: atomic
                              automationUserName:
                                type: string
                              clientCertificateSecretRef:
                                type: object
                                x-kubernetes-preserve-unknown-fields: true
                              mode:
                                description: Mode is the desired Authentication mode
                                  that the agents will use
                                type: string
                            required:
                            - mode
                            type: object
                          enabled:
                            type: boolean
                          ignoreUnknownUsers:
                            description: IgnoreUnknownUsers maps to the inverse of
                              auth.authoritativeSet
                            type: boolean
                          internalCluster:
                            type: string
                          ldap:
                            description: LDAP Configuration
                            properties:
                              authzQueryTemplate:
                                type: string
                              bindQueryPasswordSecretRef:
                                properties:
                                  name:
                                    type: string
                                required:
                                - name
                                type: object
                              bindQueryUser:
                                type: string
                              caConfigMapRef:
                                description: Allows to point at a ConfigMap/key with
                                  a CA file to mount on the Pod
                                properties:
                                  key:
                                    description: The key to select.
                                    type: string
                                  name:
                                    default: ""
                                    description: |-
                                      Name of the referent.
                                      This field is effectively required, but due to backwards compatibility is
                                      allowed to be empty. Instances of this type with an empty value here are
                                      almost certainly wrong.
                                      More info: https://kubernetes.io/docs/concepts/overview/working-with-objects/names/#names
                                    type: string
                                  optional:
                                    description: Specify whether the ConfigMap or
                                      its key must be defined
                                    type: boolean
                                required:
                                - key
                                type: object
                                x-kubernetes-map-type: atomic
                              servers:
                                items:
                                  type: string
                                type: array
                              timeoutMS:
                                type: integer
                              transportSecurity:
                                enum:
                                - tls
                                - none
                                type: string
                              userCacheInvalidationInterval:
                                type: integer
                              userToDNMapping:
                                type: string
                              validateLDAPServerConfig:
                                type: boolean
                            type: object
                          modes:
                            items:
                              enum:
                              - X509
                              - SCRAM
                              - SCRAM-SHA-1
                              - MONGODB-CR
                              - SCRAM-SHA-256
                              - LDAP
                              - OIDC
                              type: string
                            type: array
                          oidcProviderConfigs:
                            description: Configuration for OIDC providers
                            items:
                              properties:
                                audience:
                                  description: |-
                                    Entity that your external identity provider intends the token for.
                                    Enter the audience value from the app you registered with external Identity Provider.
                                  type: string
                                authorizationMethod:
                                  description: |-
                                    Configure single-sign-on for human user access to deployments with Workforce Identity Federation.
                                    For programmatic, application access to deployments use Workload Identity Federation.
                                    Only one Workforce Identity Federation IdP can be configured per MongoDB resource
                                  enum:
                                  - WorkforceIdentityFederation
                                  - WorkloadIdentityFederation
                                  type: string
                                authorizationType:
                                  description: |-
                                    Select GroupMembership to grant authorization based on IdP user group membership, or select UserID to grant
                                    an individual user authorization.
                                  enum:
                                  - GroupMembership
                                  - UserID
                                  type: string
                                clientId:
                                  description: |-
                                    Unique identifier for your registered application. Enter the clientId value from the app you
                                    registered with an external Identity Provider.
                                    Required when selected Workforce Identity Federation authorization method
                                  type: string
                                configurationName:
                                  description: |-
                                    Unique label that identifies this configuration. It is case-sensitive and can only contain the following characters:
                                     - alphanumeric characters (combination of a to z and 0 to 9)
                                     - hyphens (-)
                                     - underscores (_)
                                  pattern: ^[a-zA-Z0-9-_]+$
                                  type: string
                                groupsClaim:
                                  description: |-
                                    The identifier of the claim that includes the principal's IdP user group membership information.
                                    Required when selected GroupMembership as the authorization type, ignored otherwise
                                  type: string
                                issuerURI:
                                  description: |-
                                    Issuer value provided by your registered IdP application. Using this URI, MongoDB finds an OpenID Connect Provider
                                    Configuration Document, which should be available in the /.wellknown/open-id-configuration endpoint.
                                    For MongoDB 8.0+, the combination of issuerURI and audience must be unique across OIDC provider configurations.
                                    For other MongoDB versions, the issuerURI itself must be unique.
                                  type: string
                                requestedScopes:
                                  description: |-
                                    Tokens that give users permission to request data from the authorization endpoint.
                                    Only used for Workforce Identity Federation authorization method
                                  items:
                                    type: string
                                  type: array
                                userClaim:
                                  default: sub
                                  description: |-
                                    The identifier of the claim that includes the user principal identity.
                                    Accept the default value unless your IdP uses a different claim.
                                  type: string
                              required:
                              - audience
                              - authorizationMethod
                              - authorizationType
                              - configurationName
                              - issuerURI
                              - userClaim
                              type: object
                            type: array
                          requireClientTLSAuthentication:
                            description: Clients should present valid TLS certificates
                            type: boolean
                        required:
                        - enabled
                        type: object
                      certsSecretPrefix:
                        type: string
                      roleRefs:
                        items:
                          properties:
                            kind:
                              enum:
                              - ClusterMongoDBRole
                              type: string
                            name:
                              type: string
                          required:
                          - kind
                          - name
                          type: object
                        type: array
                      roles:
                        items:
                          properties:
                            authenticationRestrictions:
                              items:
                                properties:
                                  clientSource:
                                    items:
                                      type: string
                                    type: array
                                  serverAddress:
                                    items:
                                      type: string
                                    type: array
                                type: object
                              type: array
                            db:
                              type: string
                            privileges:
                              items:
                                properties:
                                  actions:
                                    items:
                                      type: string
                                    type: array
                                  resource:
                                    properties:
                                      cluster:
                                        type: boolean
                                      collection:
                                        type: string
                                      db:
                                        type: string
                                    type: object
                                required:
                                - actions
                                - resource
                                type: object
                              type: array
                            role:
                              type: string
                            roles:
                              items:
                                properties:
                                  db:
                                    type: string
                                  role:
                                    type: string
                                required:
                                - db
                                - role
                                type: object
                              type: array
                          required:
                          - db
                          - role
                          type: object
                        type: array
                      tls:
                        properties:
                          additionalCertificateDomains:
                            items:
                              type: string
                            type: array
                          ca:
                            description: |-
                              CA corresponds to a ConfigMap containing an entry for the CA certificate (ca.pem)
                              used to validate the certificates created already.
                            type: string
                          enabled:
                            description: |-
                              DEPRECATED please enable TLS by setting `security.certsSecretPrefix` or `security.tls.secretRef.prefix`.
                              Enables TLS for this resource. This will make the operator try to mount a
                              Secret with a defined name (<resource-name>-cert).
                              This is only used when enabling TLS on a MongoDB resource, and not on the
                              AppDB, where TLS is configured by setting `secretRef.Name`.
                            type: boolean
                        type: object
                    type: object
                    x-kubernetes-validations:
                    - message: At most one of roles or roleRefs can be non-empty
                      rule: '!(has(self.roles) && has(self.roleRefs)) || !(self.roles.size()
                        > 0 && self.roleRefs.size() > 0)'
                  service:
                    description: this is an optional service, it will get the name
                      "<rsName>-svc" in case not provided
                    type: string
                  topology:
                    enum:
                    - SingleCluster
                    - MultiCluster
                    type: string
                  type:
                    enum:
                    - Standalone
                    - ReplicaSet
                    - ShardedCluster
                    type: string
                  version:
                    pattern: ^[0-9]+.[0-9]+.[0-9]+(-.+)?$|^$
                    type: string
                required:
                - version
                type: object
              backup:
                description: Backup
                properties:
                  assignmentLabels:
                    description: Assignment Labels set in the Ops Manager
                    items:
                      type: string
                    type: array
                  blockStores:
                    items:
                      description: |-
                        DataStoreConfig is the description of the config used to reference to database. Reused by Oplog and Block stores
                        Optionally references the user if the Mongodb is configured with authentication
                      properties:
                        assignmentLabels:
                          description: Assignment Labels set in the Ops Manager
                          items:
                            type: string
                          type: array
                        mongodbResourceRef:
                          properties:
                            name:
                              type: string
                            namespace:
                              type: string
                          required:
                          - name
                          type: object
                        mongodbUserRef:
                          properties:
                            name:
                              type: string
                          required:
                          - name
                          type: object
                        name:
                          type: string
                      required:
                      - mongodbResourceRef
                      - name
                      type: object
                    type: array
                  enabled:
                    description: Enabled indicates if Backups will be enabled for
                      this Ops Manager.
                    type: boolean
                  encryption:
                    description: Encryption settings
                    properties:
                      kmip:
                        description: Kmip corresponds to the KMIP configuration assigned
                          to the Ops Manager Project's configuration.
                        properties:
                          server:
                            description: KMIP Server configuration
                            properties:
                              ca:
                                description: |-
                                  CA corresponds to a ConfigMap containing an entry for the CA certificate (ca.pem)
                                  used for KMIP authentication
                                type: string
                              url:
                                description: |-
                                  KMIP Server url in the following format: hostname:port
                                  Valid examples are:
                                    10.10.10.3:5696
                                    my-kmip-server.mycorp.com:5696
                                    kmip-svc.svc.cluster.local:5696
                                pattern: '[^\:]+:[0-9]{0,5}'
                                type: string
                            required:
                            - ca
                            - url
                            type: object
                        required:
                        - server
                        type: object
                    type: object
                  externalServiceEnabled:
                    type: boolean
                  fileSystemStores:
                    items:
                      properties:
                        name:
                          type: string
                      required:
                      - name
                      type: object
                    type: array
                  headDB:
                    description: HeadDB specifies configuration options for the HeadDB
                    properties:
                      labelSelector:
                        type: object
                        x-kubernetes-preserve-unknown-fields: true
                      storage:
                        type: string
                      storageClass:
                        type: string
                    type: object
                  jvmParameters:
                    items:
                      type: string
                    type: array
                  logging:
                    properties:
                      LogBackAccessRef:
                        description: LogBackAccessRef points at a ConfigMap/key with
                          the logback access configuration file to mount on the Pod
                        properties:
                          name:
                            type: string
                        type: object
                      LogBackRef:
                        description: LogBackRef points at a ConfigMap/key with the
                          logback configuration file to mount on the Pod
                        properties:
                          name:
                            type: string
                        type: object
                    type: object
                  members:
                    description: Members indicate the number of backup daemon pods
                      to create.
                    minimum: 1
                    type: integer
                  opLogStores:
                    description: OplogStoreConfigs describes the list of oplog store
                      configs used for backup
                    items:
                      description: |-
                        DataStoreConfig is the description of the config used to reference to database. Reused by Oplog and Block stores
                        Optionally references the user if the Mongodb is configured with authentication
                      properties:
                        assignmentLabels:
                          description: Assignment Labels set in the Ops Manager
                          items:
                            type: string
                          type: array
                        mongodbResourceRef:
                          properties:
                            name:
                              type: string
                            namespace:
                              type: string
                          required:
                          - name
                          type: object
                        mongodbUserRef:
                          properties:
                            name:
                              type: string
                          required:
                          - name
                          type: object
                        name:
                          type: string
                      required:
                      - mongodbResourceRef
                      - name
                      type: object
                    type: array
                  queryableBackupSecretRef:
                    description: |-
                      QueryableBackupSecretRef references the secret which contains the pem file which is used
                      for queryable backup. This will be mounted into the Ops Manager pod.
                    properties:
                      name:
                        type: string
                    required:
                    - name
                    type: object
                  s3OpLogStores:
                    description: S3OplogStoreConfigs describes the list of s3 oplog
                      store configs used for backup.
                    items:
                      properties:
                        assignmentLabels:
                          description: Assignment Labels set in the Ops Manager
                          items:
                            type: string
                          type: array
                        customCertificate:
                          description: |-
                            Set this to "true" to use the appDBCa as a CA to access S3.
                            Deprecated: This has been replaced by CustomCertificateSecretRefs,
                            In the future all custom certificates, which includes the appDBCa
                            for s3Config should be configured in CustomCertificateSecretRefs instead.
                          type: boolean
                        customCertificateSecretRefs:
                          description: |-
                            CustomCertificateSecretRefs is a list of valid Certificate Authority certificate secrets
                            that apply to the associated S3 bucket.
                          items:
                            description: SecretKeySelector selects a key of a Secret.
                            properties:
                              key:
                                description: The key of the secret to select from.  Must
                                  be a valid secret key.
                                type: string
                              name:
                                default: ""
                                description: |-
                                  Name of the referent.
                                  This field is effectively required, but due to backwards compatibility is
                                  allowed to be empty. Instances of this type with an empty value here are
                                  almost certainly wrong.
                                  More info: https://kubernetes.io/docs/concepts/overview/working-with-objects/names/#names
                                type: string
                              optional:
                                description: Specify whether the Secret or its key
                                  must be defined
                                type: boolean
                            required:
                            - key
                            type: object
                            x-kubernetes-map-type: atomic
                          type: array
                        irsaEnabled:
                          description: |-
                            This is only set to "true" when a user is running in EKS and is using AWS IRSA to configure
                            S3 snapshot store. For more details refer this: https://aws.amazon.com/blogs/opensource/introducing-fine-grained-iam-roles-service-accounts/
                          type: boolean
                        mongodbResourceRef:
                          properties:
                            name:
                              type: string
                            namespace:
                              type: string
                          required:
                          - name
                          type: object
                        mongodbUserRef:
                          properties:
                            name:
                              type: string
                          required:
                          - name
                          type: object
                        name:
                          type: string
                        pathStyleAccessEnabled:
                          type: boolean
                        s3BucketEndpoint:
                          type: string
                        s3BucketName:
                          type: string
                        s3RegionOverride:
                          type: string
                        s3SecretRef:
                          description: |-
                            S3SecretRef is the secret that contains the AWS credentials used to access S3
                            It is optional because the credentials can be provided via AWS IRSA
                          properties:
                            name:
                              type: string
                          required:
                          - name
                          type: object
                      required:
                      - name
                      - pathStyleAccessEnabled
                      - s3BucketEndpoint
                      - s3BucketName
                      type: object
                    type: array
                  s3Stores:
                    items:
                      properties:
                        assignmentLabels:
                          description: Assignment Labels set in the Ops Manager
                          items:
                            type: string
                          type: array
                        customCertificate:
                          description: |-
                            Set this to "true" to use the appDBCa as a CA to access S3.
                            Deprecated: This has been replaced by CustomCertificateSecretRefs,
                            In the future all custom certificates, which includes the appDBCa
                            for s3Config should be configured in CustomCertificateSecretRefs instead.
                          type: boolean
                        customCertificateSecretRefs:
                          description: |-
                            CustomCertificateSecretRefs is a list of valid Certificate Authority certificate secrets
                            that apply to the associated S3 bucket.
                          items:
                            description: SecretKeySelector selects a key of a Secret.
                            properties:
                              key:
                                description: The key of the secret to select from.  Must
                                  be a valid secret key.
                                type: string
                              name:
                                default: ""
                                description: |-
                                  Name of the referent.
                                  This field is effectively required, but due to backwards compatibility is
                                  allowed to be empty. Instances of this type with an empty value here are
                                  almost certainly wrong.
                                  More info: https://kubernetes.io/docs/concepts/overview/working-with-objects/names/#names
                                type: string
                              optional:
                                description: Specify whether the Secret or its key
                                  must be defined
                                type: boolean
                            required:
                            - key
                            type: object
                            x-kubernetes-map-type: atomic
                          type: array
                        irsaEnabled:
                          description: |-
                            This is only set to "true" when a user is running in EKS and is using AWS IRSA to configure
                            S3 snapshot store. For more details refer this: https://aws.amazon.com/blogs/opensource/introducing-fine-grained-iam-roles-service-accounts/
                          type: boolean
                        mongodbResourceRef:
                          properties:
                            name:
                              type: string
                            namespace:
                              type: string
                          required:
                          - name
                          type: object
                        mongodbUserRef:
                          properties:
                            name:
                              type: string
                          required:
                          - name
                          type: object
                        name:
                          type: string
                        pathStyleAccessEnabled:
                          type: boolean
                        s3BucketEndpoint:
                          type: string
                        s3BucketName:
                          type: string
                        s3RegionOverride:
                          type: string
                        s3SecretRef:
                          description: |-
                            S3SecretRef is the secret that contains the AWS credentials used to access S3
                            It is optional because the credentials can be provided via AWS IRSA
                          properties:
                            name:
                              type: string
                          required:
                          - name
                          type: object
                      required:
                      - name
                      - pathStyleAccessEnabled
                      - s3BucketEndpoint
                      - s3BucketName
                      type: object
                    type: array
                  statefulSet:
                    description: |-
                      StatefulSetConfiguration holds the optional custom StatefulSet
                      that should be merged into the operator created one.
                    properties:
                      metadata:
                        description: StatefulSetMetadataWrapper is a wrapper around
                          Labels and Annotations
                        properties:
                          annotations:
                            additionalProperties:
                              type: string
                            type: object
                          labels:
                            additionalProperties:
                              type: string
                            type: object
                        type: object
                      spec:
                        type: object
                        x-kubernetes-preserve-unknown-fields: true
                    required:
                    - spec
                    type: object
                required:
                - enabled
                type: object
              clusterDomain:
                format: hostname
                type: string
              clusterName:
                description: |-
                  Deprecated: This has been replaced by the ClusterDomain which should be
                  used instead
                format: hostname
                type: string
              clusterSpecList:
                items:
                  description: ClusterSpecOMItem defines members cluster details for
                    Ops Manager multi-cluster deployment.
                  properties:
                    backup:
                      description: |-
                        Backup contains settings to override from top-level `spec.backup` for this member cluster.
                        If the value is not set here, then the value is taken from `spec.backup`.
                      properties:
                        assignmentLabels:
                          description: Assignment Labels set in the Ops Manager
                          items:
                            type: string
                          type: array
                        headDB:
                          description: HeadDB specifies configuration options for
                            the HeadDB
                          properties:
                            labelSelector:
                              type: object
                              x-kubernetes-preserve-unknown-fields: true
                            storage:
                              type: string
                            storageClass:
                              type: string
                          type: object
                        jvmParameters:
                          items:
                            type: string
                          type: array
                        members:
                          description: Members indicate the number of backup daemon
                            pods to create.
                          minimum: 0
                          type: integer
                        statefulSet:
                          description: StatefulSetConfiguration specified optional
                            overrides for backup datemon statefulset.
                          properties:
                            metadata:
                              description: StatefulSetMetadataWrapper is a wrapper
                                around Labels and Annotations
                              properties:
                                annotations:
                                  additionalProperties:
                                    type: string
                                  type: object
                                labels:
                                  additionalProperties:
                                    type: string
                                  type: object
                              type: object
                            spec:
                              type: object
                              x-kubernetes-preserve-unknown-fields: true
                          required:
                          - spec
                          type: object
                      required:
                      - members
                      type: object
                    clusterDomain:
                      description: Cluster domain to override the default *.svc.cluster.local
                        if the default cluster domain has been changed on a cluster
                        level.
                      format: hostname
                      type: string
                    clusterName:
                      description: |-
                        ClusterName is name of the cluster where the Ops Manager Statefulset will be scheduled.
                        The operator is using ClusterName to find API credentials in `mongodb-kubernetes-operator-member-list` config map to use for this member cluster.
                        If the credentials are not found, then the member cluster is considered unreachable and ignored in the reconcile process.
                      type: string
                    configuration:
                      additionalProperties:
                        type: string
                      description: |-
                        The configuration properties passed to Ops Manager and Backup Daemon in this cluster.
                        If specified (not empty) then this field overrides `spec.configuration` field entirely.
                        If not specified, then `spec.configuration` field is used for the Ops Manager and Backup Daemon instances in this cluster.
                      type: object
                    externalConnectivity:
                      description: |-
                        MongoDBOpsManagerExternalConnectivity if sets allows for the creation of a Service for
                        accessing Ops Manager instances in this member cluster from outside the Kubernetes cluster.
                        If specified (even if provided empty) then this field overrides `spec.externalConnectivity` field entirely.
                        If not specified, then `spec.externalConnectivity` field is used for the Ops Manager and Backup Daemon instances in this cluster.
                      properties:
                        annotations:
                          additionalProperties:
                            type: string
                          description: Annotations is a list of annotations to be
                            directly passed to the Service object.
                          type: object
                        clusterIP:
                          description: ClusterIP IP that will be assigned to this
                            Service when creating a ClusterIP type Service
                          type: string
                        externalTrafficPolicy:
                          description: |-
                            ExternalTrafficPolicy mechanism to preserve the client source IP.
                            Only supported on GCE and Google Kubernetes Engine.
                          enum:
                          - Cluster
                          - Local
                          type: string
                        loadBalancerIP:
                          description: LoadBalancerIP IP that will be assigned to
                            this LoadBalancer.
                          type: string
                        port:
                          description: Port in which this `Service` will listen to,
                            this applies to `NodePort`.
                          format: int32
                          type: integer
                        type:
                          description: Type of the `Service` to be created.
                          enum:
                          - LoadBalancer
                          - NodePort
                          - ClusterIP
                          type: string
                      required:
                      - type
                      type: object
                    jvmParameters:
                      description: |-
                        JVM parameters to pass to Ops Manager and Backup Daemon instances in this member cluster.
                        If specified (not empty) then this field overrides `spec.jvmParameters` field entirely.
                        If not specified, then `spec.jvmParameters` field is used for the Ops Manager and Backup Daemon instances in this cluster.
                      items:
                        type: string
                      type: array
                    members:
                      description: Number of Ops Manager instances in this member
                        cluster.
                      type: integer
                    statefulSet:
                      description: |-
                        Configure custom StatefulSet configuration to override in Ops Manager's statefulset in this member cluster.
                        If specified (even if provided empty) then this field overrides `spec.externalConnectivity` field entirely.
                        If not specified, then `spec.externalConnectivity` field is used for the Ops Manager and Backup Daemon instances in this cluster.
                      properties:
                        metadata:
                          description: StatefulSetMetadataWrapper is a wrapper around
                            Labels and Annotations
                          properties:
                            annotations:
                              additionalProperties:
                                type: string
                              type: object
                            labels:
                              additionalProperties:
                                type: string
                              type: object
                          type: object
                        spec:
                          type: object
                          x-kubernetes-preserve-unknown-fields: true
                      required:
                      - spec
                      type: object
                  required:
                  - clusterName
                  - members
                  type: object
                type: array
              configuration:
                additionalProperties:
                  type: string
                description: The configuration properties passed to Ops Manager/Backup
                  Daemon
                type: object
              externalConnectivity:
                description: |-
                  MongoDBOpsManagerExternalConnectivity if sets allows for the creation of a Service for
                  accessing this Ops Manager resource from outside the Kubernetes cluster.
                properties:
                  annotations:
                    additionalProperties:
                      type: string
                    description: Annotations is a list of annotations to be directly
                      passed to the Service object.
                    type: object
                  clusterIP:
                    description: ClusterIP IP that will be assigned to this Service
                      when creating a ClusterIP type Service
                    type: string
                  externalTrafficPolicy:
                    description: |-
                      ExternalTrafficPolicy mechanism to preserve the client source IP.
                      Only supported on GCE and Google Kubernetes Engine.
                    enum:
                    - Cluster
                    - Local
                    type: string
                  loadBalancerIP:
                    description: LoadBalancerIP IP that will be assigned to this LoadBalancer.
                    type: string
                  port:
                    description: Port in which this `Service` will listen to, this
                      applies to `NodePort`.
                    format: int32
                    type: integer
                  type:
                    description: Type of the `Service` to be created.
                    enum:
                    - LoadBalancer
                    - NodePort
                    - ClusterIP
                    type: string
                required:
                - type
                type: object
              internalConnectivity:
                description: |-
                  InternalConnectivity if set allows for overriding the settings of the default service
                  used for internal connectivity to the OpsManager servers.
                properties:
                  annotations:
                    additionalProperties:
                      type: string
                    description: Annotations is a list of annotations to be directly
                      passed to the Service object.
                    type: object
                  clusterIP:
                    description: ClusterIP IP that will be assigned to this Service
                      when creating a ClusterIP type Service
                    type: string
                  externalTrafficPolicy:
                    description: |-
                      ExternalTrafficPolicy mechanism to preserve the client source IP.
                      Only supported on GCE and Google Kubernetes Engine.
                    enum:
                    - Cluster
                    - Local
                    type: string
                  loadBalancerIP:
                    description: LoadBalancerIP IP that will be assigned to this LoadBalancer.
                    type: string
                  port:
                    description: Port in which this `Service` will listen to, this
                      applies to `NodePort`.
                    format: int32
                    type: integer
                  type:
                    description: Type of the `Service` to be created.
                    enum:
                    - LoadBalancer
                    - NodePort
                    - ClusterIP
                    type: string
                required:
                - type
                type: object
              jvmParameters:
                description: Custom JVM parameters passed to the Ops Manager JVM
                items:
                  type: string
                type: array
              logging:
                properties:
                  LogBackAccessRef:
                    description: LogBackAccessRef points at a ConfigMap/key with the
                      logback access configuration file to mount on the Pod
                    properties:
                      name:
                        type: string
                    type: object
                  LogBackRef:
                    description: LogBackRef points at a ConfigMap/key with the logback
                      configuration file to mount on the Pod
                    properties:
                      name:
                        type: string
                    type: object
                type: object
              opsManagerURL:
                description: |-
                  OpsManagerURL specified the URL with which the operator and AppDB monitoring agent should access Ops Manager instance (or instances).
                  When not set, the operator is using FQDN of Ops Manager's headless service `{name}-svc.{namespace}.svc.cluster.local` to connect to the instance. If that URL cannot be used, then URL in this field should be provided for the operator to connect to Ops Manager instances.
                type: string
              replicas:
                minimum: 1
                type: integer
              security:
                description: Configure HTTPS.
                properties:
                  certsSecretPrefix:
                    type: string
                  tls:
                    properties:
                      ca:
                        type: string
                      secretRef:
                        properties:
                          name:
                            type: string
                        required:
                        - name
                        type: object
                    type: object
                type: object
              statefulSet:
                description: Configure custom StatefulSet configuration
                properties:
                  metadata:
                    description: StatefulSetMetadataWrapper is a wrapper around Labels
                      and Annotations
                    properties:
                      annotations:
                        additionalProperties:
                          type: string
                        type: object
                      labels:
                        additionalProperties:
                          type: string
                        type: object
                    type: object
                  spec:
                    type: object
                    x-kubernetes-preserve-unknown-fields: true
                required:
                - spec
                type: object
              topology:
                description: |-
                  Topology sets the desired cluster topology of Ops Manager deployment.
                  It defaults (and if not set) to SingleCluster. If MultiCluster specified,
                  then clusterSpecList field is mandatory and at least one member cluster has to be specified.
                enum:
                - SingleCluster
                - MultiCluster
                type: string
              version:
                type: string
            required:
            - applicationDatabase
            - version
            type: object
          status:
            properties:
              applicationDatabase:
                properties:
                  backup:
                    properties:
                      statusName:
                        type: string
                    required:
                    - statusName
                    type: object
                  clusterStatusList:
                    items:
                      properties:
                        clusterName:
                          type: string
                        members:
                          type: integer
                      type: object
                    type: array
                  configServerCount:
                    type: integer
                  featureCompatibilityVersion:
                    type: string
                  lastTransition:
                    type: string
                  link:
                    type: string
                  members:
                    type: integer
                  message:
                    type: string
                  mongodsPerShardCount:
                    type: integer
                  mongosCount:
                    type: integer
                  observedGeneration:
                    format: int64
                    type: integer
                  phase:
                    type: string
                  pvc:
                    items:
                      properties:
                        phase:
                          type: string
                        statefulsetName:
                          type: string
                      required:
                      - phase
                      - statefulsetName
                      type: object
                    type: array
                  resourcesNotReady:
                    items:
                      description: ResourceNotReady describes the dependent resource
                        which is not ready yet
                      properties:
                        errors:
                          items:
                            properties:
                              message:
                                type: string
                              reason:
                                type: string
                            type: object
                          type: array
                        kind:
                          description: ResourceKind specifies a kind of a Kubernetes
                            resource. Used in status of a Custom Resource
                          type: string
                        message:
                          type: string
                        name:
                          type: string
                      required:
                      - kind
                      - name
                      type: object
                    type: array
                  shardCount:
                    type: integer
                  sizeStatusInClusters:
                    description: MongodbShardedSizeStatusInClusters describes the
                      number and sizes of replica sets members deployed across member
                      clusters
                    properties:
                      configServerMongodsInClusters:
                        additionalProperties:
                          type: integer
                        type: object
                      mongosCountInClusters:
                        additionalProperties:
                          type: integer
                        type: object
                      shardMongodsInClusters:
                        additionalProperties:
                          type: integer
                        type: object
                      shardOverridesInClusters:
                        additionalProperties:
                          additionalProperties:
                            type: integer
                          type: object
                        type: object
                    type: object
                  version:
                    type: string
                  warnings:
                    items:
                      type: string
                    type: array
                required:
                - phase
                - version
                type: object
              backup:
                properties:
                  clusterStatusList:
                    items:
                      properties:
                        clusterName:
                          type: string
                        replicas:
                          type: integer
                      type: object
                    type: array
                  lastTransition:
                    type: string
                  message:
                    type: string
                  observedGeneration:
                    format: int64
                    type: integer
                  phase:
                    type: string
                  pvc:
                    items:
                      properties:
                        phase:
                          type: string
                        statefulsetName:
                          type: string
                      required:
                      - phase
                      - statefulsetName
                      type: object
                    type: array
                  resourcesNotReady:
                    items:
                      description: ResourceNotReady describes the dependent resource
                        which is not ready yet
                      properties:
                        errors:
                          items:
                            properties:
                              message:
                                type: string
                              reason:
                                type: string
                            type: object
                          type: array
                        kind:
                          description: ResourceKind specifies a kind of a Kubernetes
                            resource. Used in status of a Custom Resource
                          type: string
                        message:
                          type: string
                        name:
                          type: string
                      required:
                      - kind
                      - name
                      type: object
                    type: array
                  version:
                    type: string
                  warnings:
                    items:
                      type: string
                    type: array
                required:
                - phase
                type: object
              opsManager:
                properties:
                  clusterStatusList:
                    items:
                      properties:
                        clusterName:
                          type: string
                        replicas:
                          type: integer
                      type: object
                    type: array
                  lastTransition:
                    type: string
                  message:
                    type: string
                  observedGeneration:
                    format: int64
                    type: integer
                  phase:
                    type: string
                  pvc:
                    items:
                      properties:
                        phase:
                          type: string
                        statefulsetName:
                          type: string
                      required:
                      - phase
                      - statefulsetName
                      type: object
                    type: array
                  replicas:
                    type: integer
                  resourcesNotReady:
                    items:
                      description: ResourceNotReady describes the dependent resource
                        which is not ready yet
                      properties:
                        errors:
                          items:
                            properties:
                              message:
                                type: string
                              reason:
                                type: string
                            type: object
                          type: array
                        kind:
                          description: ResourceKind specifies a kind of a Kubernetes
                            resource. Used in status of a Custom Resource
                          type: string
                        message:
                          type: string
                        name:
                          type: string
                      required:
                      - kind
                      - name
                      type: object
                    type: array
                  url:
                    type: string
                  version:
                    type: string
                  warnings:
                    items:
                      type: string
                    type: array
                required:
                - phase
                type: object
            type: object
        required:
        - spec
        type: object
    served: true
    storage: true
    subresources:
      status: {}
---
apiVersion: apiextensions.k8s.io/v1
kind: CustomResourceDefinition
metadata:
  annotations:
    controller-gen.kubebuilder.io/version: v0.18.0
    service.binding: path={.metadata.name}-{.spec.users[0].db}-{.spec.users[0].name},objectType=Secret
    service.binding/connectionString: path={.metadata.name}-{.spec.users[0].db}-{.spec.users[0].name},objectType=Secret,sourceKey=connectionString.standardSrv
    service.binding/password: path={.metadata.name}-{.spec.users[0].db}-{.spec.users[0].name},objectType=Secret,sourceKey=password
    service.binding/provider: community
    service.binding/type: mongodb
    service.binding/username: path={.metadata.name}-{.spec.users[0].db}-{.spec.users[0].name},objectType=Secret,sourceKey=username
  name: mongodbcommunity.mongodbcommunity.mongodb.com
spec:
  group: mongodbcommunity.mongodb.com
  names:
    kind: MongoDBCommunity
    listKind: MongoDBCommunityList
    plural: mongodbcommunity
    shortNames:
    - mdbc
    singular: mongodbcommunity
  scope: Namespaced
  versions:
  - additionalPrinterColumns:
    - description: Current state of the MongoDB deployment
      jsonPath: .status.phase
      name: Phase
      type: string
    - description: Version of MongoDB server
      jsonPath: .status.version
      name: Version
      type: string
    name: v1
    schema:
      openAPIV3Schema:
        description: MongoDBCommunity is the Schema for the mongodbs API
        properties:
          apiVersion:
            description: |-
              APIVersion defines the versioned schema of this representation of an object.
              Servers should convert recognized schemas to the latest internal value, and
              may reject unrecognized values.
              More info: https://git.k8s.io/community/contributors/devel/sig-architecture/api-conventions.md#resources
            type: string
          kind:
            description: |-
              Kind is a string value representing the REST resource this object represents.
              Servers may infer this from the endpoint the client submits requests to.
              Cannot be updated.
              In CamelCase.
              More info: https://git.k8s.io/community/contributors/devel/sig-architecture/api-conventions.md#types-kinds
            type: string
          metadata:
            type: object
          spec:
            description: MongoDBCommunitySpec defines the desired state of MongoDB
            properties:
              additionalConnectionStringConfig:
                description: Additional options to be appended to the connection string.
                  These options apply to the entire resource and to each user.
                nullable: true
                type: object
                x-kubernetes-preserve-unknown-fields: true
              additionalMongodConfig:
                description: |-
                  AdditionalMongodConfig is additional configuration that can be passed to
                  each data-bearing mongod at runtime. Uses the same structure as the mongod
                  configuration file: https://www.mongodb.com/docs/manual/reference/configuration-options/
                nullable: true
                type: object
                x-kubernetes-preserve-unknown-fields: true
              agent:
                description: AgentConfiguration sets options for the MongoDB automation
                  agent
                properties:
                  auditLogRotate:
                    description: AuditLogRotate if enabled, will enable AuditLogRotate
                      for all processes.
                    properties:
                      includeAuditLogsWithMongoDBLogs:
                        description: |-
                          set to 'true' to have the Automation Agent rotate the audit files along
                          with mongodb log files
                        type: boolean
                      numTotal:
                        description: maximum number of log files to have total
                        type: integer
                      numUncompressed:
                        description: maximum number of log files to leave uncompressed
                        type: integer
                      percentOfDiskspace:
                        description: |-
                          Maximum percentage of the total disk space these log files should take up.
                          The string needs to be able to be converted to float64
                        type: string
                      sizeThresholdMB:
                        description: |-
                          Maximum size for an individual log file before rotation.
                          The string needs to be able to be converted to float64.
                          Fractional values of MB are supported.
                        type: string
                      timeThresholdHrs:
                        description: maximum hours for an individual log file before
                          rotation
                        type: integer
                    required:
                    - sizeThresholdMB
                    - timeThresholdHrs
                    type: object
                  logFile:
                    type: string
                  logLevel:
                    type: string
                  logRotate:
                    description: LogRotate if enabled, will enable LogRotate for all
                      processes.
                    properties:
                      includeAuditLogsWithMongoDBLogs:
                        description: |-
                          set to 'true' to have the Automation Agent rotate the audit files along
                          with mongodb log files
                        type: boolean
                      numTotal:
                        description: maximum number of log files to have total
                        type: integer
                      numUncompressed:
                        description: maximum number of log files to leave uncompressed
                        type: integer
                      percentOfDiskspace:
                        description: |-
                          Maximum percentage of the total disk space these log files should take up.
                          The string needs to be able to be converted to float64
                        type: string
                      sizeThresholdMB:
                        description: |-
                          Maximum size for an individual log file before rotation.
                          The string needs to be able to be converted to float64.
                          Fractional values of MB are supported.
                        type: string
                      timeThresholdHrs:
                        description: maximum hours for an individual log file before
                          rotation
                        type: integer
                    required:
                    - sizeThresholdMB
                    - timeThresholdHrs
                    type: object
                  maxLogFileDurationHours:
                    type: integer
                  systemLog:
                    description: SystemLog configures system log of mongod
                    properties:
                      destination:
                        type: string
                      logAppend:
                        type: boolean
                      path:
                        type: string
                    required:
                    - destination
                    - logAppend
                    - path
                    type: object
                type: object
              arbiters:
                description: |-
                  Arbiters is the number of arbiters to add to the Replica Set.
                  It is not recommended to have more than one arbiter per Replica Set.
                  More info: https://www.mongodb.com/docs/manual/tutorial/add-replica-set-arbiter/
                type: integer
              automationConfig:
                description: |-
                  AutomationConfigOverride is merged on top of the operator created automation config. Processes are merged
                  by name. Currently Only the process.disabled field is supported.
                properties:
                  processes:
                    items:
                      description: OverrideProcess contains fields that we can override
                        on the AutomationConfig processes.
                      properties:
                        disabled:
                          type: boolean
                        logRotate:
                          description: CrdLogRotate is the crd definition of LogRotate
                            including fields in strings while the agent supports them
                            as float64
                          properties:
                            includeAuditLogsWithMongoDBLogs:
                              description: |-
                                set to 'true' to have the Automation Agent rotate the audit files along
                                with mongodb log files
                              type: boolean
                            numTotal:
                              description: maximum number of log files to have total
                              type: integer
                            numUncompressed:
                              description: maximum number of log files to leave uncompressed
                              type: integer
                            percentOfDiskspace:
                              description: |-
                                Maximum percentage of the total disk space these log files should take up.
                                The string needs to be able to be converted to float64
                              type: string
                            sizeThresholdMB:
                              description: |-
                                Maximum size for an individual log file before rotation.
                                The string needs to be able to be converted to float64.
                                Fractional values of MB are supported.
                              type: string
                            timeThresholdHrs:
                              description: maximum hours for an individual log file
                                before rotation
                              type: integer
                          required:
                          - sizeThresholdMB
                          - timeThresholdHrs
                          type: object
                        name:
                          type: string
                      required:
                      - disabled
                      - name
                      type: object
                    type: array
                  replicaSet:
                    properties:
                      id:
                        description: |-
                          Id can be used together with additionalMongodConfig.replication.replSetName
                          to manage clusters where replSetName differs from the MongoDBCommunity resource name
                        type: string
                      settings:
                        description: |-
                          MapWrapper is a wrapper for a map to be used by other structs.
                          The CRD generator does not support map[string]interface{}
                          on the top level and hence we need to work around this with
                          a wrapping struct.
                        type: object
                        x-kubernetes-preserve-unknown-fields: true
                    type: object
                type: object
              featureCompatibilityVersion:
                description: |-
                  FeatureCompatibilityVersion configures the feature compatibility version that will
                  be set for the deployment
                type: string
              memberConfig:
                description: MemberConfig
                items:
                  properties:
                    priority:
                      type: string
                    tags:
                      additionalProperties:
                        type: string
                      type: object
                    votes:
                      type: integer
                  type: object
                type: array
              members:
                description: Members is the number of members in the replica set
                type: integer
              prometheus:
                description: Prometheus configurations.
                properties:
                  metricsPath:
                    description: Indicates path to the metrics endpoint.
                    pattern: ^\/[a-z0-9]+$
                    type: string
                  passwordSecretRef:
                    description: Name of a Secret containing a HTTP Basic Auth Password.
                    properties:
                      key:
                        description: Key is the key in the secret storing this password.
                          Defaults to "password"
                        type: string
                      name:
                        description: Name is the name of the secret storing this user's
                          password
                        type: string
                    required:
                    - name
                    type: object
                  port:
                    description: Port where metrics endpoint will bind to. Defaults
                      to 9216.
                    type: integer
                  tlsSecretKeyRef:
                    description: |-
                      Name of a Secret (type kubernetes.io/tls) holding the certificates to use in the
                      Prometheus endpoint.
                    properties:
                      key:
                        description: Key is the key in the secret storing this password.
                          Defaults to "password"
                        type: string
                      name:
                        description: Name is the name of the secret storing this user's
                          password
                        type: string
                    required:
                    - name
                    type: object
                  username:
                    description: HTTP Basic Auth Username for metrics endpoint.
                    type: string
                required:
                - passwordSecretRef
                - username
                type: object
              replicaSetHorizons:
                description: |-
                  ReplicaSetHorizons Add this parameter and values if you need your database
                  to be accessed outside of Kubernetes. This setting allows you to
                  provide different DNS settings within the Kubernetes cluster and
                  to the Kubernetes cluster. The Kubernetes Operator uses split horizon
                  DNS for replica set members. This feature allows communication both
                  within the Kubernetes cluster and from outside Kubernetes.
                items:
                  additionalProperties:
                    type: string
                  type: object
                type: array
              security:
                description: Security configures security features, such as TLS, and
                  authentication settings for a deployment
                properties:
                  authentication:
                    properties:
                      agentCertificateSecretRef:
                        description: |-
                          AgentCertificateSecret is a reference to a Secret containing the certificate and the key for the automation agent
                          The secret needs to have available:
                          - certificate under key: "tls.crt"
                          - private key under key: "tls.key"
                          If additionally, tls.pem is present, then it needs to be equal to the concatenation of tls.crt and tls.key
                        properties:
                          name:
                            default: ""
                            description: |-
                              Name of the referent.
                              This field is effectively required, but due to backwards compatibility is
                              allowed to be empty. Instances of this type with an empty value here are
                              almost certainly wrong.
                              More info: https://kubernetes.io/docs/concepts/overview/working-with-objects/names/#names
                            type: string
                        type: object
                        x-kubernetes-map-type: atomic
                      agentMode:
                        description: AgentMode contains the authentication mode used
                          by the automation agent.
                        enum:
                        - SCRAM
                        - SCRAM-SHA-256
                        - SCRAM-SHA-1
                        - X509
                        type: string
                      ignoreUnknownUsers:
                        default: true
                        nullable: true
                        type: boolean
                      modes:
                        description: Modes is an array specifying which authentication
                          methods should be enabled.
                        items:
                          enum:
                          - SCRAM
                          - SCRAM-SHA-256
                          - SCRAM-SHA-1
                          - X509
                          type: string
                        type: array
                    required:
                    - modes
                    type: object
                  roles:
                    description: User-specified custom MongoDB roles that should be
                      configured in the deployment.
                    items:
                      description: CustomRole defines a custom MongoDB role.
                      properties:
                        authenticationRestrictions:
                          description: The authentication restrictions the server
                            enforces on the role.
                          items:
                            description: |-
                              AuthenticationRestriction specifies a list of IP addresses and CIDR ranges users
                              are allowed to connect to or from.
                            properties:
                              clientSource:
                                items:
                                  type: string
                                type: array
                              serverAddress:
                                items:
                                  type: string
                                type: array
                            required:
                            - clientSource
                            - serverAddress
                            type: object
                          type: array
                        db:
                          description: The database of the role.
                          type: string
                        privileges:
                          description: The privileges to grant the role.
                          items:
                            description: Privilege defines the actions a role is allowed
                              to perform on a given resource.
                            properties:
                              actions:
                                items:
                                  type: string
                                type: array
                              resource:
                                description: |-
                                  Resource specifies specifies the resources upon which a privilege permits actions.
                                  See https://www.mongodb.com/docs/manual/reference/resource-document for more.
                                properties:
                                  anyResource:
                                    type: boolean
                                  cluster:
                                    type: boolean
                                  collection:
                                    type: string
                                  db:
                                    type: string
                                type: object
                            required:
                            - actions
                            - resource
                            type: object
                          type: array
                        role:
                          description: The name of the role.
                          type: string
                        roles:
                          description: An array of roles from which this role inherits
                            privileges.
                          items:
                            description: Role is the database role this user should
                              have
                            properties:
                              db:
                                description: DB is the database the role can act on
                                type: string
                              name:
                                description: Name is the name of the role
                                type: string
                            required:
                            - db
                            - name
                            type: object
                          type: array
                      required:
                      - db
                      - privileges
                      - role
                      type: object
                    type: array
                  tls:
                    description: TLS configuration for both client-server and server-server
                      communication
                    properties:
                      caCertificateSecretRef:
                        description: |-
                          CaCertificateSecret is a reference to a Secret containing the certificate for the CA which signed the server certificates
                          The certificate is expected to be available under the key "ca.crt"
                        properties:
                          name:
                            default: ""
                            description: |-
                              Name of the referent.
                              This field is effectively required, but due to backwards compatibility is
                              allowed to be empty. Instances of this type with an empty value here are
                              almost certainly wrong.
                              More info: https://kubernetes.io/docs/concepts/overview/working-with-objects/names/#names
                            type: string
                        type: object
                        x-kubernetes-map-type: atomic
                      caConfigMapRef:
                        description: |-
                          CaConfigMap is a reference to a ConfigMap containing the certificate for the CA which signed the server certificates
                          The certificate is expected to be available under the key "ca.crt"
                          This field is ignored when CaCertificateSecretRef is configured
                        properties:
                          name:
                            default: ""
                            description: |-
                              Name of the referent.
                              This field is effectively required, but due to backwards compatibility is
                              allowed to be empty. Instances of this type with an empty value here are
                              almost certainly wrong.
                              More info: https://kubernetes.io/docs/concepts/overview/working-with-objects/names/#names
                            type: string
                        type: object
                        x-kubernetes-map-type: atomic
                      certificateKeySecretRef:
                        description: |-
                          CertificateKeySecret is a reference to a Secret containing a private key and certificate to use for TLS.
                          The key and cert are expected to be PEM encoded and available at "tls.key" and "tls.crt".
                          This is the same format used for the standard "kubernetes.io/tls" Secret type, but no specific type is required.
                          Alternatively, an entry tls.pem, containing the concatenation of cert and key, can be provided.
                          If all of tls.pem, tls.crt and tls.key are present, the tls.pem one needs to be equal to the concatenation of tls.crt and tls.key
                        properties:
                          name:
                            default: ""
                            description: |-
                              Name of the referent.
                              This field is effectively required, but due to backwards compatibility is
                              allowed to be empty. Instances of this type with an empty value here are
                              almost certainly wrong.
                              More info: https://kubernetes.io/docs/concepts/overview/working-with-objects/names/#names
                            type: string
                        type: object
                        x-kubernetes-map-type: atomic
                      enabled:
                        type: boolean
                      optional:
                        description: Optional configures if TLS should be required
                          or optional for connections
                        type: boolean
                    required:
                    - enabled
                    type: object
                type: object
              statefulSet:
                description: |-
                  StatefulSetConfiguration holds the optional custom StatefulSet
                  that should be merged into the operator created one.
                properties:
                  metadata:
                    description: StatefulSetMetadataWrapper is a wrapper around Labels
                      and Annotations
                    properties:
                      annotations:
                        additionalProperties:
                          type: string
                        type: object
                      labels:
                        additionalProperties:
                          type: string
                        type: object
                    type: object
                  spec:
                    type: object
                    x-kubernetes-preserve-unknown-fields: true
                required:
                - spec
                type: object
              type:
                description: Type defines which type of MongoDB deployment the resource
                  should create
                enum:
                - ReplicaSet
                type: string
              users:
                description: Users specifies the MongoDB users that should be configured
                  in your deployment
                items:
                  properties:
                    additionalConnectionStringConfig:
                      description: |-
                        Additional options to be appended to the connection string.
                        These options apply only to this user and will override any existing options in the resource.
                      nullable: true
                      type: object
                      x-kubernetes-preserve-unknown-fields: true
                    connectionStringSecretAnnotations:
                      additionalProperties:
                        type: string
                      description: ConnectionStringSecretAnnotations is the annotations
                        of the secret object created by the operator which exposes
                        the connection strings for the user.
                      type: object
                    connectionStringSecretName:
                      description: |-
                        ConnectionStringSecretName is the name of the secret object created by the operator which exposes the connection strings for the user.
                        If provided, this secret must be different for each user in a deployment.
                      type: string
                    connectionStringSecretNamespace:
                      description: ConnectionStringSecretNamespace is the namespace
                        of the secret object created by the operator which exposes
                        the connection strings for the user.
                      type: string
                    db:
                      default: admin
                      description: DB is the database the user is stored in. Defaults
                        to "admin"
                      type: string
                    name:
                      description: Name is the username of the user
                      type: string
                    passwordSecretRef:
                      description: PasswordSecretRef is a reference to the secret
                        containing this user's password
                      properties:
                        key:
                          description: Key is the key in the secret storing this password.
                            Defaults to "password"
                          type: string
                        name:
                          description: Name is the name of the secret storing this
                            user's password
                          type: string
                      required:
                      - name
                      type: object
                    roles:
                      description: Roles is an array of roles assigned to this user
                      items:
                        description: Role is the database role this user should have
                        properties:
                          db:
                            description: DB is the database the role can act on
                            type: string
                          name:
                            description: Name is the name of the role
                            type: string
                        required:
                        - db
                        - name
                        type: object
                      type: array
                    scramCredentialsSecretName:
                      description: |-
                        ScramCredentialsSecretName appended by string "scram-credentials" is the name of the secret object created by the mongoDB operator for storing SCRAM credentials
                        These secrets names must be different for each user in a deployment.
                      pattern: ^[a-z0-9]([-a-z0-9]*[a-z0-9])?(\.[a-z0-9]([-a-z0-9]*[a-z0-9])?)*$
                      type: string
                  required:
                  - name
                  - roles
                  type: object
                type: array
              version:
                description: Version defines which version of MongoDB will be used
                type: string
            required:
            - security
            - type
            - users
            type: object
          status:
            description: MongoDBCommunityStatus defines the observed state of MongoDB
            properties:
              currentMongoDBArbiters:
                type: integer
              currentMongoDBMembers:
                type: integer
              currentStatefulSetArbitersReplicas:
                type: integer
              currentStatefulSetReplicas:
                type: integer
              message:
                type: string
              mongoUri:
                type: string
              phase:
                type: string
              version:
                type: string
            required:
            - currentMongoDBMembers
            - currentStatefulSetReplicas
            - mongoUri
            - phase
            type: object
        type: object
    served: true
    storage: true
    subresources:
      status: {}<|MERGE_RESOLUTION|>--- conflicted
+++ resolved
@@ -4189,11 +4189,6 @@
                           CertificateKeySecret is a reference to a Secret containing a private key and certificate to use for TLS.
                           The key and cert are expected to be PEM encoded and available at "tls.key" and "tls.crt".
                           This is the same format used for the standard "kubernetes.io/tls" Secret type, but no specific type is required.
-<<<<<<< HEAD
-                          Alternatively, an entry tls.pem, containing the concatenation of cert and key, can be provided.
-                          If all of tls.pem, tls.crt and tls.key are present, the tls.pem one needs to be equal to the concatenation of tls.crt and tls.key
-=======
->>>>>>> 28f66028
                         properties:
                           name:
                             default: ""
@@ -4202,13 +4197,7 @@
                               This field is effectively required, but due to backwards compatibility is
                               allowed to be empty. Instances of this type with an empty value here are
                               almost certainly wrong.
-<<<<<<< HEAD
-                              TODO: Add other useful fields. apiVersion, kind, uid?
                               More info: https://kubernetes.io/docs/concepts/overview/working-with-objects/names/#names
-                              TODO: Drop `kubebuilder:default` when controller-gen doesn't need it https://github.com/kubernetes-sigs/kubebuilder/issues/3896.
-=======
-                              More info: https://kubernetes.io/docs/concepts/overview/working-with-objects/names/#names
->>>>>>> 28f66028
                             type: string
                         type: object
                         x-kubernetes-map-type: atomic
@@ -4228,17 +4217,9 @@
                         items:
                           type: string
                         type: array
-<<<<<<< HEAD
-                      keyFileSecretRef:
-                        description: |-
-                          SecretKeyRef is a reference to a value in a given secret in the same
-                          namespace. Based on:
-                          https://kubernetes.io/docs/reference/generated/kubernetes-api/v1.15/#secretkeyselector-v1-core
-=======
                       keyfileSecretRef:
                         description: mongod keyfile used to connect to the external
                           MongoDB deployment
->>>>>>> 28f66028
                         properties:
                           key:
                             type: string
@@ -4248,10 +4229,7 @@
                         - name
                         type: object
                       tls:
-<<<<<<< HEAD
-=======
                         description: TLS configuration for the external MongoDB deployment
->>>>>>> 28f66028
                         properties:
                           ca:
                             description: |-
@@ -4265,13 +4243,7 @@
                                   This field is effectively required, but due to backwards compatibility is
                                   allowed to be empty. Instances of this type with an empty value here are
                                   almost certainly wrong.
-<<<<<<< HEAD
-                                  TODO: Add other useful fields. apiVersion, kind, uid?
                                   More info: https://kubernetes.io/docs/concepts/overview/working-with-objects/names/#names
-                                  TODO: Drop `kubebuilder:default` when controller-gen doesn't need it https://github.com/kubernetes-sigs/kubebuilder/issues/3896.
-=======
-                                  More info: https://kubernetes.io/docs/concepts/overview/working-with-objects/names/#names
->>>>>>> 28f66028
                                 type: string
                             type: object
                             x-kubernetes-map-type: atomic
