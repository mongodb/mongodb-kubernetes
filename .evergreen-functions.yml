variables:
  - &e2e_include_expansions_in_env
    include_expansions_in_env:
      - cognito_user_pool_id
      - cognito_workload_federation_client_id
      - cognito_user_name
      - cognito_workload_federation_client_secret
      - cognito_user_password
      - cognito_workload_url
      - cognito_workload_user_id
      - ARTIFACTORY_PASSWORD
      - ARTIFACTORY_USERNAME
      - GRS_PASSWORD
      - GRS_USERNAME
      - OVERRIDE_VERSION_ID
      - PKCS11_URI
      - branch_name
      - build_id
      - build_variant
      - distro
      - e2e_cloud_qa_apikey_owner_ubi_cloudqa
      - e2e_cloud_qa_orgid_owner_ubi_cloudqa
      - e2e_cloud_qa_user_owner_ubi_cloudqa
      - ecr_registry
      - ecr_registry_needs_auth
      - execution
      - github_commit
      - image_name
      - include_tags
      - is_patch
      - mms_eng_test_aws_access_key
      - mms_eng_test_aws_region
      - mms_eng_test_aws_secret
      - openshift_token
      - openshift_url
      - otel_collector_endpoint
      - otel_parent_id
      - otel_trace_id
      - pin_tag_at
      - registry
      - requester
      - skip_tags
      - task_name
      - triggered_by_git_tag
      - version_id
      - workdir
      # temporary secret to pull community private preview image from quay.io
      - community_private_preview_pullsecret_dockerconfigjson

functions:

  ### Setup Functions ###

  setup_jq: &setup_jq
    command: subprocess.exec
    type: setup
    params:
      <<: *e2e_include_expansions_in_env
      add_to_path:
        - ${workdir}/bin
      working_dir: src/github.com/mongodb/mongodb-kubernetes
      binary: scripts/evergreen/setup_jq.sh

  setup_context: &setup_context # Running the first switch is important to fill the workdir and other important initial env vars
    command: shell.exec
    type: setup
    params:
      add_to_path:
        - ${workdir}/bin
      shell: bash
      working_dir: src/github.com/mongodb/mongodb-kubernetes
      <<: *e2e_include_expansions_in_env
      script: |
        echo "Initializing context files"
        cp scripts/dev/contexts/evg-private-context scripts/dev/contexts/private-context
        scripts/dev/switch_context.sh root-context
        echo "Finished initializing to the root context"

  switch_context: &switch_context
    command: shell.exec
    type: setup
    params:
      shell: bash
      working_dir: src/github.com/mongodb/mongodb-kubernetes
      <<: *e2e_include_expansions_in_env
      add_to_path:
        - ${workdir}/bin
        - ${workdir}/google-cloud-sdk/bin
      script: |
        echo "Switching context"
        scripts/dev/switch_context.sh "${build_variant}"
        echo "Finished switching context"

  python_venv: &python_venv
    command: subprocess.exec
    type: setup
    params:
      working_dir: src/github.com/mongodb/mongodb-kubernetes
      command: scripts/dev/recreate_python_venv.sh

  "clone":
    - command: subprocess.exec
      type: setup
      params:
        command: "mkdir -p src/github.com/mongodb"
    - command: git.get_project
      type: setup
      params:
        directory: src/github.com/mongodb/mongodb-kubernetes
    - command: subprocess.exec
      type: setup
      params:
        command: "git config --global user.name 'Evergreen'"
    - command: subprocess.exec
      type: setup
      params:
        command: "git config --global user.email 'kubernetes-hosted-team@mongodb.com'"
    - *setup_jq # we need jq in the context
    - *setup_context

  setup_kubectl: &setup_kubectl
    command: subprocess.exec
    type: setup
    params:
      working_dir: src/github.com/mongodb/mongodb-kubernetes
      binary: scripts/evergreen/setup_kubectl.sh

  setup_shellcheck:
    command: subprocess.exec
    type: setup
    params:
      working_dir: src/github.com/mongodb/mongodb-kubernetes
      add_to_path:
        - ${workdir}/bin
      binary: scripts/evergreen/setup_shellcheck.sh

  setup_aws: &setup_aws
    command: subprocess.exec
    type: setup
    params:
      working_dir: src/github.com/mongodb/mongodb-kubernetes
      add_to_path:
        - ${workdir}/bin
      binary: scripts/evergreen/setup_aws.sh

  setup_gcloud_cli:
    command: subprocess.exec
    type: setup
    params:
      working_dir: src/github.com/mongodb/mongodb-kubernetes
      include_expansions_in_env:
        - GCP_SERVICE_ACCOUNT_JSON_FOR_SNIPPETS_TESTS
      add_to_path:
        - ${workdir}/google-cloud-sdk/bin
      binary: scripts/evergreen/setup_gcloud_cli.sh

  setup_mongosh:
    command: subprocess.exec
    type: setup
    params:
      working_dir: src/github.com/mongodb/mongodb-kubernetes
      add_to_path:
        - ${workdir}/google-cloud-sdk/bin
      binary: scripts/evergreen/setup_mongosh.sh

  # configures Docker size, installs the Kind binary (if necessary)
  setup_kind: &setup_kind
    command: subprocess.exec
    type: setup
    params:
      working_dir: src/github.com/mongodb/mongodb-kubernetes
      add_to_path:
        - ${workdir}/bin
      binary: scripts/evergreen/setup_kind.sh

  setup_preflight:
    - command: subprocess.exec
      type: setup
      params:
        working_dir: src/github.com/mongodb/mongodb-kubernetes
        add_to_path:
          - ${workdir}/bin
        binary: scripts/evergreen/setup_preflight.sh

  setup_prepare_openshift_bundles:
    - command: subprocess.exec
      type: setup
      params:
        working_dir: src/github.com/mongodb/mongodb-kubernetes
        add_to_path:
          - ${workdir}/bin
        command: scripts/evergreen/setup_yq.sh
    - command: subprocess.exec
      type: setup
      params:
        working_dir: src/github.com/mongodb/mongodb-kubernetes
        add_to_path:
          - ${workdir}/bin
        command: scripts/evergreen/setup_prepare_openshift_bundles.sh

  install_olm:
    - command: subprocess.exec
      type: setup
      params:
        working_dir: src/github.com/mongodb/mongodb-kubernetes
        add_to_path:
          - ${workdir}/bin
        command: scripts/evergreen/operator-sdk/install-olm.sh

  prepare_openshift_bundles_for_e2e:
    - command: subprocess.exec
      type: setup
      params:
        working_dir: src/github.com/mongodb/mongodb-kubernetes
        add_to_path:
          - ${workdir}/bin
        command: scripts/evergreen/operator-sdk/prepare-openshift-bundles-for-e2e.sh

  setup_docker_sbom:
    - command: subprocess.exec
      type: setup
      params:
        working_dir: src/github.com/mongodb/mongodb-kubernetes
        binary: scripts/evergreen/setup_docker_sbom.sh

  # Logs into all used registries
  configure_docker_auth: &configure_docker_auth
    command: subprocess.exec
    type: setup
    params:
      working_dir: src/github.com/mongodb/mongodb-kubernetes
      add_to_path:
        - ${workdir}/bin
      binary: scripts/dev/configure_container_auth.sh

  setup_evg_host: &setup_evg_host
    command: subprocess.exec
    type: setup
    params:
      working_dir: src/github.com/mongodb/mongodb-kubernetes
      add_to_path:
        - ${workdir}/bin
      binary: scripts/dev/setup_evg_host.sh

  lint_repo:
    - command: subprocess.exec
      type: setup
      params:
        working_dir: src/github.com/mongodb/mongodb-kubernetes
        add_to_path:
          - ${workdir}/bin
        command: scripts/evergreen/setup_yq.sh
    - command: subprocess.exec
      type: test
      params:
        add_to_path:
          - ${workdir}/bin
          - ${workdir}/venv/bin
        working_dir: src/github.com/mongodb/mongodb-kubernetes
        binary: scripts/evergreen/check_precommit.sh

  # Configures docker authentication to ECR and RH registries.
  setup_building_host:
    - *switch_context
    - *python_venv
    - *setup_aws
    - *setup_evg_host
    - *configure_docker_auth

  # This differs for normal evg_host as we require minikube instead of kind for
  # IBM machines also install aws cli via pip instead and use podman
  setup_building_host_minikube:
    - *switch_context
    - command: subprocess.exec
      type: setup
      params:
        working_dir: src/github.com/mongodb/mongodb-kubernetes
        add_to_path:
          - ${workdir}/bin
        command: scripts/evergreen/setup_minikube_host.sh

  prune_docker_resources:
    - command: shell.exec
      type: setup
      params:
        shell: bash
        script: |
          if command -v docker >/dev/null 2>&1; then
            echo "Docker found, pruning docker resources..."
            docker system prune -a -f
          else
            echo "Docker not found, skipping docker resource pruning"
          fi

  # the task configures the set of tools necessary for any task working with K8 cluster:
  # installs kubectl, jq, kind (if necessary), configures docker authentication
  download_kube_tools:
    - *switch_context
    - *setup_kubectl
    - *setup_jq
    # we need aws to configure docker authentication
    - *setup_aws
    - *configure_docker_auth
    - *setup_kind

  teardown_kubernetes_environment:
    - command: shell.exec
      type: setup
      params:
        shell: bash
        working_dir: src/github.com/mongodb/mongodb-kubernetes
        script: |
          scripts/evergreen/teardown_kubernetes_environment.sh

  # Makes sure a kubectl context is defined.
  setup_kubernetes_environment_p: &setup_kubernetes_environment_p
    command: subprocess.exec
    type: setup
    params:
      working_dir: src/github.com/mongodb/mongodb-kubernetes
      add_to_path:
        - ${workdir}/bin
      binary: scripts/evergreen/setup_kubernetes_environment.sh

  setup_kubernetes_environment:
    - *setup_kubernetes_environment_p
    # After setting up KUBE, we need to update the KUBECONFIG and other env vars.
    - *switch_context

  # cleanup_exec_environment is a very generic name when the only thing this function
  # does is to clean the logs directory. In the future, more "commands" can be
  # added to it with more clearing features, when needed.
  cleanup_exec_environment:
    - command: shell.exec
      type: setup
      params:
        working_dir: src/github.com/mongodb/mongodb-kubernetes
        script: |
          rm -rf logs

  quay_login:
    - command: subprocess.exec
      type: setup
      params:
        command: "docker login quay.io -u ${quay_prod_username} -p ${quay_prod_robot_token}"

  setup_cloud_qa:
    - *switch_context
    - command: shell.exec
      type: setup
      params:
        shell: bash
        working_dir: src/github.com/mongodb/mongodb-kubernetes
        script: |
          scripts/dev/run_python.sh scripts/evergreen/e2e/setup_cloud_qa.py create
    # The additional switch is needed, since we now have created the needed OM exports.
    - *switch_context

  teardown_cloud_qa:
    - command: shell.exec
      type: setup
      params:
        continue_on_err: true
        shell: bash
        working_dir: src/github.com/mongodb/mongodb-kubernetes
        script: |
          scripts/dev/run_python.sh scripts/evergreen/e2e/setup_cloud_qa.py delete

  dump_diagnostic_information_from_all_namespaces:
    - command: subprocess.exec
      params:
        working_dir: src/github.com/mongodb/mongodb-kubernetes
        add_to_path:
          - bin
        binary: scripts/evergreen/e2e/dump_diagnostic_information_from_all_namespaces.sh

  ### Publish and release image ###

  # Tags and pushes an image into an external Docker registry. The source image
  # needs to exist before it can be pushed to a remote registry.
  # It is expected that IMAGE_SOURCE is accessible with no authentication (like a
  # local image), and the IMAGE_TARGET will be authenticated with DOCKER_* series of
  # environment variables.
  release_docker_image_to_registry:
    - command: subprocess.exec
      type: system
      params:
        working_dir: src/github.com/mongodb/mongodb-kubernetes
        add_to_path:
          - ${workdir}/bin
        include_expansions_in_env:
          - tag_source
          - tag_dest
          - image_source
          - image_target
          - docker_username
          - docker_password
        binary: scripts/evergreen/tag_push_docker_image.sh

  #
  # Performs some AWS cleanup
  #
  prepare_aws: &prepare_aws
    command: subprocess.exec
    type: setup
    params:
      working_dir: src/github.com/mongodb/mongodb-kubernetes
      add_to_path:
        - ${workdir}/bin
      command: scripts/evergreen/prepare_aws.sh

  build-dockerfiles:
    - command: subprocess.exec
      type: setup
      params:
        add_to_path:
          - ${workdir}/bin
        working_dir: src/github.com/mongodb/mongodb-kubernetes
        binary: scripts/dev/run_python.sh scripts/update_supported_dockerfiles.py
    - command: subprocess.exec
      type: setup
      params:
        working_dir: src/github.com/mongodb/mongodb-kubernetes
        include_expansions_in_env:
          - triggered_by_git_tag
        # if you ever change the target folder structure, the same needs to be reflected in PCT
        command: "tar -czvf ./public/dockerfiles-${triggered_by_git_tag}.tgz ./public/dockerfiles"

  enable_QEMU:
    - command: shell.exec
      type: setup
      params:
        shell: bash
        working_dir: src/github.com/mongodb/mongodb-kubernetes
        script: |
          echo "Enabling QEMU building for Docker"
          docker run --rm --privileged 268558157000.dkr.ecr.eu-west-1.amazonaws.com/docker-hub-mirrors/multiarch/qemu-user-static --reset -p yes

  # upload_e2e_logs has the responsibility of dumping as much information as
  # possible into the S3 bucket that corresponds to this ${version}. The
  # Kubernetes cluster where the test finished running, should still be
  # reachable. Note that after a timeout, Evergreen kills the running process
  # and any running container in the host (which kills Kind).
  upload_e2e_logs:
    - command: s3.put
      params:
        continue_on_err: true
        aws_key: ${enterprise_aws_access_key_id}
        aws_secret: ${enterprise_aws_secret_access_key}
        local_files_include_filter:
          - src/github.com/mongodb/mongodb-kubernetes/logs/*
        remote_file: logs/${task_id}/${execution}/
        bucket: operator-e2e-artifacts
        permissions: private
        visibility: signed
        content_type: text/plain
    - command: attach.xunit_results
      params:
        file: "src/github.com/mongodb/mongodb-kubernetes/logs/myreport.xml"

  upload_e2e_logs_gotest:
    - command: s3.put
      params:
        aws_key: ${enterprise_aws_access_key_id}
        aws_secret: ${enterprise_aws_secret_access_key}
        local_files_include_filter:
          - src/github.com/mongodb/mongodb-kubernetes/logs/*
        remote_file: logs/${task_id}/${execution}/
        bucket: operator-e2e-artifacts
        permissions: private
        visibility: signed
        content_type: text/plain
    - command: gotest.parse_files
      params:
        files: [ "src/github.com/mongodb/mongodb-kubernetes/logs/*.suite" ]

  upload_code_snippets_logs:
    - command: s3.put
      params:
        aws_key: ${enterprise_aws_access_key_id}
        aws_secret: ${enterprise_aws_secret_access_key}
        local_files_include_filter:
          - src/github.com/mongodb/mongodb-kubernetes/public/architectures/**/*.log
          - src/github.com/mongodb/mongodb-kubernetes/docs/**/*.log
        remote_file: logs/${task_id}/${execution}/
        bucket: operator-e2e-artifacts
        permissions: private
        visibility: signed
        content_type: text/plain
    - command: s3.put
      params:
        aws_key: ${enterprise_aws_access_key_id}
        aws_secret: ${enterprise_aws_secret_access_key}
        local_files_include_filter:
          - src/github.com/mongodb/mongodb-kubernetes/public/architectures/**/*.out
          - src/github.com/mongodb/mongodb-kubernetes/docs/**/*.out
        preserve_path: true
        remote_file: logs/${task_id}/${execution}/
        bucket: operator-e2e-artifacts
        permissions: private
        visibility: signed
        content_type: text/plain

  preflight_image:
    - *switch_context
    - command: subprocess.exec
      params:
        working_dir: src/github.com/mongodb/mongodb-kubernetes
        add_to_path:
          - ${workdir}/bin
        include_expansions_in_env:
          - image_version
          - rh_pyxis
        binary: scripts/dev/run_python.sh scripts/preflight_images.py --image ${image_name} --submit "${preflight_submit}"

  build_multi_cluster_binary:
    - command: subprocess.exec
      type: setup
      params:
        working_dir: src/github.com/mongodb/mongodb-kubernetes
        binary: scripts/evergreen/build_multi_cluster_kubeconfig_creator.sh

  build_and_push_appdb_database:
    - command: subprocess.exec
      params:
        working_dir: src/github.com/mongodb/mongodb-kubernetes/docker/mongodb-kubernetes-appdb-database
        binary: ./build_and_push_appdb_database_images.sh
        add_to_path:
          - ${workdir}/bin
          - ${workdir}

  build_test_image_ibm:
<<<<<<< HEAD
    - *switch_context
    - command: subprocess.exec
      params:
        shell: bash
        working_dir: src/github.com/mongodb/mongodb-kubernetes
        include_expansions_in_env:
          - version_id
        add_to_path:
          - ${workdir}/bin
        binary: scripts/evergreen/e2e/build_e2e_image_ibm.sh

  pipeline:
=======
>>>>>>> 1e901704
    - *switch_context
    - command: subprocess.exec
      params:
        shell: bash
        working_dir: src/github.com/mongodb/mongodb-kubernetes
        include_expansions_in_env:
          - version_id
        add_to_path:
          - ${workdir}/bin
        binary: scripts/evergreen/e2e/build_tests_image_ibm.sh

  pipeline:
    - *switch_context
    - command: subprocess.exec
      retry_on_failure: true
      type: setup
      params:
        shell: bash
        <<: *e2e_include_expansions_in_env
        working_dir: src/github.com/mongodb/mongodb-kubernetes
        binary: scripts/dev/run_python.sh scripts/release/pipeline_main.py --parallel ${image_name} ${all_agents} ${build_scenario}

  # TODO: CLOUDP-335471 ; once all image builds are made with the new atomic pipeline, remove the following function
  legacy_pipeline:
    - *switch_context
    - command: shell.exec
      type: setup
      params:
        shell: bash
        script: |
          # Docker Hub workaround
          # docker buildx needs the moby/buildkit image when setting up a builder so we pull it from our mirror
          docker buildx create --driver=docker-container --driver-opt=image=268558157000.dkr.ecr.eu-west-1.amazonaws.com/docker-hub-mirrors/moby/buildkit:buildx-stable-1 --use
          docker buildx inspect --bootstrap
    - command: ec2.assume_role
      display_name: Assume IAM role with permissions to pull Kondukto API token
      params:
        role_arn: ${kondukto_role_arn}
    - command: shell.exec
      display_name: Pull Kondukto API token from AWS Secrets Manager and write it to file
      params:
        silent: true
        shell: bash
        include_expansions_in_env: [AWS_ACCESS_KEY_ID, AWS_SECRET_ACCESS_KEY, AWS_SESSION_TOKEN]
        script: |
          set -e
          # use AWS CLI to get the Kondukto API token from AWS Secrets Manager
          kondukto_token=$(aws secretsmanager get-secret-value --secret-id "kondukto-token" --region "us-east-1" --query 'SecretString' --output text)
          # write the KONDUKTO_TOKEN environment variable to Silkbomb environment file
          echo "KONDUKTO_TOKEN=$kondukto_token" > ${workdir}/silkbomb.env
    - command: subprocess.exec
      retry_on_failure: true
      type: setup
      params:
        shell: bash
        <<: *e2e_include_expansions_in_env
        working_dir: src/github.com/mongodb/mongodb-kubernetes
        binary: scripts/dev/run_python.sh pipeline.py --include ${image_name} --parallel --sign

  teardown_cloud_qa_all:
    - *switch_context
    - command: shell.exec
      type: setup
      params:
        shell: bash
        working_dir: src/github.com/mongodb/mongodb-kubernetes
        script: |
          source .generated/context.export.env
          scripts/dev/run_python.sh scripts/evergreen/e2e/setup_cloud_qa.py delete_all

  # Updates current expansions with variables from release.json file.
  # Use e.g. ${mongoDbOperator} afterwards.
  update_evergreen_expansions:
    - command: subprocess.exec
      params:
        working_dir: src/github.com/mongodb/mongodb-kubernetes
        add_to_path:
          - ${workdir}/bin
        command: "scripts/evergreen/generate_evergreen_expansions.sh"
    - command: expansions.update
      params:
        file: "src/github.com/mongodb/mongodb-kubernetes/evergreen_expansions.yaml"

  # Uploads openshift bundle specified by bundle_file_name argument.
  upload_openshift_bundle:
    - command: s3.put
      params:
        aws_key: ${enterprise_aws_access_key_id}
        aws_secret: ${enterprise_aws_secret_access_key}
        local_file: src/github.com/mongodb/mongodb-kubernetes/bundle/${bundle_file_name}
        remote_file: bundles/${bundle_file_name}
        bucket: operator-e2e-bundles
        permissions: public-read
        content_type: application/x-binary

  prepare_openshift_bundles:
    - command: subprocess.exec
      type: setup
      params:
        working_dir: src/github.com/mongodb/mongodb-kubernetes
        add_to_path:
          - ${workdir}/bin
        command: scripts/evergreen/operator-sdk/prepare-openshift-bundles.sh

  # Performs some AWS cleanup
  cleanup_aws:
    - *setup_jq
    - *setup_aws
    - *prepare_aws
    - command: subprocess.exec
      params:
        working_dir: src/github.com/mongodb/mongodb-kubernetes
        add_to_path:
          - ${workdir}/bin
        # Below script deletes agent images created for an Evergreen patch older than 1 day
        command: scripts/dev/run_python.sh scripts/evergreen/periodic-cleanup-aws.py

  ### Test Functions ###

  #
  # e2e_test is the main function used to run the e2e tests. It expects Ops
  # Manager to be running (local to the Kubernetes cluster or Cloud Manager) and
  # its configuration to exist in a ${workdir}/.ops-manager-env file.
  #
  # The e2e script will run all the tasks that are needed by the e2e tests like
  # fetching the OM API credentials to use and create the Secret and ConfigMap
  # objects that are required.
  #
  # At this point, the Kubernetes environment should be configured already
  # (kubectl configuration points to the Kubernetes cluster where we run the tests).
  #
  # Please note: There are many ENV variables passed to the `e2e` script, so try
  # to not add more. If this is required, discuss your use case with the team first.
  #
  e2e_test:
    - command: subprocess.exec
      type: test
      params:
        working_dir: src/github.com/mongodb/mongodb-kubernetes
        include_expansions_in_env:
          - otel_parent_id
          - branch_name
          - github_commit
          - revision
          - github_pr_number
          - project_identifier
          - revision_order_id
        add_to_path:
          - ${workdir}/bin
        binary: scripts/evergreen/e2e/e2e.sh

  e2e_test_perf:
    - command: subprocess.exec
      type: test
      params:
        working_dir: src/github.com/mongodb/mongodb-kubernetes
        include_expansions_in_env:
          - otel_parent_id
          - branch_name
          - github_commit
          - revision
          - github_pr_number
          - project_identifier
          - revision_order_id
        add_to_path:
          - ${workdir}/bin
        env:
          PERF_TASK_DEPLOYMENTS: ${PERF_TASK_DEPLOYMENTS}
          PERF_TASK_REPLICAS: ${PERF_TASK_REPLICAS}
          TEST_NAME_OVERRIDE: ${TEST_NAME_OVERRIDE}
        binary: scripts/evergreen/e2e/e2e.sh

  test_golang_unit:
    - command: shell.exec
      type: test
      params:
        shell: bash
        working_dir: src/github.com/mongodb/mongodb-kubernetes
        script: |
          source .generated/context.export.env
          make test-race
    - command: gotest.parse_files
      params:
        files: [ "src/github.com/mongodb/mongodb-kubernetes/*.suite", "src/github.com/mongodb/mongodb-kubernetes/docker/mongodb-kubernetes-init-ops-manager/mmsconfiguration/*.suite" ]

  test_python_unit:
    - command: shell.exec
      type: test
      params:
        shell: bash
        working_dir: src/github.com/mongodb/mongodb-kubernetes
        script: |
          source .generated/context.export.env
          make python-tests

  test_sboms:
    - command: shell.exec
      type: test
      params:
        shell: bash
        working_dir: src/github.com/mongodb/mongodb-kubernetes
        script: |
          source .generated/context.export.env
          make sbom-tests

  generate_perf_tests_tasks:
    - *switch_context
    - command: shell.exec
      type: setup
      params:
        shell: bash
        working_dir: src/github.com/mongodb/mongodb-kubernetes
        script: |
          source .generated/context.export.env
          scripts/dev/run_python.sh scripts/evergreen/e2e/performance/create_variants.py ${variant} ${size}> evergreen_tasks.json
          echo "tasks to run:"
          cat evergreen_tasks.json
    - command: generate.tasks
      params:
        files:
          - evergreen_tasks.json

  ### Other ###

  run_retry_script:
    - command: shell.exec
      type: test
      params:
        shell: bash
        working_dir: src/github.com/mongodb/mongodb-kubernetes
        include_expansions_in_env:
          - EVERGREEN_API_KEY
          - EVERGREEN_USER
          - evergreen_retry
        env:
          EVERGREEN_RETRY: ${evergreen_retry}
        script: |
          scripts/evergreen/retry-evergreen.sh ${version_id}

  # This is a generic function for conditionally running given task.
  # It works by appending <task> to <variant> if <condition_script> returns no error.
  #
  # It has 3 input parameters:
  #  - condition_script: path to the script that will be executed.
  #     Error code == 0 resulting from the scripts indicates that <task> should be added dynamically to <variant>
  #     Error code != 0 means that the task will not be executed
  #  - variant: variant to which task will be appended
  #  - task: task name to be executed
  #
  # Example usage:
  #  - func: run_task_conditionally
  #    vars:
  #      condition_script: scripts/evergreen/should_prepare_openshift_bundles.sh
  #      variant: prepare_openshift_bundles
  #      task: prepare_and_upload_openshift_bundles
  run_task_conditionally:
    - command: shell.exec
      params:
        shell: bash
        working_dir: src/github.com/mongodb/mongodb-kubernetes
        script: |
          if ${condition_script}; then
            echo "Adding ${task} task to ${variant} variant"
            scripts/evergreen/add_evergreen_task.sh ${variant} ${task}
          else
            echo "skipping task ${task} due to ${condition_script} result: $?"
          fi
    - command: generate.tasks
      params:
        files:
          - evergreen_tasks.json
        optional: true

  #
  # Code snippet test automation
  #

  sample_commit_output:
    - command: github.generate_token
      params:
        expansion_name: GH_TOKEN
    - command: subprocess.exec
      params:
        include_expansions_in_env:
          - GH_TOKEN
          - code_snippets_commit_output
        working_dir: src/github.com/mongodb/mongodb-kubernetes
        binary: scripts/code_snippets/sample_commit_output.sh

  # it executes a script by convention: ./scripts/code_snippets/${task_name}_test.sh
  test_code_snippets:
    - *switch_context
    - command: shell.exec
      params:
        shell: bash
        working_dir: src/github.com/mongodb/mongodb-kubernetes
        include_expansions_in_env:
          - version_id
          - code_snippets_teardown
          - code_snippets_reset
          - task_name
        script: |
          ./scripts/code_snippets/${task_name}_test.sh<|MERGE_RESOLUTION|>--- conflicted
+++ resolved
@@ -530,21 +530,6 @@
           - ${workdir}
 
   build_test_image_ibm:
-<<<<<<< HEAD
-    - *switch_context
-    - command: subprocess.exec
-      params:
-        shell: bash
-        working_dir: src/github.com/mongodb/mongodb-kubernetes
-        include_expansions_in_env:
-          - version_id
-        add_to_path:
-          - ${workdir}/bin
-        binary: scripts/evergreen/e2e/build_e2e_image_ibm.sh
-
-  pipeline:
-=======
->>>>>>> 1e901704
     - *switch_context
     - command: subprocess.exec
       params:
