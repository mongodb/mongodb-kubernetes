variables:
  - &e2e_include_expansions_in_env
    include_expansions_in_env:
      - cognito_user_pool_id
      - cognito_workload_federation_client_id
      - cognito_user_name
      - cognito_workload_federation_client_secret
      - cognito_user_password
      - cognito_workload_url
      - cognito_workload_user_id
      - ARTIFACTORY_PASSWORD
      - ARTIFACTORY_USERNAME
      - GRS_PASSWORD
      - GRS_USERNAME
      - OVERRIDE_VERSION_ID
      - PKCS11_URI
      - branch_name
      - build_id
      - build_variant
      - distro
      - e2e_cloud_qa_apikey_owner_ubi_cloudqa
      - e2e_cloud_qa_orgid_owner_ubi_cloudqa
      - e2e_cloud_qa_user_owner_ubi_cloudqa
      - ecr_registry
      - ecr_registry_needs_auth
      - execution
      - github_commit
      - image_name
      - is_patch
      - mms_eng_test_aws_access_key
      - mms_eng_test_aws_region
      - mms_eng_test_aws_secret
      - openshift_token
      - openshift_url
      - otel_collector_endpoint
      - otel_parent_id
      - otel_trace_id
      - registry
      - requester
      - task_name
      - triggered_by_git_tag
      - version_id
      - workdir
      # temporary secret to pull community private preview image from quay.io
      - community_private_preview_pullsecret_dockerconfigjson
      - RELEASE_INITIAL_VERSION
      - RELEASE_INITIAL_COMMIT_SHA
      - OPERATOR_VERSION
      - READINESS_PROBE_VERSION
      - VERSION_UPGRADE_HOOK_VERSION
      - BUILD_SCENARIO

functions:

  ### Setup Functions ###

  setup_jq: &setup_jq
    command: subprocess.exec
    type: setup
    params:
      <<: *e2e_include_expansions_in_env
      add_to_path:
        - ${workdir}/bin
      working_dir: src/github.com/mongodb/mongodb-kubernetes
      binary: scripts/evergreen/setup_jq.sh

  setup_context: &setup_context # Running the first switch is important to fill the workdir and other important initial env vars
    command: shell.exec
    type: setup
    params:
      add_to_path:
        - ${workdir}/bin
      shell: bash
      working_dir: src/github.com/mongodb/mongodb-kubernetes
      <<: *e2e_include_expansions_in_env
      script: |
        echo "Initializing context files"
        cp scripts/dev/contexts/evg-private-context scripts/dev/contexts/private-context
        scripts/dev/switch_context.sh root-context
        echo "Finished initializing to the root context"

  switch_context: &switch_context
    command: subprocess.exec
    type: setup
    params:
      working_dir: src/github.com/mongodb/mongodb-kubernetes
      <<: *e2e_include_expansions_in_env
      add_to_path:
        - ${workdir}/bin
        - ${workdir}/google-cloud-sdk/bin
      command: scripts/dev/switch_context.sh "${build_variant}"

  python_venv: &python_venv
    command: subprocess.exec
    type: setup
    params:
      working_dir: src/github.com/mongodb/mongodb-kubernetes
      command: scripts/dev/recreate_python_venv.sh

  "clone":
    - command: subprocess.exec
      type: setup
      params:
        command: "mkdir -p src/github.com/mongodb"
    - command: git.get_project
      type: setup
      params:
        directory: src/github.com/mongodb/mongodb-kubernetes
    - command: subprocess.exec
      type: setup
      params:
        command: "git config --global user.name 'Evergreen'"
    - command: subprocess.exec
      type: setup
      params:
        command: "git config --global user.email 'kubernetes-hosted-team@mongodb.com'"
    - *setup_jq # we need jq in the context
    - *setup_context

  setup_kubectl: &setup_kubectl
    command: subprocess.exec
    type: setup
    params:
      working_dir: src/github.com/mongodb/mongodb-kubernetes
      binary: scripts/evergreen/setup_kubectl.sh

  setup_shellcheck:
    command: subprocess.exec
    type: setup
    params:
      working_dir: src/github.com/mongodb/mongodb-kubernetes
      add_to_path:
        - ${workdir}/bin
      binary: scripts/evergreen/setup_shellcheck.sh

  setup_aws: &setup_aws
    command: subprocess.exec
    type: setup
    params:
      working_dir: src/github.com/mongodb/mongodb-kubernetes
      add_to_path:
        - ${workdir}/bin
      binary: scripts/evergreen/setup_aws.sh

  setup_gcloud_cli:
    command: subprocess.exec
    type: setup
    params:
      working_dir: src/github.com/mongodb/mongodb-kubernetes
      include_expansions_in_env:
        - GCP_SERVICE_ACCOUNT_JSON_FOR_SNIPPETS_TESTS
      add_to_path:
        - ${workdir}/google-cloud-sdk/bin
      binary: scripts/evergreen/setup_gcloud_cli.sh

  setup_mongosh:
    command: subprocess.exec
    type: setup
    params:
      working_dir: src/github.com/mongodb/mongodb-kubernetes
      add_to_path:
        - ${workdir}/google-cloud-sdk/bin
      binary: scripts/evergreen/setup_mongosh.sh

  # configures Docker size, installs the Kind binary (if necessary)
  setup_kind: &setup_kind
    command: subprocess.exec
    type: setup
    params:
      working_dir: src/github.com/mongodb/mongodb-kubernetes
      add_to_path:
        - ${workdir}/bin
      binary: scripts/evergreen/setup_kind.sh

  setup_preflight:
    - command: subprocess.exec
      type: setup
      params:
        working_dir: src/github.com/mongodb/mongodb-kubernetes
        add_to_path:
          - ${workdir}/bin
        binary: scripts/evergreen/setup_preflight.sh

  setup_prepare_openshift_bundles:
    - command: subprocess.exec
      type: setup
      params:
        working_dir: src/github.com/mongodb/mongodb-kubernetes
        add_to_path:
          - ${workdir}/bin
        command: scripts/evergreen/setup_yq.sh
    - command: subprocess.exec
      type: setup
      params:
        working_dir: src/github.com/mongodb/mongodb-kubernetes
        add_to_path:
          - ${workdir}/bin
        command: scripts/evergreen/setup_prepare_openshift_bundles.sh

  install_olm:
    - command: subprocess.exec
      type: setup
      params:
        working_dir: src/github.com/mongodb/mongodb-kubernetes
        add_to_path:
          - ${workdir}/bin
        command: scripts/evergreen/operator-sdk/install-olm.sh

  prepare_openshift_bundles_for_e2e:
    - command: subprocess.exec
      type: setup
      params:
        working_dir: src/github.com/mongodb/mongodb-kubernetes
        add_to_path:
          - ${workdir}/bin
        command: scripts/evergreen/operator-sdk/prepare-openshift-bundles-for-e2e.sh

  setup_docker_sbom:
    - command: subprocess.exec
      type: setup
      params:
        working_dir: src/github.com/mongodb/mongodb-kubernetes
        binary: scripts/evergreen/setup_docker_sbom.sh

  # Logs into all used registries
  configure_docker_auth: &configure_docker_auth
    command: subprocess.exec
    type: setup
    params:
      working_dir: src/github.com/mongodb/mongodb-kubernetes
      add_to_path:
        - ${workdir}/bin
      binary: scripts/dev/configure_container_auth.sh

  setup_evg_host: &setup_evg_host
    command: subprocess.exec
    type: setup
    params:
      working_dir: src/github.com/mongodb/mongodb-kubernetes
      add_to_path:
        - ${workdir}/bin
      binary: scripts/dev/setup_evg_host.sh

  setup_chart_testing_cli: &setup_chart_testing_cli
    command: subprocess.exec
    type: setup
    params:
      working_dir: src/github.com/mongodb/mongodb-kubernetes
      add_to_path:
        - ${workdir}/bin
      command: scripts/dev/setup_chart_testing_cli.sh

  lint_repo:
    - command: subprocess.exec
      type: setup
      params:
        working_dir: src/github.com/mongodb/mongodb-kubernetes
        add_to_path:
          - ${workdir}/bin
        command: scripts/evergreen/setup_yq.sh
    - *setup_chart_testing_cli
    - command: subprocess.exec
      type: test
      params:
        add_to_path:
          - ${workdir}/bin
          - ${workdir}/venv/bin
        working_dir: src/github.com/mongodb/mongodb-kubernetes
        binary: scripts/evergreen/check_precommit.sh

  # Configures docker authentication to ECR and RH registries.
  setup_building_host:
    - *python_venv
    - *setup_aws
    - *setup_evg_host
    - *configure_docker_auth

  # This differs for normal evg_host as we require minikube instead of kind for
  # IBM machines also install aws cli via pip instead and use podman
  setup_building_host_minikube:
    - command: subprocess.exec
      type: setup
      params:
        working_dir: src/github.com/mongodb/mongodb-kubernetes
        add_to_path:
          - ${workdir}/bin
        command: scripts/evergreen/setup_minikube_host.sh

  prune_docker_resources:
    - command: shell.exec
      type: setup
      params:
        shell: bash
        script: |
          if command -v docker >/dev/null 2>&1; then
            echo "Docker found, pruning docker resources..."
            docker system prune -a -f
          else
            echo "Docker not found, skipping docker resource pruning"
          fi

  # the task configures the set of tools necessary for any task working with K8 cluster:
  # installs kubectl, jq, kind (if necessary), configures docker authentication
  download_kube_tools:
    - *setup_kubectl
    - *setup_jq
    # we need aws to configure docker authentication
    - *setup_aws
    - *configure_docker_auth
    - *setup_kind

  teardown_kubernetes_environment:
    - command: shell.exec
      type: setup
      params:
        shell: bash
        working_dir: src/github.com/mongodb/mongodb-kubernetes
        script: |
          scripts/evergreen/teardown_kubernetes_environment.sh

  # Makes sure a kubectl context is defined.
  setup_kubernetes_environment_p: &setup_kubernetes_environment_p
    command: subprocess.exec
    type: setup
    params:
      working_dir: src/github.com/mongodb/mongodb-kubernetes
      add_to_path:
        - ${workdir}/bin
      binary: scripts/evergreen/setup_kubernetes_environment.sh

  setup_kubernetes_environment:
    - *setup_kubernetes_environment_p
    # After setting up KUBE, we need to update the KUBECONFIG and other env vars.
    - *switch_context

  # cleanup_exec_environment is a very generic name when the only thing this function
  # does is to clean the logs directory. In the future, more "commands" can be
  # added to it with more clearing features, when needed.
  cleanup_exec_environment:
    - command: shell.exec
      type: setup
      params:
        working_dir: src/github.com/mongodb/mongodb-kubernetes
        script: |
          rm -rf logs

  quay_login:
    - command: subprocess.exec
      type: setup
      params:
        command: "docker login quay.io -u ${quay_prod_username} -p ${quay_prod_robot_token}"

  setup_cloud_qa:
    - command: shell.exec
      type: setup
      params:
        shell: bash
        working_dir: src/github.com/mongodb/mongodb-kubernetes
        script: |
          scripts/dev/run_python.sh scripts/evergreen/e2e/setup_cloud_qa.py create
    # The additional switch is needed, since we now have created the needed OM exports.
    - *switch_context

  teardown_cloud_qa:
    - command: shell.exec
      type: setup
      params:
        continue_on_err: true
        shell: bash
        working_dir: src/github.com/mongodb/mongodb-kubernetes
        script: |
          scripts/dev/run_python.sh scripts/evergreen/e2e/setup_cloud_qa.py delete

  dump_diagnostic_information_from_all_namespaces:
    - command: subprocess.exec
      params:
        working_dir: src/github.com/mongodb/mongodb-kubernetes
        add_to_path:
          - bin
        binary: scripts/evergreen/e2e/dump_diagnostic_information_from_all_namespaces.sh

  ### Publish and release image ###

  # Tags and pushes an image into an external Docker registry. The source image
  # needs to exist before it can be pushed to a remote registry.
  # It is expected that IMAGE_SOURCE is accessible with no authentication (like a
  # local image), and the IMAGE_TARGET will be authenticated with DOCKER_* series of
  # environment variables.
  release_docker_image_to_registry:
    - command: subprocess.exec
      type: system
      params:
        working_dir: src/github.com/mongodb/mongodb-kubernetes
        add_to_path:
          - ${workdir}/bin
        include_expansions_in_env:
          - tag_source
          - tag_dest
          - image_source
          - image_target
          - docker_username
          - docker_password
        binary: scripts/evergreen/tag_push_docker_image.sh

  #
  # Performs some AWS cleanup
  #
  prepare_aws: &prepare_aws
    command: subprocess.exec
    type: setup
    params:
      working_dir: src/github.com/mongodb/mongodb-kubernetes
      add_to_path:
        - ${workdir}/bin
      command: scripts/evergreen/prepare_aws.sh

  build-dockerfiles:
    - command: subprocess.exec
      type: setup
      params:
        add_to_path:
          - ${workdir}/bin
        working_dir: src/github.com/mongodb/mongodb-kubernetes
        binary: scripts/dev/run_python.sh scripts/update_supported_dockerfiles.py
    - command: subprocess.exec
      type: setup
      params:
        working_dir: src/github.com/mongodb/mongodb-kubernetes
        include_expansions_in_env:
          - triggered_by_git_tag
        # if you ever change the target folder structure, the same needs to be reflected in PCT
        command: "tar -czvf ./public/dockerfiles-${triggered_by_git_tag}.tgz ./public/dockerfiles"

  enable_QEMU:
    - command: shell.exec
      type: setup
      params:
        shell: bash
        working_dir: src/github.com/mongodb/mongodb-kubernetes
        script: |
          echo "Enabling QEMU building for Docker"
          docker run --rm --privileged 268558157000.dkr.ecr.eu-west-1.amazonaws.com/docker-hub-mirrors/multiarch/qemu-user-static --reset -p yes

  # upload_e2e_logs has the responsibility of dumping as much information as
  # possible into the S3 bucket that corresponds to this ${version}. The
  # Kubernetes cluster where the test finished running, should still be
  # reachable. Note that after a timeout, Evergreen kills the running process
  # and any running container in the host (which kills Kind).
  upload_e2e_logs:
    - command: s3.put
      params:
        continue_on_err: true
        aws_key: ${enterprise_aws_access_key_id}
        aws_secret: ${enterprise_aws_secret_access_key}
        local_files_include_filter:
          - src/github.com/mongodb/mongodb-kubernetes/logs/*
        remote_file: logs/${task_id}/${execution}/
        bucket: operator-e2e-artifacts
        permissions: private
        visibility: signed
        content_type: text/plain
    - command: attach.xunit_results
      params:
        continue_on_err: true
        file: "src/github.com/mongodb/mongodb-kubernetes/logs/myreport.xml"

  upload_e2e_logs_gotest:
    - command: s3.put
      params:
        aws_key: ${enterprise_aws_access_key_id}
        aws_secret: ${enterprise_aws_secret_access_key}
        local_files_include_filter:
          - src/github.com/mongodb/mongodb-kubernetes/logs/*
        remote_file: logs/${task_id}/${execution}/
        bucket: operator-e2e-artifacts
        permissions: private
        visibility: signed
        content_type: text/plain
    - command: gotest.parse_files
      params:
        files: [ "src/github.com/mongodb/mongodb-kubernetes/logs/*.suite" ]

  preflight_image:
    - command: subprocess.exec
      params:
        working_dir: src/github.com/mongodb/mongodb-kubernetes
        add_to_path:
          - ${workdir}/bin
        include_expansions_in_env:
          - image_version
          - rh_pyxis
        binary: scripts/dev/run_python.sh scripts/preflight_images.py --image ${image_name} --submit "${preflight_submit}"

  build_multi_cluster_binary:
    - command: subprocess.exec
      type: setup
      params:
        working_dir: src/github.com/mongodb/mongodb-kubernetes
        binary: scripts/evergreen/build_multi_cluster_kubeconfig_creator.sh

  build_and_push_appdb_database:
    - command: subprocess.exec
      params:
        working_dir: src/github.com/mongodb/mongodb-kubernetes/docker/mongodb-kubernetes-appdb-database
        binary: ./build_and_push_appdb_database_images.sh
        add_to_path:
          - ${workdir}/bin
          - ${workdir}

  build_test_image_ibm:
    - command: subprocess.exec
      params:
        shell: bash
        working_dir: src/github.com/mongodb/mongodb-kubernetes
        add_to_path:
          - ${workdir}/bin
        binary: scripts/evergreen/e2e/build_tests_image_ibm.sh

  pipeline:
    - command: subprocess.exec
      retry_on_failure: true
      type: setup
      params:
        shell: bash
        <<: *e2e_include_expansions_in_env
        working_dir: src/github.com/mongodb/mongodb-kubernetes
        binary: scripts/release/pipeline.sh
        env:
          IMAGE_NAME: ${IMAGE_NAME}

  pipeline_agent:
    - command: subprocess.exec
      retry_on_failure: true
      type: setup
      params:
        shell: bash
        <<: *e2e_include_expansions_in_env
        working_dir: src/github.com/mongodb/mongodb-kubernetes
        binary: scripts/release/pipeline_agent.sh
        env:
          FLAGS: ${FLAGS}

  pipeline_ops_manager:
    - command: subprocess.exec
      retry_on_failure: true
      type: setup
      params:
        shell: bash
        <<: *e2e_include_expansions_in_env
        working_dir: src/github.com/mongodb/mongodb-kubernetes
<<<<<<< HEAD
        binary: scripts/dev/run_python.sh scripts/release/pipeline_main.py --parallel ${image_name} ${all_agents} ${build_scenario} ${platform}
=======
        binary: scripts/release/pipeline_ops_manager.sh
>>>>>>> 219a3df6

  pipeline_readiness_probe:
    - command: subprocess.exec
      retry_on_failure: true
      type: setup
      params:
        shell: bash
        <<: *e2e_include_expansions_in_env
        working_dir: src/github.com/mongodb/mongodb-kubernetes
        binary: scripts/release/pipeline_readiness_probe.sh

  pipeline_version_upgrade_hook:
    - command: subprocess.exec
      retry_on_failure: true
      type: setup
      params:
        shell: bash
        <<: *e2e_include_expansions_in_env
        working_dir: src/github.com/mongodb/mongodb-kubernetes
        binary: scripts/release/pipeline_version_upgrade_hook.sh

  teardown_cloud_qa_all:
    - command: shell.exec
      type: setup
      params:
        shell: bash
        working_dir: src/github.com/mongodb/mongodb-kubernetes
        script: |
          source .generated/context.export.env
          scripts/dev/run_python.sh scripts/evergreen/e2e/setup_cloud_qa.py delete_all

  # Updates current expansions with variables from release.json file.
  # Use e.g. ${mongoDbOperator} afterwards.
  update_evergreen_expansions:
    - command: subprocess.exec
      params:
        working_dir: src/github.com/mongodb/mongodb-kubernetes
        add_to_path:
          - ${workdir}/bin
        command: "scripts/evergreen/generate_evergreen_expansions.sh"
    - command: expansions.update
      params:
        file: "src/github.com/mongodb/mongodb-kubernetes/evergreen_expansions.yaml"

  # Uploads openshift bundle specified by bundle_file_name argument.
  upload_openshift_bundle:
    - command: s3.put
      params:
        aws_key: ${enterprise_aws_access_key_id}
        aws_secret: ${enterprise_aws_secret_access_key}
        local_file: src/github.com/mongodb/mongodb-kubernetes/bundle/${bundle_file_name}
        remote_file: bundles/${bundle_file_name}
        bucket: operator-e2e-bundles
        permissions: public-read
        content_type: application/x-binary

  prepare_openshift_bundles:
    - command: subprocess.exec
      type: setup
      params:
        working_dir: src/github.com/mongodb/mongodb-kubernetes
        add_to_path:
          - ${workdir}/bin
        command: scripts/evergreen/operator-sdk/prepare-openshift-bundles.sh

  # Performs some AWS cleanup
  cleanup_aws:
    - *setup_jq
    - *setup_aws
    - *prepare_aws
    - command: subprocess.exec
      params:
        working_dir: src/github.com/mongodb/mongodb-kubernetes
        add_to_path:
          - ${workdir}/bin
        # Below script deletes agent images created for an Evergreen patch older than 1 day
        command: scripts/dev/run_python.sh scripts/evergreen/periodic-cleanup-aws.py

  ### Test Functions ###

  #
  # e2e_test is the main function used to run the e2e tests. It expects Ops
  # Manager to be running (local to the Kubernetes cluster or Cloud Manager) and
  # its configuration to exist in a ${workdir}/.ops-manager-env file.
  #
  # The e2e script will run all the tasks that are needed by the e2e tests like
  # fetching the OM API credentials to use and create the Secret and ConfigMap
  # objects that are required.
  #
  # At this point, the Kubernetes environment should be configured already
  # (kubectl configuration points to the Kubernetes cluster where we run the tests).
  #
  # Please note: There are many ENV variables passed to the `e2e` script, so try
  # to not add more. If this is required, discuss your use case with the team first.
  #
  e2e_test:
    - command: subprocess.exec
      type: test
      params:
        working_dir: src/github.com/mongodb/mongodb-kubernetes
        include_expansions_in_env:
          - otel_parent_id
          - branch_name
          - github_commit
          - revision
          - github_pr_number
          - project_identifier
          - revision_order_id
        add_to_path:
          - ${workdir}/bin
        binary: scripts/evergreen/e2e/e2e.sh

  e2e_test_perf:
    - command: subprocess.exec
      type: test
      params:
        working_dir: src/github.com/mongodb/mongodb-kubernetes
        include_expansions_in_env:
          - otel_parent_id
          - branch_name
          - github_commit
          - revision
          - github_pr_number
          - project_identifier
          - revision_order_id
        add_to_path:
          - ${workdir}/bin
        env:
          PERF_TASK_DEPLOYMENTS: ${PERF_TASK_DEPLOYMENTS}
          PERF_TASK_REPLICAS: ${PERF_TASK_REPLICAS}
          TEST_NAME_OVERRIDE: ${TEST_NAME_OVERRIDE}
        binary: scripts/evergreen/e2e/e2e.sh

  test_golang_unit:
    - command: shell.exec
      type: test
      params:
        shell: bash
        working_dir: src/github.com/mongodb/mongodb-kubernetes
        script: |
          source .generated/context.export.env
          make test-race
    - command: gotest.parse_files
      params:
        files: [ "src/github.com/mongodb/mongodb-kubernetes/*.suite", "src/github.com/mongodb/mongodb-kubernetes/docker/mongodb-kubernetes-init-ops-manager/mmsconfiguration/*.suite" ]

  test_helm_unit:
    - command: shell.exec
      type: test
      params:
        shell: bash
        working_dir: src/github.com/mongodb/mongodb-kubernetes
        script: |
          source .generated/context.export.env
          make helm-tests

  test_python_unit:
    - command: shell.exec
      type: test
      params:
        shell: bash
        working_dir: src/github.com/mongodb/mongodb-kubernetes
        script: |
          source .generated/context.export.env
          make python-tests

  test_sboms:
    - command: shell.exec
      type: test
      params:
        shell: bash
        working_dir: src/github.com/mongodb/mongodb-kubernetes
        script: |
          source .generated/context.export.env
          make sbom-tests

  generate_perf_tests_tasks:
    - command: shell.exec
      type: setup
      params:
        shell: bash
        working_dir: src/github.com/mongodb/mongodb-kubernetes
        script: |
          source .generated/context.export.env
          scripts/dev/run_python.sh scripts/evergreen/e2e/performance/create_variants.py ${variant} ${size}> evergreen_tasks.json
          echo "tasks to run:"
          cat evergreen_tasks.json
    - command: generate.tasks
      params:
        files:
          - evergreen_tasks.json

  ### Other ###

  run_retry_script:
    - command: shell.exec
      type: test
      params:
        shell: bash
        working_dir: src/github.com/mongodb/mongodb-kubernetes
        include_expansions_in_env:
          - EVERGREEN_API_KEY
          - EVERGREEN_USER
          - evergreen_retry
        env:
          EVERGREEN_RETRY: ${evergreen_retry}
        script: |
          scripts/evergreen/retry-evergreen.sh ${version_id}

  # This is a generic function for conditionally running given task.
  # It works by appending <task> to <variant> if <condition_script> returns no error.
  #
  # It has 3 input parameters:
  #  - condition_script: path to the script that will be executed.
  #     Error code == 0 resulting from the scripts indicates that <task> should be added dynamically to <variant>
  #     Error code != 0 means that the task will not be executed
  #  - variant: variant to which task will be appended
  #  - task: task name to be executed
  #
  # Example usage:
  #  - func: run_task_conditionally
  #    vars:
  #      condition_script: scripts/evergreen/should_prepare_openshift_bundles.sh
  #      variant: prepare_openshift_bundles
  #      task: prepare_and_upload_openshift_bundles
  run_task_conditionally:
    - command: shell.exec
      params:
        shell: bash
        working_dir: src/github.com/mongodb/mongodb-kubernetes
        script: |
          if ${condition_script}; then
            echo "Adding ${task} task to ${variant} variant"
            scripts/evergreen/add_evergreen_task.sh ${variant} ${task}
          else
            echo "skipping task ${task} due to ${condition_script} result: $?"
          fi
    - command: generate.tasks
      params:
        files:
          - evergreen_tasks.json
        optional: true

  #
  # Code snippet test automation
  #

  sample_commit_output:
    - command: github.generate_token
      params:
        expansion_name: GH_TOKEN
    - command: subprocess.exec
      params:
        include_expansions_in_env:
          - GH_TOKEN
          - code_snippets_commit_output
        working_dir: src/github.com/mongodb/mongodb-kubernetes
        binary: scripts/code_snippets/sample_commit_output.sh

  # it executes a script by convention: ./scripts/code_snippets/tests/${task_name}
  test_code_snippets:
    - command: shell.exec
      params:
        shell: bash
        working_dir: src/github.com/mongodb/mongodb-kubernetes
        include_expansions_in_env:
          - version_id
          - code_snippets_teardown
          - code_snippets_reset
          - task_name
        script: |
          ./scripts/code_snippets/tests/${task_name}

  #
  # kubectl mongodb plugin release functions
  #
  install_goreleaser:
    - command: shell.exec
      type: setup
      include_expansions_in_env:
        - goreleaser_pro_tar_gz
      params:
        script: |
          set -Eeu pipefail
          curl -fL "${goreleaser_pro_tar_gz}" --output goreleaser_Linux_x86_64.tar.gz
          tar -xf goreleaser_Linux_x86_64.tar.gz
          chmod 755 ./goreleaser

  install_macos_notarization_service:
    - command: shell.exec
      type: setup
      params:
        include_expansions_in_env:
          - notary_service_url
        script: |
          set -Eeu pipefail

          curl "${notary_service_url}" --output macos-notary.zip
          unzip -u macos-notary.zip
          chmod 755 ./linux_amd64/macnotary

  release_kubectl_mongodb_plugin:
    - command: github.generate_token
      params:
        expansion_name: generated_token
    - command: shell.exec
      type: setup
      params:
        working_dir: src/github.com/mongodb/mongodb-kubernetes
        include_expansions_in_env:
          - GRS_USERNAME
          - GRS_PASSWORD
          - PKCS11_URI
          - ARTIFACTORY_URL
          - ARTIFACTORY_PASSWORD
          - SIGNING_IMAGE_URI
          - macos_notary_keyid
          - macos_notary_secret
          - workdir
          - triggered_by_git_tag
          - OPERATOR_VERSION
        env:
          XDG_CONFIG_HOME: ${go_base_path}${workdir}
          GO111MODULE: "on"
          GOROOT: "/opt/golang/go1.24"
          MACOS_NOTARY_KEY: ${macos_notary_keyid}
          MACOS_NOTARY_SECRET: ${macos_notary_secret}
        # shell.exec EVG Task doesn't have add_to_path, so we need to explicitly add the path export below.
        script: |
          set -Eeu pipefail
          export GORELEASER_CURRENT_TAG=${OPERATOR_VERSION|*triggered_by_git_tag}
          export PATH=$GOROOT/bin:$PATH
          export GITHUB_TOKEN=${generated_token}
          ${workdir}/goreleaser release --clean<|MERGE_RESOLUTION|>--- conflicted
+++ resolved
@@ -548,11 +548,7 @@
         shell: bash
         <<: *e2e_include_expansions_in_env
         working_dir: src/github.com/mongodb/mongodb-kubernetes
-<<<<<<< HEAD
-        binary: scripts/dev/run_python.sh scripts/release/pipeline_main.py --parallel ${image_name} ${all_agents} ${build_scenario} ${platform}
-=======
         binary: scripts/release/pipeline_ops_manager.sh
->>>>>>> 219a3df6
 
   pipeline_readiness_probe:
     - command: subprocess.exec
