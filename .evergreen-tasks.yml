--- conflicted
+++ resolved
@@ -1240,15 +1240,13 @@
     commands:
       - func: e2e_test
 
-<<<<<<< HEAD
   # OIDC tests
   - name: e2e_replica_set_oidc
     tags: [ "patch-run" ]
     commands:
       - func: e2e_test
-=======
+
   - name: e2e_search_community_basic
     tags: ["patch-run"]
     commands:
       - func: "e2e_test"
->>>>>>> bf58be0a
