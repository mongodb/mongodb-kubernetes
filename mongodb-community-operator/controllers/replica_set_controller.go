--- conflicted
+++ resolved
@@ -746,11 +746,7 @@
 
 // TODO: remove this as soon as searchCoordinator builtin role is backported
 func searchCoordinatorCustomRoleModification(search *searchv1.MongoDBSearch, mongodbVersion string) automationconfig.Modification {
-<<<<<<< HEAD
-	if search == nil || searchcontroller.NeedsSearchCoordinatorRolePolyfill(mongodbVersion) {
-=======
 	if search == nil || !searchcontroller.NeedsSearchCoordinatorRolePolyfill(mongodbVersion) {
->>>>>>> 17da67bd
 		return automationconfig.NOOP()
 	}
 
