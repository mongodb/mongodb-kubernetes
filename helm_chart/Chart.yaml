--- conflicted
+++ resolved
@@ -3,11 +3,7 @@
 description: MongoDB Controllers for Kubernetes translate the human knowledge of
   creating a MongoDB instance into a scalable, repeatable, and standardized 
   method.
-<<<<<<< HEAD
-version: 1.0.1
-=======
 version: 1.2.0
->>>>>>> 6f986ef5
 kubeVersion: '>=1.16-0'
 type: application
 keywords:
