# Set this to true if your cluster is managing SecurityContext for you.
# If running OpenShift (Cloud, Minishift, etc.), set this to true.
managedSecurityContext: false

operator:
  # Execution environment for the operator, dev or prod. Use dev for more verbose logging
  env: prod

  # Default architecture for the operator.
  # Values are "static" and "non-static:
  mdbDefaultArchitecture: non-static

  baseName: mongodb-kubernetes

  # Name that will be assigned to most internal Kubernetes objects like Deployment, ServiceAccount, Role etc.
  name: mongodb-kubernetes-operator

  # Name of the operator image
  operator_image_name: mongodb-kubernetes

  # Name of the deployment of the operator pod
  deployment_name: mongodb-kubernetes-operator

  # Version of mongodb-kubernetes-operator
  version: 1.0.0

  # The Custom Resources that will be watched by the Operator. Needs to be changed if only some of the CRDs are installed
  watchedResources:
  - mongodb
  - opsmanagers
  - mongodbusers
  - mongodbcommunity
<<<<<<< HEAD
  - mongodbsearch
=======
>>>>>>> 4b1ace88

  nodeSelector: {}

  tolerations: []

  affinity: {}

  # operator cpu requests and limits
  resources:
    requests:
      cpu: 500m
      memory: 200Mi
    limits:
      cpu: 1100m
      memory: 1Gi

  # Control how many reconciles can be performed in parallel.
  # It sets MaxConcurrentReconciles https://pkg.go.dev/github.com/kubernetes-sigs/controller-runtime/pkg/controller#Options).
  # Increasing the number of concurrent reconciles will decrease the time needed to reconcile all watched resources.
  # But it might result in increased load on Ops Manager API, K8S API server and will require allocating more cpu and memory for the operator deployment.
  #
  # This setting works independently for all watched CRD types, so setting doesn't mean the operator will use only 4 workers in total, but
  # each CRD type (MongoDB, MongoDBMultiCluster, MongoDBOpsManager, MongoDBUser) will be reconciled with 4 workers, making it
  # 4*4=20 workers in total. Memory usage depends on the actual number of resources reconciles in parallel and is not allocated upfront.
  maxConcurrentReconciles: 1

  # Create operator service account and roles
  # if false, then templates/operator-roles.yaml is excluded
  createOperatorServiceAccount: true

  # Set to false to NOT create service accounts and roles for the resources managed by the operator
  # It might be necessary to disable it to avoid conflicts when
  # kubectl mongodb plugin is used to configure multi-cluster resources
  createResourcesServiceAccountsAndRoles: true

  # Set to false to not create the RBAC for enabling access to the PVC for resizing for the operator
  enablePVCResize: true

  vaultSecretBackend:
    # set to true if you want the operator to store secrets in Vault
    enabled: false
    tlsSecretRef: ''

  # 0 or 1 is supported only
  replicas: 1
  # additional arguments to pass on the operator's binary arguments, e.g. operator.additionalArguments={--v=9} to dump debug k8s networking to logs
  additionalArguments: []

  webhook:
    # Controls whether the helm chart will install cluster role allowing to create ValidatingWebhookConfiguration. Default: true.
    # Without the permissions, the operator will log errors when trying to configure admission webhooks, but will work correctly nonetheless.
    installClusterRole: true

    # registerConfiguration setting (default: true) controls if the operator should automatically register ValidatingWebhookConfiguration and if required for it cluster-wide roles should be installed.
    # DO NOT disable this setting if installing via helm. This setting is used for OLM installations.
    #
    # Setting false:
    #  - This setting is intended to be used ONLY when the operator is installed via OLM. Do not use it otherwise as the operator won't start due to missing webhook server certificates, which OLM provides automatically.
    #  - Adds env var MDB_WEBHOOK_REGISTER_CONFIGURATION=false to the operator deployment.
    #  - ClusterRole and ClusterRoleBinding required to manage ValidatingWebhookConfigurations will not be installed
    #  - The operator will not create ValidatingWebhookConfigurations upon startup.
    #  - The operator will not create the service for the webhook. If the `operator-webhook` service was created before, it will be deleted.
    #  - The operator will still expose the webhook's endpoint on port on MDB_WEBHOOK_PORT (if not specified, the operator uses a default 1993) in case the ValidatingWebhookConfigurations is configured externally (e.g. in OLM/OpenShift) or by the administrator manually.
    #
    # Setting true:
    #  - It's the default setting, behaviour of the operator w.r.t. webhook configuration is the same as before.
    #  - operator-webhook service will be created by the operator.
    #  - ClusterRole and ClusterRoleBinding required to manage ValidatingWebhookConfigurations will be installed.
    #  - ValidatingWebhookConfigurations will be managed by the operator.
    registerConfiguration: true

  telemetry:
    collection:
      clusters: {}
      deployments: {}
      operators: {}
      # Valid time units are "m", "h". Anything less than one minute defaults to 1h
      frequency: 1h
    # Enables sending the collected telemetry to MongoDB
    send:
      # 168 hours is one week
      # Valid time units are "h". Anything less than one hours defaults to 168h
      frequency: 168h

## Database
database:
  name: mongodb-kubernetes-database
  version: 1.0.0

initDatabase:
  name: mongodb-kubernetes-init-database
  version: 1.0.0

## Ops Manager
opsManager:
  name: mongodb-enterprise-ops-manager-ubi

initOpsManager:
  name: mongodb-kubernetes-init-ops-manager
  version: 1.0.0

## Application Database
initAppDb:
  name: mongodb-kubernetes-init-appdb
  version: 1.0.0

agent:
  name: mongodb-agent-ubi
  version: 108.0.2.8729-1

# This is only used by the MongoDBCommunity resource reconciler - START
versionUpgradeHook:
  name: mongodb-kubernetes-operator-version-upgrade-post-start-hook
  version: 1.0.9
readinessProbe:
  name: mongodb-kubernetes-readinessprobe
  version: 1.0.22
# This is only used by the MongoDBCommunity resource reconciler - END

# This is used by AppDB and by static containers to determine the image that the operator uses for databases.
mongodb:
  name: mongodb-enterprise-server
  repo: quay.io/mongodb
  appdbAssumeOldFormat: false
  imageType: ubi8

## Registry
registry:
  imagePullSecrets:
  pullPolicy: Always
  # Specify if images are pulled from private registry
  operator: quay.io/mongodb
  database: quay.io/mongodb
  initDatabase: quay.io/mongodb
  initOpsManager: quay.io/mongodb
  opsManager: quay.io/mongodb
  initAppDb: quay.io/mongodb
  appDb: quay.io/mongodb
  agent: quay.io/mongodb

# This is only used by the MongoDBCommunity resource reconciler - START
  versionUpgradeHook: quay.io/mongodb
  readinessProbe: quay.io/mongodb
# This is only used by the MongoDBCommunity resource reconciler - END

multiCluster:
  # Specify if we want to deploy the operator in multi-cluster mode
  clusters: []
  kubeConfigSecretName: mongodb-enterprise-operator-multi-cluster-kubeconfig
  performFailOver: true
  clusterClientTimeout: 10
# Set this to false to disable subresource utilization
# It might be required on some versions of Openshift
subresourceEnabled: true

# Resources only for the MongoDBCommunity resource reconciler
community:
  mongodb:
    repo: quay.io/mongodb
    # change this if you want to use a different mongoDB image
    name: mongodb-community-server
    imageType: ubi8
  agent:
    name: mongodb-agent-ubi
    version: 108.0.2.8729-1
  registry:
    agent: quay.io/mongodb
  name: mongodb-database
  resource:
    name: mongodb-replica-set
    version: 4.4.0
    members: 3
    tls:
      # when tls.enabled == true and tls.useCertManager == true then Cert Manager's Issuer and Certificate resources will be created
      enabled: false
      # Installs Cert-Manager in this cluster.
      useX509: false
      sampleX509User: false
      useCertManager: true
      certificateKeySecretRef: tls-certificate
      caCertificateSecretRef: tls-ca-key-pair
      certManager:
        certDuration: 8760h   # 365 days
        renewCertBefore: 720h   # 30 days

# MongoDBSearch settings
search:
  community:
    # Full Search container image url used for the MongoDB Community Search container will be constructed as {search.community.repo}/{search.community.name}:{search.community.version}

    # temporary repository location until we get official one in quay.io
    # TODO MCK 1.1 CLOUDP-315004
    repo: 268558157000.dkr.ecr.eu-west-1.amazonaws.com/mongot
    name: community
    version: bd5ac935fe03426d6080bbb34ac6df5350ba3193

#    repo: quay.io/mongodb
#    name: mongodb-search-community
#    # default MongoDB Search version used; can be overridden by setting MongoDBSearch.spec.version field.
#    version: 1.47.0<|MERGE_RESOLUTION|>--- conflicted
+++ resolved
@@ -30,10 +30,7 @@
   - opsmanagers
   - mongodbusers
   - mongodbcommunity
-<<<<<<< HEAD
   - mongodbsearch
-=======
->>>>>>> 4b1ace88
 
   nodeSelector: {}
 
