--- conflicted
+++ resolved
@@ -226,12 +226,7 @@
 #    name: mongodb-search-community
 #    # default MongoDB Search version used; can be overridden by setting MongoDBSearch.spec.version field.
 #    version: 1.47.0
-<<<<<<< HEAD
-    repo: 268558157000.dkr.ecr.us-east-1.amazonaws.com/dev
-    name: mongodb-search-community
-=======
     repo: 268558157000.dkr.ecr.eu-west-1.amazonaws.com
     name: mongot/community
->>>>>>> 5d44ddc1
     # default MongoDB Search version used; can be overridden by setting MongoDBSearch.spec.version field.
     version: d6884ae132aab30497af55dbaff05e8274e9775f