# Set this to true if your cluster is managing SecurityContext for you.
# If running OpenShift (Cloud, Minishift, etc.), set this to true.
managedSecurityContext: false

operator:
  # Execution environment for the operator, dev or prod. Use dev for more verbose logging
  env: prod

  # Default architecture for the operator.
  # Values are "static" and "non-static:
  mdbDefaultArchitecture: non-static

  # Name that will be assigned to most internal Kubernetes objects like Deployment, ServiceAccount, Role etc.
  name: mongodb-enterprise-operator

  # Name of the operator image
  operator_image_name: mongodb-enterprise-operator-ubi

  # Name of the deployment of the operator pod
  deployment_name: mongodb-enterprise-operator

  # Version of mongodb-enterprise-operator
  version: 1.0.0

  # The Custom Resources that will be watched by the Operator. Needs to be changed if only some of the CRDs are installed
  watchedResources:
  - mongodb
  - opsmanagers
  - mongodbusers

  nodeSelector: {}

  tolerations: []

  affinity: {}

  # operator cpu requests and limits
  resources:
    requests:
      cpu: 500m
      memory: 200Mi
    limits:
      cpu: 1100m
      memory: 1Gi

  # Control how many reconciles can be performed in parallel.
  # It sets MaxConcurrentReconciles https://pkg.go.dev/github.com/kubernetes-sigs/controller-runtime/pkg/controller#Options).
  # Increasing the number of concurrent reconciles will decrease the time needed to reconcile all watched resources.
  # But it might result in increased load on Ops Manager API, K8S API server and will require allocating more cpu and memory for the operator deployment.
  #
  # This setting works independently for all watched CRD types, so setting doesn't mean the operator will use only 4 workers in total, but
  # each CRD type (MongoDB, MongoDBMultiCluster, MongoDBOpsManager, MongoDBUser) will be reconciled with 4 workers, making it
  # 4*4=20 workers in total. Memory usage depends on the actual number of resources reconciles in parallel and is not allocated upfront.
  maxConcurrentReconciles: 1

  # Create operator service account and roles
  # if false, then templates/operator-roles.yaml is excluded
  createOperatorServiceAccount: true

  # Set to false to NOT create service accounts and roles for the resources managed by the operator
  # It might be necessary to disable it to avoid conflicts when
  # kubectl mongodb plugin is used to configure multi-cluster resources
  createResourcesServiceAccountsAndRoles: true

  # Set to false to not create the RBAC for enabling access to the PVC for resizing for the operator
  enablePVCResize: true

  vaultSecretBackend:
    # set to true if you want the operator to store secrets in Vault
    enabled: false
    tlsSecretRef: ''

  # 0 or 1 is supported only
  replicas: 1
  # additional arguments to pass on the operator's binary arguments, e.g. operator.additionalArguments={--v=9} to dump debug k8s networking to logs
  additionalArguments: []

  webhook:
    # Controls whether the helm chart will install cluster role allowing to create ValidatingWebhookConfiguration. Default: true.
    # Without the permissions, the operator will log errors when trying to configure admission webhooks, but will work correctly nonetheless.
    installClusterRole: true

    # registerConfiguration setting (default: true) controls if the operator should automatically register ValidatingWebhookConfiguration and if required for it cluster-wide roles should be installed.
    # DO NOT disable this setting if installing via helm. This setting is used for OLM installations.
    #
    # Setting false:
    #  - This setting is intended to be used ONLY when the operator is installed via OLM. Do not use it otherwise as the operator won't start due to missing webhook server certificates, which OLM provides automatically.
    #  - Adds env var MDB_WEBHOOK_REGISTER_CONFIGURATION=false to the operator deployment.
    #  - ClusterRole and ClusterRoleBinding required to manage ValidatingWebhookConfigurations will not be installed
    #  - The operator will not create ValidatingWebhookConfigurations upon startup.
    #  - The operator will not create the service for the webhook. If the `operator-webhook` service was created before, it will be deleted.
    #  - The operator will still expose the webhook's endpoint on port on MDB_WEBHOOK_PORT (if not specified, the operator uses a default 1993) in case the ValidatingWebhookConfigurations is configured externally (e.g. in OLM/OpenShift) or by the administrator manually.
    #
    # Setting true:
    #  - It's the default setting, behaviour of the operator w.r.t. webhook configuration is the same as before.
    #  - operator-webhook service will be created by the operator.
    #  - ClusterRole and ClusterRoleBinding required to manage ValidatingWebhookConfigurations will be installed.
    #  - ValidatingWebhookConfigurations will be managed by the operator.
    registerConfiguration: true

  telemetry:
    collection:
      clusters: {}
      deployments: {}
      operators: {}
      # Valid time units are "m", "h". Anything less than one minute defaults to 1h
      frequency: 1h
    # Enables sending the collected telemetry to MongoDB
    send:
      # 168 hours is one week
      # Valid time units are "h". Anything less than one hours defaults to 168h
      frequency: 168h

## Database
database:
<<<<<<< HEAD
  name: mongodb-kubernetes-database-ubi
  version: 1.32.0

initDatabase:
  name: mongodb-kubernetes-init-database-ubi
  version: 1.32.0
=======
  name: mongodb-enterprise-database-ubi
  version: 1.0.0

initDatabase:
  name: mongodb-enterprise-init-database-ubi
  version: 1.0.0
>>>>>>> 580ce6cc

## Ops Manager
opsManager:
  name: mongodb-enterprise-ops-manager-ubi

initOpsManager:
<<<<<<< HEAD
  name: mongodb-kubernetes-init-ops-manager-ubi
  version: 1.32.0

## Application Database
initAppDb:
  name: mongodb-kubernetes-init-appdb-ubi
  version: 1.32.0
=======
  name: mongodb-enterprise-init-ops-manager-ubi
  version: 1.0.0

## Application Database
initAppDb:
  name: mongodb-enterprise-init-appdb-ubi
  version: 1.0.0
>>>>>>> 580ce6cc

agent:
  name: mongodb-agent-ubi
  version: 108.0.2.8729-1

# This is only used by the MongoDBCommunity resource reconciler - START
versionUpgradeHook:
  name: mongodb-kubernetes-operator-version-upgrade-post-start-hook
  version: 1.0.9
readinessProbe:
  name: mongodb-kubernetes-readinessprobe
  version: 1.0.22
# This is only used by the MongoDBCommunity resource reconciler - END

# This is used by AppDB and by static containers to determine the image that the operator uses for databases.
mongodb:
  name: mongodb-enterprise-server
  repo: quay.io/mongodb
  appdbAssumeOldFormat: false
  imageType: ubi8

## Registry
registry:
  imagePullSecrets:
  pullPolicy: Always
  # Specify if images are pulled from private registry
  operator: quay.io/mongodb
  database: quay.io/mongodb
  initDatabase: quay.io/mongodb
  initOpsManager: quay.io/mongodb
  opsManager: quay.io/mongodb
  initAppDb: quay.io/mongodb
  appDb: quay.io/mongodb
  agent: quay.io/mongodb

# This is only used by the MongoDBCommunity resource reconciler - START
  versionUpgradeHook: quay.io/mongodb
  readinessProbe: quay.io/mongodb
# This is only used by the MongoDBCommunity resource reconciler - END

multiCluster:
  # Specify if we want to deploy the operator in multi-cluster mode
  clusters: []
  kubeConfigSecretName: mongodb-enterprise-operator-multi-cluster-kubeconfig
  performFailOver: true
  clusterClientTimeout: 10
# Set this to false to disable subresource utilization
# It might be required on some versions of Openshift
subresourceEnabled: true

# Resources only for the MongoDBCommunity resource reconciler
community:
  mongodb:
    repo: quay.io/mongodb
    # change this if you want to use a different mongoDB image
    name: mongodb-community-server
    imageType: ubi8
  agent:
    name: mongodb-agent-ubi
    version: 108.0.2.8729-1
  registry:
    agent: quay.io/mongodb
  name: mongodb-database
  resource:
    name: mongodb-replica-set
    version: 4.4.0
    members: 3
    tls:
      # when tls.enabled == true and tls.useCertManager == true then Cert Manager's Issuer and Certificate resources will be created
      enabled: false
      # Installs Cert-Manager in this cluster.
      useX509: false
      sampleX509User: false
      useCertManager: true
      certificateKeySecretRef: tls-certificate
      caCertificateSecretRef: tls-ca-key-pair
      certManager:
        certDuration: 8760h   # 365 days
        renewCertBefore: 720h   # 30 days<|MERGE_RESOLUTION|>--- conflicted
+++ resolved
@@ -113,44 +113,25 @@
 
 ## Database
 database:
-<<<<<<< HEAD
   name: mongodb-kubernetes-database-ubi
-  version: 1.32.0
+  version: 1.0.0
 
 initDatabase:
   name: mongodb-kubernetes-init-database-ubi
-  version: 1.32.0
-=======
-  name: mongodb-enterprise-database-ubi
-  version: 1.0.0
-
-initDatabase:
-  name: mongodb-enterprise-init-database-ubi
-  version: 1.0.0
->>>>>>> 580ce6cc
+  version: 1.0.0
 
 ## Ops Manager
 opsManager:
   name: mongodb-enterprise-ops-manager-ubi
 
 initOpsManager:
-<<<<<<< HEAD
   name: mongodb-kubernetes-init-ops-manager-ubi
-  version: 1.32.0
+  version: 1.0.0
 
 ## Application Database
 initAppDb:
   name: mongodb-kubernetes-init-appdb-ubi
-  version: 1.32.0
-=======
-  name: mongodb-enterprise-init-ops-manager-ubi
-  version: 1.0.0
-
-## Application Database
-initAppDb:
-  name: mongodb-enterprise-init-appdb-ubi
-  version: 1.0.0
->>>>>>> 580ce6cc
+  version: 1.0.0
 
 agent:
   name: mongodb-agent-ubi
