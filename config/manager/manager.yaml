--- conflicted
+++ resolved
@@ -119,25 +119,14 @@
             - name: MDB_COMMUNITY_IMAGE_TYPE
               value: "ubi8"
             # Community Env Vars End
-<<<<<<< HEAD
-            - name: RELATED_IMAGE_MONGODB_ENTERPRISE_DATABASE_IMAGE_1_32_0
-              value: "quay.io/mongodb/mongodb-kubernetes-database-ubi:1.32.0"
-            - name: RELATED_IMAGE_INIT_DATABASE_IMAGE_REPOSITORY_1_32_0
-              value: "quay.io/mongodb/mongodb-kubernetes-init-database-ubi:1.32.0"
-            - name: RELATED_IMAGE_INIT_OPS_MANAGER_IMAGE_REPOSITORY_1_32_0
-              value: "quay.io/mongodb/mongodb-kubernetes-init-ops-manager-ubi:1.32.0"
-            - name: RELATED_IMAGE_INIT_APPDB_IMAGE_REPOSITORY_1_32_0
-              value: "quay.io/mongodb/mongodb-kubernetes-init-appdb-ubi:1.32.0"
-=======
             - name: RELATED_IMAGE_MONGODB_ENTERPRISE_DATABASE_IMAGE_1_0_0
-              value: "quay.io/mongodb/mongodb-enterprise-database-ubi:1.0.0"
+              value: "quay.io/mongodb/mongodb-kubernetes-database-ubi:1.0.0"
             - name: RELATED_IMAGE_INIT_DATABASE_IMAGE_REPOSITORY_1_0_0
-              value: "quay.io/mongodb/mongodb-enterprise-init-database-ubi:1.0.0"
+              value: "quay.io/mongodb/mongodb-kubernetes-init-database-ubi:1.0.0"
             - name: RELATED_IMAGE_INIT_OPS_MANAGER_IMAGE_REPOSITORY_1_0_0
-              value: "quay.io/mongodb/mongodb-enterprise-init-ops-manager-ubi:1.0.0"
+              value: "quay.io/mongodb/mongodb-kubernetes-init-ops-manager-ubi:1.0.0"
             - name: RELATED_IMAGE_INIT_APPDB_IMAGE_REPOSITORY_1_0_0
-              value: "quay.io/mongodb/mongodb-enterprise-init-appdb-ubi:1.0.0"
->>>>>>> 580ce6cc
+              value: "quay.io/mongodb/mongodb-kubernetes-init-appdb-ubi:1.0.0"
             - name: RELATED_IMAGE_AGENT_IMAGE_107_0_12_8669_1
               value: "quay.io/mongodb/mongodb-agent-ubi:107.0.12.8669-1"
             - name: RELATED_IMAGE_AGENT_IMAGE_107_0_12_8669_1_1_30_0
