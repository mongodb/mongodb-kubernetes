---
# Source: mongodb-kubernetes/templates/operator.yaml
apiVersion: apps/v1
kind: Deployment
metadata:
  name: mongodb-kubernetes-operator
  namespace: mongodb
spec:
  replicas: 1
  selector:
    matchLabels:
      app.kubernetes.io/component: controller
      app.kubernetes.io/name: mongodb-kubernetes-operator
      app.kubernetes.io/instance: mongodb-kubernetes-operator
  template:
    metadata:
      labels:
        app.kubernetes.io/component: controller
        app.kubernetes.io/name: mongodb-kubernetes-operator
        app.kubernetes.io/instance: mongodb-kubernetes-operator
    spec:
      serviceAccountName: mongodb-kubernetes-operator
      containers:
        - name: mongodb-kubernetes-operator
          image: "quay.io/mongodb/mongodb-kubernetes:1.2.0"
          imagePullPolicy: Always
          args:
            - -watch-resource=mongodb
            - -watch-resource=opsmanagers
            - -watch-resource=mongodbusers
            - -watch-resource=mongodbcommunity
            - -watch-resource=mongodbsearch
            - -watch-resource=clustermongodbroles
          command:
            - /usr/local/bin/mongodb-kubernetes-operator
          resources:
            limits:
              cpu: 1100m
              memory: 1Gi
            requests:
              cpu: 500m
              memory: 200Mi
          env:
            - name: OPERATOR_ENV
              value: prod
            - name: MDB_DEFAULT_ARCHITECTURE
              value: non-static
            - name: NAMESPACE
              valueFrom:
                fieldRef:
                  fieldPath: metadata.namespace
            - name: WATCH_NAMESPACE
              valueFrom:
                fieldRef:
                  fieldPath: metadata.namespace
            - name: MANAGED_SECURITY_CONTEXT
              value: 'true'
            - name: MDB_OPERATOR_TELEMETRY_COLLECTION_FREQUENCY
              value: "1h"
            - name: MDB_OPERATOR_TELEMETRY_SEND_FREQUENCY
              value: "168h"
            - name: CLUSTER_CLIENT_TIMEOUT
              value: "10"
            - name: IMAGE_PULL_POLICY
              value: Always
            # Database
            - name: MONGODB_ENTERPRISE_DATABASE_IMAGE
              value: quay.io/mongodb/mongodb-kubernetes-database
            - name: INIT_DATABASE_IMAGE_REPOSITORY
              value: quay.io/mongodb/mongodb-kubernetes-init-database
            - name: INIT_DATABASE_VERSION
              value: 1.2.0
            - name: DATABASE_VERSION
              value: 1.2.0
            # Ops Manager
            - name: OPS_MANAGER_IMAGE_REPOSITORY
              value: quay.io/mongodb/mongodb-enterprise-ops-manager-ubi
            - name: INIT_OPS_MANAGER_IMAGE_REPOSITORY
              value: quay.io/mongodb/mongodb-kubernetes-init-ops-manager
            - name: INIT_OPS_MANAGER_VERSION
              value: 1.2.0
            # AppDB
            - name: INIT_APPDB_IMAGE_REPOSITORY
              value: quay.io/mongodb/mongodb-kubernetes-init-appdb
            - name: INIT_APPDB_VERSION
              value: 1.2.0
            - name: OPS_MANAGER_IMAGE_PULL_POLICY
              value: Always
            - name: AGENT_IMAGE
              value: "quay.io/mongodb/mongodb-agent-ubi:108.0.2.8729-1"
            - name: MDB_AGENT_IMAGE_REPOSITORY
              value: "quay.io/mongodb/mongodb-agent-ubi"
            - name: MONGODB_IMAGE
              value: mongodb-enterprise-server
            - name: MONGODB_REPO_URL
              value: quay.io/mongodb
            - name: MDB_IMAGE_TYPE
              value: ubi8
            - name: PERFORM_FAILOVER
              value: 'true'
            - name: MDB_WEBHOOK_REGISTER_CONFIGURATION
              value: "false"
            - name: MDB_MAX_CONCURRENT_RECONCILES
              value: "1"
            - name: POD_NAME
              valueFrom:
                fieldRef:
                  fieldPath: metadata.name
            - name: OPERATOR_NAME
              value: mongodb-kubernetes-operator
            # Community Env Vars Start
            - name: MDB_COMMUNITY_AGENT_IMAGE
              value: "quay.io/mongodb/mongodb-agent-ubi:108.0.2.8729-1"
            - name: VERSION_UPGRADE_HOOK_IMAGE
              value: "quay.io/mongodb/mongodb-kubernetes-operator-version-upgrade-post-start-hook:1.0.9"
            - name: READINESS_PROBE_IMAGE
              value: "quay.io/mongodb/mongodb-kubernetes-readinessprobe:1.0.22"
            - name: MDB_COMMUNITY_IMAGE
              value: "mongodb-community-server"
            - name: MDB_COMMUNITY_REPO_URL
              value: "quay.io/mongodb"
            - name: MDB_COMMUNITY_IMAGE_TYPE
              value: "ubi8"
            # Community Env Vars End
<<<<<<< HEAD
            - name: RELATED_IMAGE_MONGODB_ENTERPRISE_DATABASE_IMAGE_1_2_0
              value: "quay.io/mongodb/mongodb-kubernetes-database:1.2.0"
            - name: RELATED_IMAGE_INIT_DATABASE_IMAGE_REPOSITORY_1_2_0
              value: "quay.io/mongodb/mongodb-kubernetes-init-database:1.2.0"
            - name: RELATED_IMAGE_INIT_OPS_MANAGER_IMAGE_REPOSITORY_1_2_0
              value: "quay.io/mongodb/mongodb-kubernetes-init-ops-manager:1.2.0"
            - name: RELATED_IMAGE_INIT_APPDB_IMAGE_REPOSITORY_1_2_0
              value: "quay.io/mongodb/mongodb-kubernetes-init-appdb:1.2.0"
=======
            - name: RELATED_IMAGE_MONGODB_ENTERPRISE_DATABASE_IMAGE_1_1_0
              value: "quay.io/mongodb/mongodb-kubernetes-database:1.1.0"
            - name: RELATED_IMAGE_INIT_DATABASE_IMAGE_REPOSITORY_1_1_0
              value: "quay.io/mongodb/mongodb-kubernetes-init-database:1.1.0"
            - name: RELATED_IMAGE_INIT_OPS_MANAGER_IMAGE_REPOSITORY_1_1_0
              value: "quay.io/mongodb/mongodb-kubernetes-init-ops-manager:1.1.0"
            - name: RELATED_IMAGE_INIT_APPDB_IMAGE_REPOSITORY_1_1_0
              value: "quay.io/mongodb/mongodb-kubernetes-init-appdb:1.1.0"
            - name: RELATED_IMAGE_AGENT_IMAGE_107_0_10_8627_1
              value: "quay.io/mongodb/mongodb-agent-ubi:107.0.10.8627-1"
            - name: RELATED_IMAGE_AGENT_IMAGE_107_0_10_8627_1_1_0_0
              value: "quay.io/mongodb/mongodb-agent-ubi:107.0.10.8627-1_1.0.0"
            - name: RELATED_IMAGE_AGENT_IMAGE_107_0_10_8627_1_1_0_1
              value: "quay.io/mongodb/mongodb-agent-ubi:107.0.10.8627-1_1.0.1"
            - name: RELATED_IMAGE_AGENT_IMAGE_107_0_10_8627_1_1_1_0
              value: "quay.io/mongodb/mongodb-agent-ubi:107.0.10.8627-1_1.1.0"
            - name: RELATED_IMAGE_AGENT_IMAGE_107_0_11_8645_1
              value: "quay.io/mongodb/mongodb-agent-ubi:107.0.11.8645-1"
            - name: RELATED_IMAGE_AGENT_IMAGE_107_0_11_8645_1_1_0_0
              value: "quay.io/mongodb/mongodb-agent-ubi:107.0.11.8645-1_1.0.0"
            - name: RELATED_IMAGE_AGENT_IMAGE_107_0_11_8645_1_1_0_1
              value: "quay.io/mongodb/mongodb-agent-ubi:107.0.11.8645-1_1.0.1"
            - name: RELATED_IMAGE_AGENT_IMAGE_107_0_11_8645_1_1_1_0
              value: "quay.io/mongodb/mongodb-agent-ubi:107.0.11.8645-1_1.1.0"
            - name: RELATED_IMAGE_AGENT_IMAGE_107_0_12_8669_1
              value: "quay.io/mongodb/mongodb-agent-ubi:107.0.12.8669-1"
            - name: RELATED_IMAGE_AGENT_IMAGE_107_0_12_8669_1_1_0_0
              value: "quay.io/mongodb/mongodb-agent-ubi:107.0.12.8669-1_1.0.0"
            - name: RELATED_IMAGE_AGENT_IMAGE_107_0_12_8669_1_1_0_1
              value: "quay.io/mongodb/mongodb-agent-ubi:107.0.12.8669-1_1.0.1"
            - name: RELATED_IMAGE_AGENT_IMAGE_107_0_12_8669_1_1_1_0
              value: "quay.io/mongodb/mongodb-agent-ubi:107.0.12.8669-1_1.1.0"
>>>>>>> 6c9d6c96
            - name: RELATED_IMAGE_AGENT_IMAGE_107_0_13_8702_1
              value: "quay.io/mongodb/mongodb-agent-ubi:107.0.13.8702-1"
            - name: RELATED_IMAGE_AGENT_IMAGE_107_0_13_8702_1_1_0_1
              value: "quay.io/mongodb/mongodb-agent-ubi:107.0.13.8702-1_1.0.1"
            - name: RELATED_IMAGE_AGENT_IMAGE_107_0_13_8702_1_1_1_0
              value: "quay.io/mongodb/mongodb-agent-ubi:107.0.13.8702-1_1.1.0"
            - name: RELATED_IMAGE_AGENT_IMAGE_107_0_13_8702_1_1_2_0
              value: "quay.io/mongodb/mongodb-agent-ubi:107.0.13.8702-1_1.2.0"
            - name: RELATED_IMAGE_AGENT_IMAGE_107_0_15_8741_1
              value: "quay.io/mongodb/mongodb-agent-ubi:107.0.15.8741-1"
            - name: RELATED_IMAGE_AGENT_IMAGE_107_0_15_8741_1_1_0_1
              value: "quay.io/mongodb/mongodb-agent-ubi:107.0.15.8741-1_1.0.1"
            - name: RELATED_IMAGE_AGENT_IMAGE_107_0_15_8741_1_1_1_0
              value: "quay.io/mongodb/mongodb-agent-ubi:107.0.15.8741-1_1.1.0"
<<<<<<< HEAD
            - name: RELATED_IMAGE_AGENT_IMAGE_107_0_15_8741_1_1_2_0
              value: "quay.io/mongodb/mongodb-agent-ubi:107.0.15.8741-1_1.2.0"
=======
            - name: RELATED_IMAGE_AGENT_IMAGE_108_0_0_8694_1
              value: "quay.io/mongodb/mongodb-agent-ubi:108.0.0.8694-1"
            - name: RELATED_IMAGE_AGENT_IMAGE_108_0_0_8694_1_1_0_0
              value: "quay.io/mongodb/mongodb-agent-ubi:108.0.0.8694-1_1.0.0"
            - name: RELATED_IMAGE_AGENT_IMAGE_108_0_0_8694_1_1_0_1
              value: "quay.io/mongodb/mongodb-agent-ubi:108.0.0.8694-1_1.0.1"
            - name: RELATED_IMAGE_AGENT_IMAGE_108_0_0_8694_1_1_1_0
              value: "quay.io/mongodb/mongodb-agent-ubi:108.0.0.8694-1_1.1.0"
            - name: RELATED_IMAGE_AGENT_IMAGE_108_0_1_8718_1
              value: "quay.io/mongodb/mongodb-agent-ubi:108.0.1.8718-1"
            - name: RELATED_IMAGE_AGENT_IMAGE_108_0_1_8718_1_1_0_0
              value: "quay.io/mongodb/mongodb-agent-ubi:108.0.1.8718-1_1.0.0"
            - name: RELATED_IMAGE_AGENT_IMAGE_108_0_1_8718_1_1_0_1
              value: "quay.io/mongodb/mongodb-agent-ubi:108.0.1.8718-1_1.0.1"
            - name: RELATED_IMAGE_AGENT_IMAGE_108_0_1_8718_1_1_1_0
              value: "quay.io/mongodb/mongodb-agent-ubi:108.0.1.8718-1_1.1.0"
>>>>>>> 6c9d6c96
            - name: RELATED_IMAGE_AGENT_IMAGE_108_0_2_8729_1
              value: "quay.io/mongodb/mongodb-agent-ubi:108.0.2.8729-1"
            - name: RELATED_IMAGE_AGENT_IMAGE_108_0_2_8729_1_1_0_0
              value: "quay.io/mongodb/mongodb-agent-ubi:108.0.2.8729-1_1.0.0"
            - name: RELATED_IMAGE_AGENT_IMAGE_108_0_2_8729_1_1_0_1
              value: "quay.io/mongodb/mongodb-agent-ubi:108.0.2.8729-1_1.0.1"
            - name: RELATED_IMAGE_AGENT_IMAGE_108_0_2_8729_1_1_1_0
              value: "quay.io/mongodb/mongodb-agent-ubi:108.0.2.8729-1_1.1.0"
            - name: RELATED_IMAGE_AGENT_IMAGE_108_0_3_8758_1
              value: "quay.io/mongodb/mongodb-agent-ubi:108.0.3.8758-1"
            - name: RELATED_IMAGE_AGENT_IMAGE_108_0_3_8758_1_1_0_0
              value: "quay.io/mongodb/mongodb-agent-ubi:108.0.3.8758-1_1.0.0"
            - name: RELATED_IMAGE_AGENT_IMAGE_108_0_3_8758_1_1_0_1
              value: "quay.io/mongodb/mongodb-agent-ubi:108.0.3.8758-1_1.0.1"
            - name: RELATED_IMAGE_AGENT_IMAGE_108_0_3_8758_1_1_1_0
              value: "quay.io/mongodb/mongodb-agent-ubi:108.0.3.8758-1_1.1.0"
            - name: RELATED_IMAGE_AGENT_IMAGE_108_0_4_8770_1
              value: "quay.io/mongodb/mongodb-agent-ubi:108.0.4.8770-1"
            - name: RELATED_IMAGE_AGENT_IMAGE_108_0_4_8770_1_1_0_1
              value: "quay.io/mongodb/mongodb-agent-ubi:108.0.4.8770-1_1.0.1"
            - name: RELATED_IMAGE_AGENT_IMAGE_108_0_4_8770_1_1_1_0
              value: "quay.io/mongodb/mongodb-agent-ubi:108.0.4.8770-1_1.1.0"
            - name: RELATED_IMAGE_AGENT_IMAGE_108_0_4_8770_1_1_2_0
              value: "quay.io/mongodb/mongodb-agent-ubi:108.0.4.8770-1_1.2.0"
            - name: RELATED_IMAGE_AGENT_IMAGE_108_0_6_8796_1
              value: "quay.io/mongodb/mongodb-agent-ubi:108.0.6.8796-1"
            - name: RELATED_IMAGE_AGENT_IMAGE_108_0_6_8796_1_1_0_1
              value: "quay.io/mongodb/mongodb-agent-ubi:108.0.6.8796-1_1.0.1"
            - name: RELATED_IMAGE_AGENT_IMAGE_108_0_6_8796_1_1_1_0
              value: "quay.io/mongodb/mongodb-agent-ubi:108.0.6.8796-1_1.1.0"
            - name: RELATED_IMAGE_AGENT_IMAGE_108_0_6_8796_1_1_2_0
              value: "quay.io/mongodb/mongodb-agent-ubi:108.0.6.8796-1_1.2.0"
            - name: RELATED_IMAGE_AGENT_IMAGE_108_0_7_8810_1
              value: "quay.io/mongodb/mongodb-agent-ubi:108.0.7.8810-1"
            - name: RELATED_IMAGE_AGENT_IMAGE_108_0_7_8810_1_1_0_1
              value: "quay.io/mongodb/mongodb-agent-ubi:108.0.7.8810-1_1.0.1"
            - name: RELATED_IMAGE_AGENT_IMAGE_108_0_7_8810_1_1_1_0
              value: "quay.io/mongodb/mongodb-agent-ubi:108.0.7.8810-1_1.1.0"
            - name: RELATED_IMAGE_AGENT_IMAGE_108_0_7_8810_1_1_2_0
              value: "quay.io/mongodb/mongodb-agent-ubi:108.0.7.8810-1_1.2.0"
            - name: RELATED_IMAGE_AGENT_IMAGE_12_0_33_7866_1
              value: "quay.io/mongodb/mongodb-agent-ubi:12.0.33.7866-1"
            - name: RELATED_IMAGE_AGENT_IMAGE_12_0_33_7866_1_1_0_1
              value: "quay.io/mongodb/mongodb-agent-ubi:12.0.33.7866-1_1.0.1"
            - name: RELATED_IMAGE_AGENT_IMAGE_12_0_33_7866_1_1_1_0
              value: "quay.io/mongodb/mongodb-agent-ubi:12.0.33.7866-1_1.1.0"
            - name: RELATED_IMAGE_AGENT_IMAGE_12_0_33_7866_1_1_2_0
              value: "quay.io/mongodb/mongodb-agent-ubi:12.0.33.7866-1_1.2.0"
            - name: RELATED_IMAGE_AGENT_IMAGE_12_0_34_7888_1
              value: "quay.io/mongodb/mongodb-agent-ubi:12.0.34.7888-1"
            - name: RELATED_IMAGE_AGENT_IMAGE_12_0_34_7888_1_1_0_1
              value: "quay.io/mongodb/mongodb-agent-ubi:12.0.34.7888-1_1.0.1"
            - name: RELATED_IMAGE_AGENT_IMAGE_12_0_34_7888_1_1_1_0
              value: "quay.io/mongodb/mongodb-agent-ubi:12.0.34.7888-1_1.1.0"
            - name: RELATED_IMAGE_AGENT_IMAGE_12_0_34_7888_1_1_2_0
              value: "quay.io/mongodb/mongodb-agent-ubi:12.0.34.7888-1_1.2.0"
            - name: RELATED_IMAGE_AGENT_IMAGE_12_0_35_7911_1
              value: "quay.io/mongodb/mongodb-agent-ubi:12.0.35.7911-1"
            - name: RELATED_IMAGE_AGENT_IMAGE_12_0_35_7911_1_1_0_1
              value: "quay.io/mongodb/mongodb-agent-ubi:12.0.35.7911-1_1.0.1"
            - name: RELATED_IMAGE_AGENT_IMAGE_12_0_35_7911_1_1_1_0
              value: "quay.io/mongodb/mongodb-agent-ubi:12.0.35.7911-1_1.1.0"
            - name: RELATED_IMAGE_AGENT_IMAGE_12_0_35_7911_1_1_2_0
              value: "quay.io/mongodb/mongodb-agent-ubi:12.0.35.7911-1_1.2.0"
            - name: RELATED_IMAGE_AGENT_IMAGE_13_36_0_9555_1
              value: "quay.io/mongodb/mongodb-agent-ubi:13.36.0.9555-1"
            - name: RELATED_IMAGE_AGENT_IMAGE_13_36_0_9555_1_1_0_1
              value: "quay.io/mongodb/mongodb-agent-ubi:13.36.0.9555-1_1.0.1"
            - name: RELATED_IMAGE_AGENT_IMAGE_13_36_0_9555_1_1_1_0
              value: "quay.io/mongodb/mongodb-agent-ubi:13.36.0.9555-1_1.1.0"
            - name: RELATED_IMAGE_AGENT_IMAGE_13_36_0_9555_1_1_2_0
              value: "quay.io/mongodb/mongodb-agent-ubi:13.36.0.9555-1_1.2.0"
            - name: RELATED_IMAGE_OPS_MANAGER_IMAGE_REPOSITORY_6_0_25
              value: "quay.io/mongodb/mongodb-enterprise-ops-manager-ubi:6.0.25"
            - name: RELATED_IMAGE_OPS_MANAGER_IMAGE_REPOSITORY_6_0_26
              value: "quay.io/mongodb/mongodb-enterprise-ops-manager-ubi:6.0.26"
            - name: RELATED_IMAGE_OPS_MANAGER_IMAGE_REPOSITORY_6_0_27
              value: "quay.io/mongodb/mongodb-enterprise-ops-manager-ubi:6.0.27"
            - name: RELATED_IMAGE_OPS_MANAGER_IMAGE_REPOSITORY_7_0_10
              value: "quay.io/mongodb/mongodb-enterprise-ops-manager-ubi:7.0.10"
            - name: RELATED_IMAGE_OPS_MANAGER_IMAGE_REPOSITORY_7_0_11
              value: "quay.io/mongodb/mongodb-enterprise-ops-manager-ubi:7.0.11"
            - name: RELATED_IMAGE_OPS_MANAGER_IMAGE_REPOSITORY_7_0_12
              value: "quay.io/mongodb/mongodb-enterprise-ops-manager-ubi:7.0.12"
            - name: RELATED_IMAGE_OPS_MANAGER_IMAGE_REPOSITORY_7_0_13
              value: "quay.io/mongodb/mongodb-enterprise-ops-manager-ubi:7.0.13"
            - name: RELATED_IMAGE_OPS_MANAGER_IMAGE_REPOSITORY_7_0_14
              value: "quay.io/mongodb/mongodb-enterprise-ops-manager-ubi:7.0.14"
            - name: RELATED_IMAGE_OPS_MANAGER_IMAGE_REPOSITORY_7_0_15
              value: "quay.io/mongodb/mongodb-enterprise-ops-manager-ubi:7.0.15"
            - name: RELATED_IMAGE_OPS_MANAGER_IMAGE_REPOSITORY_8_0_0
              value: "quay.io/mongodb/mongodb-enterprise-ops-manager-ubi:8.0.0"
            - name: RELATED_IMAGE_OPS_MANAGER_IMAGE_REPOSITORY_8_0_1
              value: "quay.io/mongodb/mongodb-enterprise-ops-manager-ubi:8.0.1"
            - name: RELATED_IMAGE_OPS_MANAGER_IMAGE_REPOSITORY_8_0_2
              value: "quay.io/mongodb/mongodb-enterprise-ops-manager-ubi:8.0.2"
            - name: RELATED_IMAGE_OPS_MANAGER_IMAGE_REPOSITORY_8_0_3
              value: "quay.io/mongodb/mongodb-enterprise-ops-manager-ubi:8.0.3"
            - name: RELATED_IMAGE_OPS_MANAGER_IMAGE_REPOSITORY_8_0_4
              value: "quay.io/mongodb/mongodb-enterprise-ops-manager-ubi:8.0.4"
            - name: RELATED_IMAGE_OPS_MANAGER_IMAGE_REPOSITORY_8_0_5
              value: "quay.io/mongodb/mongodb-enterprise-ops-manager-ubi:8.0.5"
            - name: RELATED_IMAGE_OPS_MANAGER_IMAGE_REPOSITORY_8_0_6
              value: "quay.io/mongodb/mongodb-enterprise-ops-manager-ubi:8.0.6"
            - name: RELATED_IMAGE_OPS_MANAGER_IMAGE_REPOSITORY_8_0_7
              value: "quay.io/mongodb/mongodb-enterprise-ops-manager-ubi:8.0.7"
      # since the official server images end with a different suffix we can re-use the same $mongodbImageEnv
            - name: RELATED_IMAGE_MONGODB_IMAGE_4_4_0_ubi8
              value: "quay.io/mongodb/mongodb-enterprise-server:4.4.0-ubi8"
            - name: RELATED_IMAGE_MONGODB_IMAGE_4_4_1_ubi8
              value: "quay.io/mongodb/mongodb-enterprise-server:4.4.1-ubi8"
            - name: RELATED_IMAGE_MONGODB_IMAGE_4_4_2_ubi8
              value: "quay.io/mongodb/mongodb-enterprise-server:4.4.2-ubi8"
            - name: RELATED_IMAGE_MONGODB_IMAGE_4_4_3_ubi8
              value: "quay.io/mongodb/mongodb-enterprise-server:4.4.3-ubi8"
            - name: RELATED_IMAGE_MONGODB_IMAGE_4_4_4_ubi8
              value: "quay.io/mongodb/mongodb-enterprise-server:4.4.4-ubi8"
            - name: RELATED_IMAGE_MONGODB_IMAGE_4_4_5_ubi8
              value: "quay.io/mongodb/mongodb-enterprise-server:4.4.5-ubi8"
            - name: RELATED_IMAGE_MONGODB_IMAGE_4_4_6_ubi8
              value: "quay.io/mongodb/mongodb-enterprise-server:4.4.6-ubi8"
            - name: RELATED_IMAGE_MONGODB_IMAGE_4_4_7_ubi8
              value: "quay.io/mongodb/mongodb-enterprise-server:4.4.7-ubi8"
            - name: RELATED_IMAGE_MONGODB_IMAGE_4_4_8_ubi8
              value: "quay.io/mongodb/mongodb-enterprise-server:4.4.8-ubi8"
            - name: RELATED_IMAGE_MONGODB_IMAGE_4_4_9_ubi8
              value: "quay.io/mongodb/mongodb-enterprise-server:4.4.9-ubi8"
            - name: RELATED_IMAGE_MONGODB_IMAGE_4_4_10_ubi8
              value: "quay.io/mongodb/mongodb-enterprise-server:4.4.10-ubi8"
            - name: RELATED_IMAGE_MONGODB_IMAGE_4_4_11_ubi8
              value: "quay.io/mongodb/mongodb-enterprise-server:4.4.11-ubi8"
            - name: RELATED_IMAGE_MONGODB_IMAGE_4_4_12_ubi8
              value: "quay.io/mongodb/mongodb-enterprise-server:4.4.12-ubi8"
            - name: RELATED_IMAGE_MONGODB_IMAGE_4_4_13_ubi8
              value: "quay.io/mongodb/mongodb-enterprise-server:4.4.13-ubi8"
            - name: RELATED_IMAGE_MONGODB_IMAGE_4_4_14_ubi8
              value: "quay.io/mongodb/mongodb-enterprise-server:4.4.14-ubi8"
            - name: RELATED_IMAGE_MONGODB_IMAGE_4_4_15_ubi8
              value: "quay.io/mongodb/mongodb-enterprise-server:4.4.15-ubi8"
            - name: RELATED_IMAGE_MONGODB_IMAGE_4_4_16_ubi8
              value: "quay.io/mongodb/mongodb-enterprise-server:4.4.16-ubi8"
            - name: RELATED_IMAGE_MONGODB_IMAGE_4_4_17_ubi8
              value: "quay.io/mongodb/mongodb-enterprise-server:4.4.17-ubi8"
            - name: RELATED_IMAGE_MONGODB_IMAGE_4_4_18_ubi8
              value: "quay.io/mongodb/mongodb-enterprise-server:4.4.18-ubi8"
            - name: RELATED_IMAGE_MONGODB_IMAGE_4_4_19_ubi8
              value: "quay.io/mongodb/mongodb-enterprise-server:4.4.19-ubi8"
            - name: RELATED_IMAGE_MONGODB_IMAGE_4_4_20_ubi8
              value: "quay.io/mongodb/mongodb-enterprise-server:4.4.20-ubi8"
            - name: RELATED_IMAGE_MONGODB_IMAGE_4_4_21_ubi8
              value: "quay.io/mongodb/mongodb-enterprise-server:4.4.21-ubi8"
            - name: RELATED_IMAGE_MONGODB_IMAGE_5_0_0_ubi8
              value: "quay.io/mongodb/mongodb-enterprise-server:5.0.0-ubi8"
            - name: RELATED_IMAGE_MONGODB_IMAGE_5_0_1_ubi8
              value: "quay.io/mongodb/mongodb-enterprise-server:5.0.1-ubi8"
            - name: RELATED_IMAGE_MONGODB_IMAGE_5_0_2_ubi8
              value: "quay.io/mongodb/mongodb-enterprise-server:5.0.2-ubi8"
            - name: RELATED_IMAGE_MONGODB_IMAGE_5_0_3_ubi8
              value: "quay.io/mongodb/mongodb-enterprise-server:5.0.3-ubi8"
            - name: RELATED_IMAGE_MONGODB_IMAGE_5_0_4_ubi8
              value: "quay.io/mongodb/mongodb-enterprise-server:5.0.4-ubi8"
            - name: RELATED_IMAGE_MONGODB_IMAGE_5_0_5_ubi8
              value: "quay.io/mongodb/mongodb-enterprise-server:5.0.5-ubi8"
            - name: RELATED_IMAGE_MONGODB_IMAGE_5_0_6_ubi8
              value: "quay.io/mongodb/mongodb-enterprise-server:5.0.6-ubi8"
            - name: RELATED_IMAGE_MONGODB_IMAGE_5_0_7_ubi8
              value: "quay.io/mongodb/mongodb-enterprise-server:5.0.7-ubi8"
            - name: RELATED_IMAGE_MONGODB_IMAGE_5_0_8_ubi8
              value: "quay.io/mongodb/mongodb-enterprise-server:5.0.8-ubi8"
            - name: RELATED_IMAGE_MONGODB_IMAGE_5_0_9_ubi8
              value: "quay.io/mongodb/mongodb-enterprise-server:5.0.9-ubi8"
            - name: RELATED_IMAGE_MONGODB_IMAGE_5_0_10_ubi8
              value: "quay.io/mongodb/mongodb-enterprise-server:5.0.10-ubi8"
            - name: RELATED_IMAGE_MONGODB_IMAGE_5_0_11_ubi8
              value: "quay.io/mongodb/mongodb-enterprise-server:5.0.11-ubi8"
            - name: RELATED_IMAGE_MONGODB_IMAGE_5_0_12_ubi8
              value: "quay.io/mongodb/mongodb-enterprise-server:5.0.12-ubi8"
            - name: RELATED_IMAGE_MONGODB_IMAGE_5_0_13_ubi8
              value: "quay.io/mongodb/mongodb-enterprise-server:5.0.13-ubi8"
            - name: RELATED_IMAGE_MONGODB_IMAGE_5_0_14_ubi8
              value: "quay.io/mongodb/mongodb-enterprise-server:5.0.14-ubi8"
            - name: RELATED_IMAGE_MONGODB_IMAGE_5_0_15_ubi8
              value: "quay.io/mongodb/mongodb-enterprise-server:5.0.15-ubi8"
            - name: RELATED_IMAGE_MONGODB_IMAGE_5_0_16_ubi8
              value: "quay.io/mongodb/mongodb-enterprise-server:5.0.16-ubi8"
            - name: RELATED_IMAGE_MONGODB_IMAGE_5_0_17_ubi8
              value: "quay.io/mongodb/mongodb-enterprise-server:5.0.17-ubi8"
            - name: RELATED_IMAGE_MONGODB_IMAGE_5_0_18_ubi8
              value: "quay.io/mongodb/mongodb-enterprise-server:5.0.18-ubi8"
            - name: RELATED_IMAGE_MONGODB_IMAGE_6_0_0_ubi8
              value: "quay.io/mongodb/mongodb-enterprise-server:6.0.0-ubi8"
            - name: RELATED_IMAGE_MONGODB_IMAGE_6_0_1_ubi8
              value: "quay.io/mongodb/mongodb-enterprise-server:6.0.1-ubi8"
            - name: RELATED_IMAGE_MONGODB_IMAGE_6_0_2_ubi8
              value: "quay.io/mongodb/mongodb-enterprise-server:6.0.2-ubi8"
            - name: RELATED_IMAGE_MONGODB_IMAGE_6_0_3_ubi8
              value: "quay.io/mongodb/mongodb-enterprise-server:6.0.3-ubi8"
            - name: RELATED_IMAGE_MONGODB_IMAGE_6_0_4_ubi8
              value: "quay.io/mongodb/mongodb-enterprise-server:6.0.4-ubi8"
            - name: RELATED_IMAGE_MONGODB_IMAGE_6_0_5_ubi8
              value: "quay.io/mongodb/mongodb-enterprise-server:6.0.5-ubi8"
            - name: RELATED_IMAGE_MONGODB_IMAGE_8_0_0_ubi8
              value: "quay.io/mongodb/mongodb-enterprise-server:8.0.0-ubi8"
            - name: RELATED_IMAGE_MONGODB_IMAGE_8_0_0_ubi9
              value: "quay.io/mongodb/mongodb-enterprise-server:8.0.0-ubi9"
            - name: RELATED_IMAGE_MDB_SEARCH_IMAGE_1_47_0
              value: "quay.io/mongodb/mongodb-search-community:1.47.0"
            - name: MDB_SEARCH_COMMUNITY_REPO_URL
              value: "quay.io/mongodb"
            - name: MDB_SEARCH_COMMUNITY_NAME
              value: "mongodb-search-community"
            - name: MDB_SEARCH_COMMUNITY_VERSION
              value: "1.47.0"<|MERGE_RESOLUTION|>--- conflicted
+++ resolved
@@ -122,7 +122,6 @@
             - name: MDB_COMMUNITY_IMAGE_TYPE
               value: "ubi8"
             # Community Env Vars End
-<<<<<<< HEAD
             - name: RELATED_IMAGE_MONGODB_ENTERPRISE_DATABASE_IMAGE_1_2_0
               value: "quay.io/mongodb/mongodb-kubernetes-database:1.2.0"
             - name: RELATED_IMAGE_INIT_DATABASE_IMAGE_REPOSITORY_1_2_0
@@ -131,40 +130,30 @@
               value: "quay.io/mongodb/mongodb-kubernetes-init-ops-manager:1.2.0"
             - name: RELATED_IMAGE_INIT_APPDB_IMAGE_REPOSITORY_1_2_0
               value: "quay.io/mongodb/mongodb-kubernetes-init-appdb:1.2.0"
-=======
-            - name: RELATED_IMAGE_MONGODB_ENTERPRISE_DATABASE_IMAGE_1_1_0
-              value: "quay.io/mongodb/mongodb-kubernetes-database:1.1.0"
-            - name: RELATED_IMAGE_INIT_DATABASE_IMAGE_REPOSITORY_1_1_0
-              value: "quay.io/mongodb/mongodb-kubernetes-init-database:1.1.0"
-            - name: RELATED_IMAGE_INIT_OPS_MANAGER_IMAGE_REPOSITORY_1_1_0
-              value: "quay.io/mongodb/mongodb-kubernetes-init-ops-manager:1.1.0"
-            - name: RELATED_IMAGE_INIT_APPDB_IMAGE_REPOSITORY_1_1_0
-              value: "quay.io/mongodb/mongodb-kubernetes-init-appdb:1.1.0"
             - name: RELATED_IMAGE_AGENT_IMAGE_107_0_10_8627_1
               value: "quay.io/mongodb/mongodb-agent-ubi:107.0.10.8627-1"
-            - name: RELATED_IMAGE_AGENT_IMAGE_107_0_10_8627_1_1_0_0
-              value: "quay.io/mongodb/mongodb-agent-ubi:107.0.10.8627-1_1.0.0"
             - name: RELATED_IMAGE_AGENT_IMAGE_107_0_10_8627_1_1_0_1
               value: "quay.io/mongodb/mongodb-agent-ubi:107.0.10.8627-1_1.0.1"
             - name: RELATED_IMAGE_AGENT_IMAGE_107_0_10_8627_1_1_1_0
               value: "quay.io/mongodb/mongodb-agent-ubi:107.0.10.8627-1_1.1.0"
+            - name: RELATED_IMAGE_AGENT_IMAGE_107_0_10_8627_1_1_2_0
+              value: "quay.io/mongodb/mongodb-agent-ubi:107.0.10.8627-1_1.2.0"
             - name: RELATED_IMAGE_AGENT_IMAGE_107_0_11_8645_1
               value: "quay.io/mongodb/mongodb-agent-ubi:107.0.11.8645-1"
-            - name: RELATED_IMAGE_AGENT_IMAGE_107_0_11_8645_1_1_0_0
-              value: "quay.io/mongodb/mongodb-agent-ubi:107.0.11.8645-1_1.0.0"
             - name: RELATED_IMAGE_AGENT_IMAGE_107_0_11_8645_1_1_0_1
               value: "quay.io/mongodb/mongodb-agent-ubi:107.0.11.8645-1_1.0.1"
             - name: RELATED_IMAGE_AGENT_IMAGE_107_0_11_8645_1_1_1_0
               value: "quay.io/mongodb/mongodb-agent-ubi:107.0.11.8645-1_1.1.0"
+            - name: RELATED_IMAGE_AGENT_IMAGE_107_0_11_8645_1_1_2_0
+              value: "quay.io/mongodb/mongodb-agent-ubi:107.0.11.8645-1_1.2.0"
             - name: RELATED_IMAGE_AGENT_IMAGE_107_0_12_8669_1
               value: "quay.io/mongodb/mongodb-agent-ubi:107.0.12.8669-1"
-            - name: RELATED_IMAGE_AGENT_IMAGE_107_0_12_8669_1_1_0_0
-              value: "quay.io/mongodb/mongodb-agent-ubi:107.0.12.8669-1_1.0.0"
             - name: RELATED_IMAGE_AGENT_IMAGE_107_0_12_8669_1_1_0_1
               value: "quay.io/mongodb/mongodb-agent-ubi:107.0.12.8669-1_1.0.1"
             - name: RELATED_IMAGE_AGENT_IMAGE_107_0_12_8669_1_1_1_0
               value: "quay.io/mongodb/mongodb-agent-ubi:107.0.12.8669-1_1.1.0"
->>>>>>> 6c9d6c96
+            - name: RELATED_IMAGE_AGENT_IMAGE_107_0_12_8669_1_1_2_0
+              value: "quay.io/mongodb/mongodb-agent-ubi:107.0.12.8669-1_1.2.0"
             - name: RELATED_IMAGE_AGENT_IMAGE_107_0_13_8702_1
               value: "quay.io/mongodb/mongodb-agent-ubi:107.0.13.8702-1"
             - name: RELATED_IMAGE_AGENT_IMAGE_107_0_13_8702_1_1_0_1
@@ -179,43 +168,40 @@
               value: "quay.io/mongodb/mongodb-agent-ubi:107.0.15.8741-1_1.0.1"
             - name: RELATED_IMAGE_AGENT_IMAGE_107_0_15_8741_1_1_1_0
               value: "quay.io/mongodb/mongodb-agent-ubi:107.0.15.8741-1_1.1.0"
-<<<<<<< HEAD
             - name: RELATED_IMAGE_AGENT_IMAGE_107_0_15_8741_1_1_2_0
               value: "quay.io/mongodb/mongodb-agent-ubi:107.0.15.8741-1_1.2.0"
-=======
             - name: RELATED_IMAGE_AGENT_IMAGE_108_0_0_8694_1
               value: "quay.io/mongodb/mongodb-agent-ubi:108.0.0.8694-1"
-            - name: RELATED_IMAGE_AGENT_IMAGE_108_0_0_8694_1_1_0_0
-              value: "quay.io/mongodb/mongodb-agent-ubi:108.0.0.8694-1_1.0.0"
             - name: RELATED_IMAGE_AGENT_IMAGE_108_0_0_8694_1_1_0_1
               value: "quay.io/mongodb/mongodb-agent-ubi:108.0.0.8694-1_1.0.1"
             - name: RELATED_IMAGE_AGENT_IMAGE_108_0_0_8694_1_1_1_0
               value: "quay.io/mongodb/mongodb-agent-ubi:108.0.0.8694-1_1.1.0"
+            - name: RELATED_IMAGE_AGENT_IMAGE_108_0_0_8694_1_1_2_0
+              value: "quay.io/mongodb/mongodb-agent-ubi:108.0.0.8694-1_1.2.0"
             - name: RELATED_IMAGE_AGENT_IMAGE_108_0_1_8718_1
               value: "quay.io/mongodb/mongodb-agent-ubi:108.0.1.8718-1"
-            - name: RELATED_IMAGE_AGENT_IMAGE_108_0_1_8718_1_1_0_0
-              value: "quay.io/mongodb/mongodb-agent-ubi:108.0.1.8718-1_1.0.0"
             - name: RELATED_IMAGE_AGENT_IMAGE_108_0_1_8718_1_1_0_1
               value: "quay.io/mongodb/mongodb-agent-ubi:108.0.1.8718-1_1.0.1"
             - name: RELATED_IMAGE_AGENT_IMAGE_108_0_1_8718_1_1_1_0
               value: "quay.io/mongodb/mongodb-agent-ubi:108.0.1.8718-1_1.1.0"
->>>>>>> 6c9d6c96
+            - name: RELATED_IMAGE_AGENT_IMAGE_108_0_1_8718_1_1_2_0
+              value: "quay.io/mongodb/mongodb-agent-ubi:108.0.1.8718-1_1.2.0"
             - name: RELATED_IMAGE_AGENT_IMAGE_108_0_2_8729_1
               value: "quay.io/mongodb/mongodb-agent-ubi:108.0.2.8729-1"
-            - name: RELATED_IMAGE_AGENT_IMAGE_108_0_2_8729_1_1_0_0
-              value: "quay.io/mongodb/mongodb-agent-ubi:108.0.2.8729-1_1.0.0"
             - name: RELATED_IMAGE_AGENT_IMAGE_108_0_2_8729_1_1_0_1
               value: "quay.io/mongodb/mongodb-agent-ubi:108.0.2.8729-1_1.0.1"
             - name: RELATED_IMAGE_AGENT_IMAGE_108_0_2_8729_1_1_1_0
               value: "quay.io/mongodb/mongodb-agent-ubi:108.0.2.8729-1_1.1.0"
+            - name: RELATED_IMAGE_AGENT_IMAGE_108_0_2_8729_1_1_2_0
+              value: "quay.io/mongodb/mongodb-agent-ubi:108.0.2.8729-1_1.2.0"
             - name: RELATED_IMAGE_AGENT_IMAGE_108_0_3_8758_1
               value: "quay.io/mongodb/mongodb-agent-ubi:108.0.3.8758-1"
-            - name: RELATED_IMAGE_AGENT_IMAGE_108_0_3_8758_1_1_0_0
-              value: "quay.io/mongodb/mongodb-agent-ubi:108.0.3.8758-1_1.0.0"
             - name: RELATED_IMAGE_AGENT_IMAGE_108_0_3_8758_1_1_0_1
               value: "quay.io/mongodb/mongodb-agent-ubi:108.0.3.8758-1_1.0.1"
             - name: RELATED_IMAGE_AGENT_IMAGE_108_0_3_8758_1_1_1_0
               value: "quay.io/mongodb/mongodb-agent-ubi:108.0.3.8758-1_1.1.0"
+            - name: RELATED_IMAGE_AGENT_IMAGE_108_0_3_8758_1_1_2_0
+              value: "quay.io/mongodb/mongodb-agent-ubi:108.0.3.8758-1_1.2.0"
             - name: RELATED_IMAGE_AGENT_IMAGE_108_0_4_8770_1
               value: "quay.io/mongodb/mongodb-agent-ubi:108.0.4.8770-1"
             - name: RELATED_IMAGE_AGENT_IMAGE_108_0_4_8770_1_1_0_1
