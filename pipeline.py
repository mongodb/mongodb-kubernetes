#!/usr/bin/env python3

"""This pipeline script knows about the details of our Docker images
and where to fetch and calculate parameters. It uses Sonar.py
to produce the final images."""

import argparse
import copy
import json
import os
import random
import shutil
import subprocess
import sys
import tarfile
import time
from concurrent.futures import ProcessPoolExecutor, ThreadPoolExecutor
from dataclasses import dataclass
from datetime import datetime, timedelta, timezone
from queue import Queue
from typing import Callable, Dict, Iterable, List, Optional, Set, Tuple, Union

import requests
import semver
from opentelemetry import context
from opentelemetry import context as otel_context
from opentelemetry import trace
from opentelemetry.exporter.otlp.proto.grpc.trace_exporter import (
    OTLPSpanExporter as OTLPSpanGrpcExporter,
)
from opentelemetry.sdk.resources import SERVICE_NAME, Resource
from opentelemetry.sdk.trace import (
    SynchronousMultiSpanProcessor,
    Tracer,
    TracerProvider,
)
from opentelemetry.sdk.trace.export import BatchSpanProcessor
from opentelemetry.trace import NonRecordingSpan, SpanContext, TraceFlags
from packaging.version import Version

import docker
from lib.base_logger import logger
from lib.sonar.sonar import process_image
from scripts.evergreen.release.agent_matrix import (
    get_supported_operator_versions,
    get_supported_version_for_image_matrix_handling,
)
from scripts.evergreen.release.images_signing import (
    mongodb_artifactory_login,
    sign_image,
    verify_signature,
)
from scripts.evergreen.release.sbom import generate_sbom, generate_sbom_for_cli

TRACER = trace.get_tracer("evergreen-agent")


def _setup_tracing():
    trace_id = os.environ.get("otel_trace_id")
    parent_id = os.environ.get("otel_parent_id")
    endpoint = os.environ.get("otel_collector_endpoint")
    if any(value is None for value in [trace_id, parent_id, endpoint]):
        logger.info("tracing environment variables are missing, not configuring tracing")
        return
    logger.info(f"parent_id is {parent_id}")
    logger.info(f"trace_id is {trace_id}")
    logger.info(f"endpoint is {endpoint}")
    span_context = SpanContext(
        trace_id=int(trace_id, 16),
        span_id=int(parent_id, 16),
        is_remote=False,
        # Magic number needed for our OTEL collector
        trace_flags=TraceFlags(0x01),
    )
    ctx = trace.set_span_in_context(NonRecordingSpan(span_context))
    context.attach(ctx)
    sp = SynchronousMultiSpanProcessor()
    span_processor = BatchSpanProcessor(
        OTLPSpanGrpcExporter(
            endpoint=endpoint,
        )
    )
    sp.add_span_processor(span_processor)
    resource = Resource(attributes={SERVICE_NAME: "evergreen-agent"})
    provider = TracerProvider(resource=resource, active_span_processor=sp)
    trace.set_tracer_provider(provider)


DEFAULT_IMAGE_TYPE = "ubi"
DEFAULT_NAMESPACE = "default"

# QUAY_REGISTRY_URL sets the base registry for all release build stages. Context images and daily builds will push the
# final images to the registry specified here.
# This makes it easy to use ECR to test changes on the pipeline before pushing to Quay.
QUAY_REGISTRY_URL = os.environ.get("QUAY_REGISTRY", "quay.io/mongodb")


@dataclass
class BuildConfiguration:
    image_type: str
    base_repository: str
    namespace: str

    include_tags: list[str]
    skip_tags: list[str]

    builder: str = "docker"
    parallel: bool = False
    parallel_factor: int = 0
    architecture: Optional[List[str]] = None
    sign: bool = False
    all_agents: bool = False

    pipeline: bool = True
    debug: bool = True

    def build_args(self, args: Optional[Dict[str, str]] = None) -> Dict[str, str]:
        if args is None:
            args = {}
        args = args.copy()

        args["registry"] = self.base_repository

        return args

    def get_skip_tags(self) -> list[str]:
        return make_list_of_str(self.skip_tags)

    def get_include_tags(self) -> list[str]:
        return make_list_of_str(self.include_tags)

    def is_release_step_executed(self) -> bool:
        if "release" in self.get_skip_tags():
            return False
        if "release" in self.get_include_tags():
            return True
        return len(self.get_include_tags()) == 0


def make_list_of_str(value: Union[None, str, List[str]]) -> List[str]:
    if value is None:
        return []

    if isinstance(value, str):
        return [e.strip() for e in value.split(",")]

    return value


def get_tools_distro(tools_version: str) -> Dict[str, str]:
    new_rhel_tool_version = "100.10.0"
    default_distro = {"arm": "rhel90-aarch64", "amd": "rhel90-x86_64"}
    if Version(tools_version) >= Version(new_rhel_tool_version):
        return {"arm": "rhel93-aarch64", "amd": "rhel93-x86_64"}
    return default_distro


def operator_build_configuration(
    builder: str,
    parallel: bool,
    debug: bool,
    architecture: Optional[List[str]] = None,
    sign: bool = False,
    all_agents: bool = False,
    parallel_factor: int = 0,
) -> BuildConfiguration:
    bc = BuildConfiguration(
        image_type=os.environ.get("distro", DEFAULT_IMAGE_TYPE),
        base_repository=os.environ["BASE_REPO_URL"],
        namespace=os.environ.get("namespace", DEFAULT_NAMESPACE),
        skip_tags=make_list_of_str(os.environ.get("skip_tags")),
        include_tags=make_list_of_str(os.environ.get("include_tags")),
        builder=builder,
        parallel=parallel,
        all_agents=all_agents or bool(os.environ.get("all_agents", False)),
        debug=debug,
        architecture=architecture,
        sign=sign,
        parallel_factor=parallel_factor,
    )

    logger.info(f"is_running_in_patch: {is_running_in_patch()}")
    logger.info(f"is_running_in_evg_pipeline: {is_running_in_evg_pipeline()}")
    if is_running_in_patch() or not is_running_in_evg_pipeline():
        logger.info(
            f"Running build not in evg pipeline (is_running_in_evg_pipeline={is_running_in_evg_pipeline()}) "
            f"or in pipeline but not from master (is_running_in_patch={is_running_in_patch()}). "
            "Adding 'master' tag to skip to prevent publishing to the latest dev image."
        )
        bc.skip_tags.append("master")

    return bc


def is_running_in_evg_pipeline():
    return os.getenv("RUNNING_IN_EVG", "") == "true"


class MissingEnvironmentVariable(Exception):
    pass


def should_pin_at() -> Optional[Tuple[str, str]]:
    """Gets the value of the pin_tag_at to tag the images with.

    Returns its value split on :.
    """
    # We need to return something so `partition` does not raise
    # AttributeError
    is_patch = is_running_in_patch()

    try:
        pinned = os.environ["pin_tag_at"]
    except KeyError:
        raise MissingEnvironmentVariable(f"pin_tag_at environment variable does not exist, but is required")
    if is_patch:
        if pinned == "00:00":
            raise Exception("Pinning to midnight during a patch is not supported. Please pin to another date!")

    hour, _, minute = pinned.partition(":")
    return hour, minute


def is_running_in_patch():
    is_patch = os.environ.get("is_patch")
    return is_patch is not None and is_patch.lower() == "true"


def build_id() -> str:
    """Returns the current UTC time in ISO8601 date format.

    If running in Evergreen and `created_at` expansion is defined, use the
    datetime defined in that variable instead.

    It is possible to pin this time at midnight (00:00) for periodic builds. If
    running a manual build, then the Evergreen `pin_tag_at` variable needs to be
    set to the empty string, in which case, the image tag suffix will correspond
    to the current timestamp.

    """

    date = datetime.now(timezone.utc)
    try:
        created_at = os.environ["created_at"]
        date = datetime.strptime(created_at, "%y_%m_%d_%H_%M_%S")
    except KeyError:
        pass

    hour, minute = should_pin_at()
    if hour and minute:
        logger.info(f"we are pinning to, hour: {hour}, minute: {minute}")
        date = date.replace(hour=int(hour), minute=int(minute), second=0)
    else:
        logger.warning(f"hour and minute cannot be extracted from provided pin_tag_at env, pinning to now")

    string_time = date.strftime("%Y%m%dT%H%M%SZ")

    return string_time


def get_release() -> Dict:
    with open("release.json") as release:
        return json.load(release)


def get_git_release_tag() -> tuple[str, bool]:
    release_env_var = os.getenv("triggered_by_git_tag")

    # that means we are in a release and only return the git_tag; otherwise we want to return the patch_id
    # appended to ensure the image created is unique and does not interfere
    if release_env_var is not None:
        return release_env_var, True

    patch_id = os.environ.get("version_id", "latest")
    return patch_id, False


def copy_into_container(client, src, dst):
    """Copies a local file into a running container."""

    os.chdir(os.path.dirname(src))
    srcname = os.path.basename(src)
    with tarfile.open(src + ".tar", mode="w") as tar:
        tar.add(srcname)

    name, dst = dst.split(":")
    container = client.containers.get(name)

    with open(src + ".tar", "rb") as fd:
        container.put_archive(os.path.dirname(dst), fd.read())


"""
Generates docker manifests by running the following commands:
1. Clear existing manifests
docker manifest rm config.repo_url/image:tag
2. Create the manifest
docker manifest create config.repo_url/image:tag --amend config.repo_url/image:tag-amd64 --amend config.repo_url/image:tag-arm64
3. Push the manifest
docker manifest push config.repo_url/image:tag
"""


# This method calls docker directly on the command line, this is different from the rest of the code which uses
# Sonar as an interface to docker. We decided to keep this asymmetry for now, as Sonar will be removed soon.


def create_and_push_manifest(image: str, tag: str) -> None:
    final_manifest = image + ":" + tag

    args = [
        "docker",
        "manifest",
        "create",
        final_manifest,
        "--amend",
        final_manifest + "-amd64",
        "--amend",
        final_manifest + "-arm64",
    ]
    args_str = " ".join(args)
    logger.debug(f"creating new manifest: {args_str}")
    cp = subprocess.run(args, stdout=subprocess.PIPE, stderr=subprocess.PIPE)

    if cp.returncode != 0:
        raise Exception(cp.stderr)

    args = ["docker", "manifest", "push", final_manifest]
    args_str = " ".join(args)
    logger.info(f"pushing new manifest: {args_str}")
    cp = subprocess.run(args, stdout=subprocess.PIPE, stderr=subprocess.PIPE)

    if cp.returncode != 0:
        raise Exception(cp.stderr)


def try_get_platform_data(client, image):
    """Helper function to try and retrieve platform data."""
    try:
        return client.images.get_registry_data(image)
    except Exception as e:
        logger.error("Failed to get registry data for image: {0}. Error: {1}".format(image, str(e)))
        return None


"""
Checks if a docker image supports AMD and ARM platforms by inspecting the registry data.

:param str image: The image name and tag
"""


def check_multi_arch(image: str, suffix: str) -> bool:
    client = docker.from_env()
    platforms = ["linux/amd64", "linux/arm64"]

    for img in [image, image + suffix]:
        reg_data = try_get_platform_data(client, img)
        if reg_data is not None and all(reg_data.has_platform(p) for p in platforms):
            logger.info("Base image {} supports multi architecture, building for ARM64 and AMD64".format(img))
            return True

    logger.info("Base image {} is single-arch, building only for AMD64.".format(img))
    return False


@TRACER.start_as_current_span("sonar_build_image")
def sonar_build_image(
    image_name: str,
    build_configuration: BuildConfiguration,
    args: Dict[str, str] = None,
    inventory="inventory.yaml",
    with_sbom: bool = True,
):
    """Calls sonar to build `image_name` with arguments defined in `args`."""
    span = trace.get_current_span()
    span.set_attribute("mck.image_name", image_name)
    span.set_attribute("mck.inventory", inventory)
    if args:
        span.set_attribute("mck.build_args", str(args))

    build_options = {
        # Will continue building an image if it finds an error. See next comment.
        "continue_on_errors": True,
        # But will still fail after all the tasks have completed
        "fail_on_errors": True,
        "pipeline": build_configuration.pipeline,
    }

    logger.info(f"Sonar config bc: {build_configuration}, args: {args}, for image: {image_name}")

    process_image(
        image_name,
        skip_tags=build_configuration.get_skip_tags(),
        include_tags=build_configuration.get_include_tags(),
        build_args=build_configuration.build_args(args),
        inventory=inventory,
        build_options=build_options,
    )

    if with_sbom:
        produce_sbom(build_configuration, args)


@TRACER.start_as_current_span("produce_sbom")
def produce_sbom(build_configuration, args):
    span = trace.get_current_span()
    if not is_running_in_evg_pipeline():
        logger.info("Skipping SBOM Generation (enabled only for EVG)")
        return

    try:
        image_pull_spec = args["quay_registry"]
    except KeyError:
        logger.error(f"Could not find image pull spec. Args: {args}, BuildConfiguration: {build_configuration}")
        logger.error(f"Skipping SBOM generation")
        return

    try:
        image_tag = args["release_version"]
        span.set_attribute("mck.release_version", image_tag)
    except KeyError:
        logger.error(f"Could not find image tag. Args: {args}, BuildConfiguration: {build_configuration}")
        logger.error(f"Skipping SBOM generation")
        return

    image_pull_spec = f"{image_pull_spec}:{image_tag}"
    print(f"Producing SBOM for image: {image_pull_spec} args: {args}")

    if "platform" in args:
        if args["platform"] == "arm64":
            platform = "linux/arm64"
        elif args["platform"] == "amd64":
            platform = "linux/amd64"
        else:
            # TODO: return here?
            logger.error(f"Unrecognized architectures in {args}. Skipping SBOM generation")
    else:
        platform = "linux/amd64"

    generate_sbom(image_pull_spec, platform)


def build_tests_image(build_configuration: BuildConfiguration):
    """
    Builds image used to run tests.
    """
    image_name = "test"

    # helm directory needs to be copied over to the tests docker context.
    helm_src = "helm_chart"
    helm_dest = "docker/mongodb-enterprise-tests/helm_chart"
    requirements_dest = "docker/mongodb-enterprise-tests/requirements.txt"
    public_src = "public"
    public_dest = "docker/mongodb-enterprise-tests/public"

    # Remove existing directories/files if they exist
    shutil.rmtree(helm_dest, ignore_errors=True)
    shutil.rmtree(public_dest, ignore_errors=True)

    # Copy directories and files (recursive copy)
    shutil.copytree(helm_src, helm_dest)
    shutil.copytree(public_src, public_dest)
    shutil.copyfile("release.json", "docker/mongodb-enterprise-tests/release.json")
    shutil.copyfile("requirements.txt", requirements_dest)

    python_version = os.getenv("PYTHON_VERSION", "")
    if python_version == "":
        raise Exception("Missing PYTHON_VERSION environment variable")

    buildargs = dict({"python_version": python_version})

    sonar_build_image(image_name, build_configuration, buildargs, "inventories/test.yaml")


def build_mco_tests_image(build_configuration: BuildConfiguration):
    """
    Builds image used to run community tests.
    """
    image_name = "community-operator-e2e"
    golang_version = os.getenv("GOLANG_VERSION", "1.24")
    if golang_version == "":
        raise Exception("Missing GOLANG_VERSION environment variable")

    buildargs = dict({"golang_version": golang_version})

    sonar_build_image(image_name, build_configuration, buildargs, "inventories/mco_test.yaml")


def build_operator_image(build_configuration: BuildConfiguration):
    """Calculates arguments required to build the operator image, and starts the build process."""
    # In evergreen, we can pass test_suffix env to publish the operator to a quay
    # repository with a given suffix.
    test_suffix = os.environ.get("test_suffix", "")
    log_automation_config_diff = os.environ.get("LOG_AUTOMATION_CONFIG_DIFF", "false")
    version, _ = get_git_release_tag()

    args = {
        "version": version,
        "log_automation_config_diff": log_automation_config_diff,
        "test_suffix": test_suffix,
        "debug": build_configuration.debug,
    }

    logger.info(f"Building Operator args: {args}")

    image_name = "mongodb-kubernetes"
    build_image_generic(
        config=build_configuration,
        image_name=image_name,
        inventory_file="inventory.yaml",
        extra_args=args,
        registry_address=f"{QUAY_REGISTRY_URL}/{image_name}",
    )


def build_database_image(build_configuration: BuildConfiguration):
    """
    Builds a new database image.
    """
    release = get_release()
    version = release["databaseImageVersion"]
    args = {"version": version}
    build_image_generic(build_configuration, "database", "inventories/database.yaml", args)


def build_CLI_SBOM(build_configuration: BuildConfiguration):
    if not is_running_in_evg_pipeline():
        logger.info("Skipping SBOM Generation (enabled only for EVG)")
        return

    if build_configuration.architecture is None or len(build_configuration.architecture) == 0:
        architectures = ["linux/amd64", "linux/arm64", "darwin/arm64", "darwin/amd64"]
    elif "arm64" in build_configuration.architecture:
        architectures = ["linux/arm64", "darwin/arm64"]
    elif "amd64" in build_configuration.architecture:
        architectures = ["linux/amd64", "darwin/amd64"]
    else:
        logger.error(f"Unrecognized architectures {build_configuration.architecture}. Skipping SBOM generation")
        return

    release = get_release()
    version = release["mongodbOperator"]

    for architecture in architectures:
        generate_sbom_for_cli(version, architecture)


def build_operator_image_patch(build_configuration: BuildConfiguration):
    """This function builds the operator locally and pushed into an existing
    Docker image. This is the fastest way I could image we can do this."""

    client = docker.from_env()
    # image that we know is where we build operator.
    image_repo = build_configuration.base_repository + "/" + build_configuration.image_type + "/mongodb-kubernetes"
    image_tag = "latest"
    repo_tag = image_repo + ":" + image_tag

    logger.debug(f"Pulling image: {repo_tag}")
    try:
        image = client.images.get(repo_tag)
    except docker.errors.ImageNotFound:
        logger.debug("Operator image does not exist locally. Building it now")
        build_operator_image(build_configuration)
        return

    logger.debug("Done")
    too_old = datetime.now() - timedelta(hours=3)
    image_timestamp = datetime.fromtimestamp(
        image.history()[0]["Created"]
    )  # Layer 0 is the latest added layer to this Docker image. [-1] is the FROM layer.

    if image_timestamp < too_old:
        logger.info("Current operator image is too old, will rebuild it completely first")
        build_operator_image(build_configuration)
        return

    container_name = "mongodb-enterprise-operator"
    operator_binary_location = "/usr/local/bin/mongodb-enterprise-operator"
    try:
        client.containers.get(container_name).remove()
        logger.debug(f"Removed {container_name}")
    except docker.errors.NotFound:
        pass

    container = client.containers.run(repo_tag, name=container_name, entrypoint="sh", detach=True)

    logger.debug("Building operator with debugging symbols")
    subprocess.run(["make", "manager"], check=True, stdout=subprocess.PIPE)
    logger.debug("Done building the operator")

    copy_into_container(
        client,
        os.getcwd() + "/docker/mongodb-enterprise-operator/content/mongodb-enterprise-operator",
        container_name + ":" + operator_binary_location,
    )

    # Commit changes on disk as a tag
    container.commit(
        repository=image_repo,
        tag=image_tag,
    )
    # Stop this container so we can use it next time
    container.stop()
    container.remove()

    logger.info("Pushing operator to {}:{}".format(image_repo, image_tag))
    client.images.push(
        repository=image_repo,
        tag=image_tag,
    )


def get_supported_variants_for_image(image: str) -> List[str]:
    return get_release()["supportedImages"][image]["variants"]


def image_config(
    image_name: str,
    name_prefix: str = "mongodb-kubernetes-",
    s3_bucket: str = "enterprise-operator-dockerfiles",
    base_suffix: str = "",
) -> Tuple[str, Dict[str, str]]:
    """Generates configuration for an image suitable to be passed
    to Sonar.

    It returns a dictionary with registries and S3 configuration."""
    args = {
        "quay_registry": "{}/{}{}".format(QUAY_REGISTRY_URL, name_prefix, image_name),
        "ecr_registry_ubi": "268558157000.dkr.ecr.us-east-1.amazonaws.com/dev/{}{}".format(name_prefix, image_name),
        "s3_bucket_http": "https://{}.s3.amazonaws.com/dockerfiles/{}{}".format(s3_bucket, name_prefix, image_name),
        "base_suffix": base_suffix,
    }

    return image_name, args


def args_for_daily_image(image_name: str) -> Dict[str, str]:
    """Returns configuration for an image to be able to be pushed with Sonar.

    This includes the quay_registry and ospid corresponding to RedHat's project id.
    """
    image_configs = [
<<<<<<< HEAD
        image_config("database"),
        image_config("init-appdb"),
        image_config("init-database"),
        image_config("init-ops-manager"),
        image_config("mongodb-kubernetes"),
=======
        image_config("database", ubi_suffix=""),
        image_config("init-appdb", ubi_suffix=""),
>>>>>>> d7678614
        image_config("agent", name_prefix="mongodb-enterprise-"),
        image_config("ops-manager", name_prefix="mongodb-enterprise-", base_suffix="-ubi"),
        image_config("mongodb-agent", name_prefix="", base_suffix="-ubi"),
        image_config(
            image_name="operator",
            s3_bucket="enterprise-operator-dockerfiles",
        ),
        image_config(
            image_name="readinessprobe",
            s3_bucket="enterprise-operator-dockerfiles",
        ),
        image_config(
            image_name="operator-version-upgrade-post-start-hook",
            s3_bucket="enterprise-operator-dockerfiles",
        ),
    ]

    images = {k: v for k, v in image_configs}
    return images[image_name]


def is_version_in_range(version: str, min_version: str, max_version: str) -> bool:
    """Check if the version is in the range"""
    try:
        parsed_version = semver.VersionInfo.parse(version)
        if parsed_version.prerelease:
            logger.info(f"Excluding {version} from range {min_version}-{max_version} because it's a pre-release")
            return False
        version_without_rc = semver.VersionInfo.finalize_version(parsed_version)
    except ValueError:
        version_without_rc = version
    if min_version and max_version:
        return version_without_rc.match(">=" + min_version) and version_without_rc.match("<" + max_version)
    return True


def get_versions_to_rebuild(supported_versions, min_version, max_version):
    # this means we only want to release one version, we cannot rely on the below range function
    # since the agent does not follow semver for comparison
    if (min_version and max_version) and (min_version == max_version):
        return [min_version]
    return filter(lambda x: is_version_in_range(x, min_version, max_version), supported_versions)


def get_versions_to_rebuild_per_operator_version(supported_versions, operator_version):
    """
    This function returns all versions sliced by a specific operator version.
    If the input is `onlyAgents` then it only returns agents without the operator suffix.
    """
    versions_to_rebuild = []

    for version in supported_versions:
        if operator_version == "onlyAgents":
            # 1_ works because we append the operator version via "_", all agents end with "1".
            if "1_" not in version:
                versions_to_rebuild.append(version)
        else:
            if operator_version in version:
                versions_to_rebuild.append(version)
    return versions_to_rebuild


class TracedThreadPoolExecutor(ThreadPoolExecutor):
    """Implementation of :class:ThreadPoolExecutor that will pass context into sub tasks."""

    def __init__(self, tracer: Tracer, *args, **kwargs):
        self.tracer = tracer
        super().__init__(*args, **kwargs)

    def with_otel_context(self, c: otel_context.Context, fn: Callable):
        otel_context.attach(c)
        return fn()

    def submit(self, fn, *args, **kwargs):
        """Submit a new task to the thread pool."""

        # get the current otel context
        c = otel_context.get_current()
        if c:
            return super().submit(
                lambda: self.with_otel_context(c, lambda: fn(*args, **kwargs)),
            )
        else:
            return super().submit(lambda: fn(*args, **kwargs))


"""
Starts the daily build process for an image. This function works for all images we support, for community and
enterprise operator. The list of supported image_name is defined in get_builder_function_for_image_name.
Builds an image for each version listed in ./release.json
The registry used to pull base image and output the daily build is configured in the image_config function, it is passed
as an argument to the inventories/daily.yaml file.

If the context image supports both ARM and AMD architectures, both will be built.
"""


def build_image_daily(
    image_name: str,  # corresponds to the image_name in the release.json
    min_version: str = None,
    max_version: str = None,
    operator_version: str = None,
):
    """Builds a daily image."""

    def get_architectures_set(build_configuration, args):
        """Determine the set of architectures to build for"""
        arch_set = set(build_configuration.architecture) if build_configuration.architecture else set()
        if arch_set == {"arm64"}:
            raise ValueError("Building for ARM64 only is not supported yet")

        # Automatic architecture detection is the default behavior if 'arch' argument isn't specified
        if arch_set == set():
            if check_multi_arch(
                image=args["quay_registry"] + ":" + args["release_version"],
                suffix="-context",
            ):
                arch_set = {"amd64", "arm64"}
            else:
                # When nothing specified and single-arch, default to amd64
                arch_set = {"amd64"}

        return arch_set

    def create_and_push_manifests(args: dict):
        """Create and push manifests for all registries."""
        registries = [args["ecr_registry_ubi"], args["quay_registry"]]
        tags = [args["release_version"], args["release_version"] + "-b" + args["build_id"]]
        for registry in registries:
            for tag in tags:
                create_and_push_manifest(registry, tag)

    def sign_image_concurrently(executor, args, futures, arch=None):
        v = args["release_version"]
        logger.info(f"Enqueuing signing task for version: {v}")
        future = executor.submit(sign_image_in_repositories, args, arch)
        futures.append(future)

    @TRACER.start_as_current_span("inner")
    def inner(build_configuration: BuildConfiguration):
        supported_versions = get_supported_version_for_image_matrix_handling(image_name)
        variants = get_supported_variants_for_image(image_name)

        args = args_for_daily_image(image_name)
        args["build_id"] = build_id()

        completed_versions = set()

        filtered_versions = get_versions_to_rebuild(supported_versions, min_version, max_version)
        if operator_version:
            filtered_versions = get_versions_to_rebuild_per_operator_version(filtered_versions, operator_version)

        logger.info("Building Versions for {}: {}".format(image_name, filtered_versions))

        with TracedThreadPoolExecutor(TRACER) as executor:
            futures = []
            for version in filtered_versions:
                build_configuration = copy.deepcopy(build_configuration)
                if build_configuration.include_tags is None:
                    build_configuration.include_tags = []
                build_configuration.include_tags.extend(variants)

                logger.info("Rebuilding {} with variants {}".format(version, variants))
                args["release_version"] = version

                arch_set = get_architectures_set(build_configuration, args)

                if version not in completed_versions:
                    if arch_set == {"amd64", "arm64"}:
                        # We need to release the non context amd64 and arm64 images first before we can create the sbom
                        for arch in arch_set:
                            # Suffix to append to images name for multi-arch (see usage in daily.yaml inventory)
                            args["architecture_suffix"] = f"-{arch}"
                            args["platform"] = arch
                            sonar_build_image(
                                "image-daily-build",
                                build_configuration,
                                args,
                                inventory="inventories/daily.yaml",
                                with_sbom=False,
                            )
                            if build_configuration.sign:
                                sign_image_concurrently(executor, copy.deepcopy(args), futures, arch)
                        create_and_push_manifests(args)
                        for arch in arch_set:
                            args["architecture_suffix"] = f"-{arch}"
                            args["platform"] = arch
                            logger.info(f"Enqueuing SBOM production task for image: {version}")
                            future = executor.submit(produce_sbom, build_configuration, copy.deepcopy(args))
                            futures.append(future)
                        if build_configuration.sign:
                            sign_image_concurrently(executor, copy.deepcopy(args), futures)
                    else:
                        # No suffix for single arch images
                        args["architecture_suffix"] = ""
                        args["platform"] = "amd64"
                        sonar_build_image(
                            "image-daily-build",
                            build_configuration,
                            args,
                            inventory="inventories/daily.yaml",
                        )
                        if build_configuration.sign:
                            sign_image_concurrently(executor, copy.deepcopy(args), futures)
                    completed_versions.add(version)

            # wait for all signings to be done
            logger.info("Waiting for all tasks to complete...")
            encountered_error = False
            # all the futures contain concurrent sbom and signing tasks
            for future in futures:
                try:
                    future.result()
                except Exception as e:
                    logger.error(f"Error in future: {e}")
                    encountered_error = True

            executor.shutdown(wait=True)
            logger.info("All tasks completed.")

            # we execute them concurrently with retries, if one of them eventually fails, we fail the whole task
            if encountered_error:
                logger.info("Some tasks failed.")
                exit(1)

    return inner


@TRACER.start_as_current_span("sign_image_in_repositories")
def sign_image_in_repositories(args: Dict[str, str], arch: str = None):
    span = trace.get_current_span()
    repository = args["quay_registry"]
    tag = args["release_version"]
    if arch:
        tag = f"{tag}-{arch}"

    span.set_attribute("mck.tag", tag)

    sign_image(repository, tag)
    verify_signature(repository, tag)


def find_om_in_releases(om_version: str, releases: Dict[str, str]) -> Optional[str]:
    """
    There are a few alternatives out there that allow for json-path or xpath-type
    traversal of Json objects in Python, I don't have time to look for one of
    them now but I have to do at some point.
    """
    for release in releases:
        if release["version"] == om_version:
            for platform in release["platform"]:
                if platform["package_format"] == "deb" and platform["arch"] == "x86_64":
                    for package in platform["packages"]["links"]:
                        if package["name"] == "tar.gz":
                            return package["download_link"]
    return None


def get_om_releases() -> Dict[str, str]:
    """Returns a dictionary representation of the Json document holdin all the OM
    releases.
    """
    ops_manager_release_archive = (
        "https://info-mongodb-com.s3.amazonaws.com/com-download-center/ops_manager_release_archive.json"
    )

    return requests.get(ops_manager_release_archive).json()


def find_om_url(om_version: str) -> str:
    """Gets a download URL for a given version of OM."""
    releases = get_om_releases()

    current_release = find_om_in_releases(om_version, releases["currentReleases"])
    if current_release is None:
        current_release = find_om_in_releases(om_version, releases["oldReleases"])

    if current_release is None:
        raise ValueError("Ops Manager version {} could not be found".format(om_version))

    return current_release


def build_init_om_image(build_configuration: BuildConfiguration):
    release = get_release()
    init_om_version = release["initOpsManagerVersion"]
    args = {"version": init_om_version}
    build_image_generic(build_configuration, "init-ops-manager", "inventories/init_om.yaml", args)


def build_om_image(build_configuration: BuildConfiguration):
    # Make this a parameter for the Evergreen build
    # https://github.com/evergreen-ci/evergreen/wiki/Parameterized-Builds
    om_version = os.environ.get("om_version")
    if om_version is None:
        raise ValueError("`om_version` should be defined.")

    om_download_url = os.environ.get("om_download_url", "")
    if om_download_url == "":
        om_download_url = find_om_url(om_version)

    args = {
        "version": om_version,
        "om_download_url": om_download_url,
    }
    build_image_generic(build_configuration, "ops-manager", "inventories/om.yaml", args)


def build_image_generic(
    config: BuildConfiguration,
    image_name: str,
    inventory_file: str,
    extra_args: dict = None,
    registry_address: str = None,
    is_multi_arch: bool = False,
    multi_arch_args_list: list = None,
    is_run_in_parallel: bool = False,
):
    if not multi_arch_args_list:
        multi_arch_args_list = [extra_args or {}]

    version = multi_arch_args_list[0].get("version", "")  # the version is the same in multi-arch for each item
    registry = f"{QUAY_REGISTRY_URL}/mongodb-kubernetes-{image_name}" if not registry_address else registry_address

    for args in multi_arch_args_list:  # in case we are building multiple architectures
        args["quay_registry"] = registry
        sonar_build_image(image_name, config, args, inventory_file, False)
    if is_multi_arch:
        # we only push the manifests of the context images here,
        # since daily rebuilds will push the manifests for the proper images later
        create_and_push_manifest(registry_address, f"{version}-context")
        if not config.is_release_step_executed():
            # Normally daily rebuild would create and push the manifests for the non-context images.
            # But since we don't run daily rebuilds on ecr image builds, we can do that step instead here.
            # We only need to push manifests for multi-arch images.
            create_and_push_manifest(registry_address, version)
    if config.sign and config.is_release_step_executed():
        sign_and_verify_context_image(registry, version)
    if config.is_release_step_executed() and version and QUAY_REGISTRY_URL in registry:
        logger.info(
            f"finished building context images, releasing them now via daily builds process for"
            f" image: {image_name} and version: {version}!"
        )
        # Sleep for a random time between 0 and 5 seconds to distribute daily builds better,
        # as we do a lot of things there that require network connections like:
        # - Kondukto uploads, downloads
        # - image verification and signings
        # - manifest creations
        # - docker image pushes
        # - etc.
        if is_run_in_parallel:
            time.sleep(random.uniform(0, 5))
        build_image_daily(image_name, version, version)(config)


def sign_and_verify_context_image(registry, version):
    sign_image(registry, version + "-context")
    verify_signature(registry, version + "-context")


def build_init_appdb(build_configuration: BuildConfiguration):
    release = get_release()
    version = release["initAppDbVersion"]
    base_url = "https://fastdl.mongodb.org/tools/db/"
    mongodb_tools_url_ubi = "{}{}".format(base_url, release["mongodbToolsBundle"]["ubi"])
    args = {"version": version, "is_appdb": True, "mongodb_tools_url_ubi": mongodb_tools_url_ubi}
    build_image_generic(build_configuration, "init-appdb", "inventories/init_appdb.yaml", args)


def build_community_image(build_configuration: BuildConfiguration, image_type: str):
    """
    Builds image for community components (readiness probe, upgrade hook).

    Args:
        build_configuration: The build configuration to use
        image_type: Type of image to build ("readiness-probe" or "upgrade-hook")
    """

    if image_type == "readiness-probe":
        image_name = "mongodb-kubernetes-readinessprobe"
        inventory_file = "inventories/readiness_probe.yaml"
    elif image_type == "upgrade-hook":
        image_name = "mongodb-kubernetes-operator-version-upgrade-post-start-hook"
        inventory_file = "inventories/upgrade_hook.yaml"
    else:
        raise ValueError(f"Unsupported image type: {image_type}")

    version, is_release = get_git_release_tag()
    golang_version = os.getenv("GOLANG_VERSION", "1.24")
    architectures = build_configuration.architecture or ["amd64", "arm64"]
    multi_arch_args_list = []

    for arch in architectures:
        arch_args = {
            "version": version,
            "golang_version": golang_version,
            "architecture": arch,
        }
        multi_arch_args_list.append(arch_args)

    ecr_registry = os.environ.get("BASE_REPO_URL", "268558157000.dkr.ecr.us-east-1.amazonaws.com/dev")
    base_repo = QUAY_REGISTRY_URL if is_release else ecr_registry

    build_image_generic(
        config=build_configuration,
        image_name=image_name,
        multi_arch_args_list=multi_arch_args_list,
        inventory_file=inventory_file,
        registry_address=f"{base_repo}/{image_name}",
        is_multi_arch=True,
    )


def build_readiness_probe_image(build_configuration: BuildConfiguration):
    """
    Builds image used for readiness probe.
    """
    build_community_image(build_configuration, "readiness-probe")


def build_upgrade_hook_image(build_configuration: BuildConfiguration):
    """
    Builds image used for version upgrade post-start hook.
    """
    build_community_image(build_configuration, "upgrade-hook")


def build_agent_in_sonar(
    build_configuration: BuildConfiguration,
    image_version,
    init_database_image,
    mongodb_tools_url_ubi,
    mongodb_agent_url_ubi: str,
    agent_version,
):
    args = {
        "version": image_version,
        "mongodb_tools_url_ubi": mongodb_tools_url_ubi,
        "mongodb_agent_url_ubi": mongodb_agent_url_ubi,
        "init_database_image": init_database_image,
    }

    agent_quay_registry = QUAY_REGISTRY_URL + f"/mongodb-agent-ubi"
    args["quay_registry"] = agent_quay_registry
    args["agent_version"] = agent_version

    build_image_generic(
        config=build_configuration,
        image_name="mongodb-agent",
        inventory_file="inventories/agent.yaml",
        extra_args=args,
        registry_address=agent_quay_registry,
        is_run_in_parallel=True,
    )


def build_multi_arch_agent_in_sonar(
    build_configuration: BuildConfiguration,
    image_version,
    tools_version,
):
    """
    Creates the multi-arch non-operator suffixed version of the agent.
    This is a drop-in replacement for the agent
    release from MCO.
    This should only be called during releases.
    Which will lead to a release of the multi-arch
    images to quay and ecr.
    """

    logger.info(f"building multi-arch base image for: {image_version}")
    is_release = build_configuration.is_release_step_executed()
    args = {
        "version": image_version,
        "tools_version": tools_version,
    }

    arch_arm = {
        "agent_distro": "amzn2_aarch64",
        "tools_distro": get_tools_distro(tools_version=tools_version)["arm"],
        "architecture": "arm64",
    }
    arch_amd = {
        "agent_distro": "rhel9_x86_64",
        "tools_distro": get_tools_distro(tools_version=tools_version)["amd"],
        "architecture": "amd64",
    }

    new_rhel_tool_version = "100.10.0"
    if Version(tools_version) >= Version(new_rhel_tool_version):
        arch_arm["tools_distro"] = "rhel93-aarch64"
        arch_amd["tools_distro"] = "rhel93-x86_64"

    ecr_registry = os.environ.get("REGISTRY", "268558157000.dkr.ecr.us-east-1.amazonaws.com/dev")
    ecr_agent_registry = ecr_registry + f"/mongodb-agent-ubi"
    quay_agent_registry = QUAY_REGISTRY_URL + f"/mongodb-agent-ubi"
    joined_args = list()
    for arch in [arch_arm, arch_amd]:
        joined_args.append(args | arch)
    build_image_generic(
        config=build_configuration,
        image_name="mongodb-agent",
        inventory_file="inventories/agent_non_matrix.yaml",
        multi_arch_args_list=joined_args,
        registry_address=quay_agent_registry if is_release else ecr_agent_registry,
        is_multi_arch=True,
        is_run_in_parallel=True,
    )


def build_agent_default_case(build_configuration: BuildConfiguration):
    """
    Build the agent only for the latest operator for patches and operator releases.

    See more information in the function: build_agent_on_agent_bump
    """
    release = get_release()

    operator_version, is_release = get_git_release_tag()

    # We need to release [all agents x latest operator] on operator releases
    if is_release:
        agent_versions_to_build = gather_all_supported_agent_versions(release)
    # We only need [latest agents (for each OM major version and for CM) x patch ID] for patches
    else:
        agent_versions_to_build = gather_latest_agent_versions(release)

    logger.info(f"Building Agent versions: {agent_versions_to_build} for Operator versions: {operator_version}")

    tasks_queue = Queue()
    max_workers = 1
    if build_configuration.parallel:
        max_workers = None
        if build_configuration.parallel_factor > 0:
            max_workers = build_configuration.parallel_factor
    with ProcessPoolExecutor(max_workers=max_workers) as executor:
        logger.info(f"running with factor of {max_workers}")
        for agent_version in agent_versions_to_build:
            # We don't need to keep create and push the same image on every build.
            # It is enough to create and push the non-operator suffixed images only during releases to ecr and quay.
            if build_configuration.is_release_step_executed() or build_configuration.all_agents:
                tasks_queue.put(
                    executor.submit(
                        build_multi_arch_agent_in_sonar,
                        build_configuration,
                        agent_version[0],
                        agent_version[1],
                    )
                )
            _build_agent_operator(
                agent_version, build_configuration, executor, operator_version, tasks_queue, is_release
            )

    queue_exception_handling(tasks_queue)


def build_agent_on_agent_bump(build_configuration: BuildConfiguration):
    """
    Build the agent matrix (operator version x agent version), triggered by PCT.

    We have three cases where we need to build the agent:
    - e2e test runs
    - operator releases
    - OM/CM bumps via PCT

    We don't require building a full matrix on e2e test runs and operator releases.
    "Operator releases" and "e2e test runs" require only the latest operator x agents

    In OM/CM bumps, we release a new agent which we potentially require to release to older operators as well.
    This function takes care of that.
    """
    release = get_release()
    is_release = build_configuration.is_release_step_executed()

    if build_configuration.all_agents:
        # We need to release [all agents x latest operator] on operator releases to make e2e tests work
        # This was changed previously in https://github.com/mongodb/mongodb-kubernetes/pull/3960
        agent_versions_to_build = gather_all_supported_agent_versions(release)
    else:
        # we only need to release the latest images, we don't need to re-push old images, as we don't clean them up anymore.
        agent_versions_to_build = gather_latest_agent_versions(release)

    legacy_agent_versions_to_build = release["supportedImages"]["mongodb-agent"]["versions"]

    tasks_queue = Queue()
    max_workers = 1
    if build_configuration.parallel:
        max_workers = None
        if build_configuration.parallel_factor > 0:
            max_workers = build_configuration.parallel_factor
    with ProcessPoolExecutor(max_workers=max_workers) as executor:
        logger.info(f"running with factor of {max_workers}")

        # We need to regularly push legacy agents, otherwise ecr lifecycle policy will expire them.
        # We only need to push them once in a while to ecr, so no quay required
        if not is_release:
            for legacy_agent in legacy_agent_versions_to_build:
                tasks_queue.put(
                    executor.submit(
                        build_multi_arch_agent_in_sonar,
                        build_configuration,
                        legacy_agent,
                        # we assume that all legacy agents are build using that tools version
                        "100.9.4",
                    )
                )

        for agent_version in agent_versions_to_build:
            # We don't need to keep create and push the same image on every build.
            # It is enough to create and push the non-operator suffixed images only during releases to ecr and quay.
            if build_configuration.is_release_step_executed() or build_configuration.all_agents:
                tasks_queue.put(
                    executor.submit(
                        build_multi_arch_agent_in_sonar,
                        build_configuration,
                        agent_version[0],
                        agent_version[1],
                    )
                )
            for operator_version in get_supported_operator_versions():
                logger.info(f"Building Agent versions: {agent_version} for Operator versions: {operator_version}")
                _build_agent_operator(
                    agent_version, build_configuration, executor, operator_version, tasks_queue, is_release
                )

    queue_exception_handling(tasks_queue)


def queue_exception_handling(tasks_queue):
    exceptions_found = False
    for task in tasks_queue.queue:
        if task.exception() is not None:
            exceptions_found = True
            logger.fatal(f"The following exception has been found when building: {task.exception()}")
    if exceptions_found:
        raise Exception(
            f"Exception(s) found when processing Agent images. \nSee also previous logs for more info\nFailing the build"
        )


def _build_agent_operator(
    agent_version: Tuple[str, str],
    build_configuration: BuildConfiguration,
    executor: ProcessPoolExecutor,
    operator_version: str,
    tasks_queue: Queue,
    use_quay: bool = False,
):
    agent_distro = "rhel9_x86_64"
    tools_version = agent_version[1]
    tools_distro = get_tools_distro(tools_version)["amd"]
    image_version = f"{agent_version[0]}_{operator_version}"
    mongodb_tools_url_ubi = (
        f"https://downloads.mongodb.org/tools/db/mongodb-database-tools-{tools_distro}-{tools_version}.tgz"
    )
    mongodb_agent_url_ubi = f"https://mciuploads.s3.amazonaws.com/mms-automation/mongodb-mms-build-agent/builds/automation-agent/prod/mongodb-mms-automation-agent-{agent_version[0]}.{agent_distro}.tar.gz"
    # We use Quay if not in a patch
    # We could rely on input params (quay_registry or registry), but it makes templating more complex in the inventory
    non_quay_registry = os.environ.get("REGISTRY", "268558157000.dkr.ecr.us-east-1.amazonaws.com/dev")
    base_init_database_repo = QUAY_REGISTRY_URL if use_quay else non_quay_registry
    init_database_image = f"{base_init_database_repo}/mongodb-kubernetes-init-database:{operator_version}"

    tasks_queue.put(
        executor.submit(
            build_agent_in_sonar,
            build_configuration,
            image_version,
            init_database_image,
            mongodb_tools_url_ubi,
            mongodb_agent_url_ubi,
            agent_version[0],
        )
    )


def gather_all_supported_agent_versions(release: Dict) -> List[Tuple[str, str]]:
    # This is a list of a tuples - agent version and corresponding tools version
    agent_versions_to_build = list()
    agent_versions_to_build.append(
        (
            release["supportedImages"]["mongodb-agent"]["opsManagerMapping"]["cloud_manager"],
            release["supportedImages"]["mongodb-agent"]["opsManagerMapping"]["cloud_manager_tools"],
        )
    )
    for _, om in release["supportedImages"]["mongodb-agent"]["opsManagerMapping"]["ops_manager"].items():
        agent_versions_to_build.append((om["agent_version"], om["tools_version"]))

    # lets not build the same image multiple times
    return sorted(list(set(agent_versions_to_build)))


def gather_latest_agent_versions(release: Dict) -> List[Tuple[str, str]]:
    """
    This function is used when we release a new agent via OM bump.
    That means we will need to release that agent with all supported operators.
    Since we don't want to release all agents again, we only release the latest, which will contain the newly added one
    :return: the latest agent for each major version
    """
    agent_versions_to_build = list()
    agent_versions_to_build.append(
        (
            release["supportedImages"]["mongodb-agent"]["opsManagerMapping"]["cloud_manager"],
            release["supportedImages"]["mongodb-agent"]["opsManagerMapping"]["cloud_manager_tools"],
        )
    )

    latest_versions = {}

    for version in release["supportedImages"]["mongodb-agent"]["opsManagerMapping"]["ops_manager"].keys():
        parsed_version = semver.VersionInfo.parse(version)
        major_version = parsed_version.major
        if major_version in latest_versions:
            latest_parsed_version = semver.VersionInfo.parse(str(latest_versions[major_version]))
            latest_versions[major_version] = max(parsed_version, latest_parsed_version)
        else:
            latest_versions[major_version] = version

    for major_version, latest_version in latest_versions.items():
        agent_versions_to_build.append(
            (
                release["supportedImages"]["mongodb-agent"]["opsManagerMapping"]["ops_manager"][str(latest_version)][
                    "agent_version"
                ],
                release["supportedImages"]["mongodb-agent"]["opsManagerMapping"]["ops_manager"][str(latest_version)][
                    "tools_version"
                ],
            )
        )

    # TODO: Remove this once we don't need to use OM 7.0.12 in the OM Multicluster DR tests
    # https://jira.mongodb.org/browse/CLOUDP-297377
    agent_versions_to_build.append(("107.0.12.8669-1", "100.10.0"))

    return sorted(list(set(agent_versions_to_build)))


def get_builder_function_for_image_name() -> Dict[str, Callable]:
    """Returns a dictionary of image names that can be built."""

    image_builders = {
        "cli": build_CLI_SBOM,
        "test": build_tests_image,
        "operator": build_operator_image,
        "mco-test": build_mco_tests_image,
        # TODO: add support to build this per patch
        "readiness-probe": build_readiness_probe_image,
        "upgrade-hook": build_upgrade_hook_image,
        "operator-quick": build_operator_image_patch,
        "database": build_database_image,
        "agent-pct": build_agent_on_agent_bump,
        "agent": build_agent_default_case,
        #
        # Init images
        "init-appdb": build_init_appdb,
        "init-database": build_init_database,
        "init-ops-manager": build_init_om_image,
        #
        # Daily builds
        "operator-daily": build_image_daily("mongodb-kubernetes"),
        "appdb-daily": build_image_daily("appdb"),
        "database-daily": build_image_daily("database"),
        "init-appdb-daily": build_image_daily("init-appdb"),
        "init-database-daily": build_image_daily("init-database"),
        "init-ops-manager-daily": build_image_daily("init-ops-manager"),
        "ops-manager-6-daily": build_image_daily("ops-manager", min_version="6.0.0", max_version="7.0.0"),
        "ops-manager-7-daily": build_image_daily("ops-manager", min_version="7.0.0", max_version="8.0.0"),
        "ops-manager-8-daily": build_image_daily("ops-manager", min_version="8.0.0", max_version="9.0.0"),
        #
        # Ops Manager image
        "ops-manager": build_om_image,
        # This only builds the agents without the operator suffix
        "mongodb-agent-daily": build_image_daily("mongodb-agent", operator_version="onlyAgents"),
        # Community images
        "mongodb-kubernetes-readinessprobe-daily": build_image_daily(
            "mongodb-kubernetes-readinessprobe",
        ),
        "mongodb-kubernetes-operator-version-upgrade-post-start-hook-daily": build_image_daily(
            "mongodb-kubernetes-operator-version-upgrade-post-start-hook",
        ),
        "mongodb-kubernetes-operator-daily": build_image_daily("mongodb-kubernetes-operator"),
    }

    # since we only support the last 3 operator versions, we can build the following names which each matches to an
    # operator version we support and rebuild:
    # - mongodb-agent-daily-1
    # - mongodb-agent-daily-2
    # - mongodb-agent-daily-3
    # get_supported_operator_versions returns the last three supported operator versions in a sorted manner
    i = 1
    for operator_version in get_supported_operator_versions():
        image_builders[f"mongodb-agent-{i}-daily"] = build_image_daily(
            "mongodb-agent", operator_version=operator_version
        )
        i += 1

    return image_builders


# TODO: nam static: remove this once static containers becomes the default
def build_init_database(build_configuration: BuildConfiguration):
    release = get_release()
    version = release["initDatabaseVersion"]  # comes from release.json
    base_url = "https://fastdl.mongodb.org/tools/db/"
    mongodb_tools_url_ubi = "{}{}".format(base_url, release["mongodbToolsBundle"]["ubi"])
    args = {"version": version, "mongodb_tools_url_ubi": mongodb_tools_url_ubi, "is_appdb": False}
    build_image_generic(build_configuration, "init-database", "inventories/init_database.yaml", args)


def build_image(image_name: str, build_configuration: BuildConfiguration):
    """Builds one of the supported images by its name."""
    get_builder_function_for_image_name()[image_name](build_configuration)


def build_all_images(
    images: Iterable[str],
    builder: str,
    debug: bool = False,
    parallel: bool = False,
    architecture: Optional[List[str]] = None,
    sign: bool = False,
    all_agents: bool = False,
    parallel_factor: int = 0,
):
    """Builds all the images in the `images` list."""
    build_configuration = operator_build_configuration(
        builder, parallel, debug, architecture, sign, all_agents, parallel_factor
    )
    if sign:
        mongodb_artifactory_login()
    for image in images:
        build_image(image, build_configuration)


def calculate_images_to_build(
    images: List[str], include: Optional[List[str]], exclude: Optional[List[str]]
) -> Set[str]:
    """
    Calculates which images to build based on the `images`, `include` and `exclude` sets.

    >>> calculate_images_to_build(["a", "b"], ["a"], ["b"])
    ... ["a"]
    """

    if not include and not exclude:
        return set(images)
    include = set(include or [])
    exclude = set(exclude or [])
    images = set(images or [])

    for image in include.union(exclude):
        if image not in images:
            raise ValueError("Image definition {} not found".format(image))

    images_to_build = include.intersection(images)
    if exclude:
        images_to_build = images.difference(exclude)
    return images_to_build


def main():
    _setup_tracing()

    parser = argparse.ArgumentParser()
    parser.add_argument("--include", action="append")
    parser.add_argument("--exclude", action="append")
    parser.add_argument("--builder", default="docker", type=str)
    parser.add_argument("--list-images", action="store_true")
    parser.add_argument("--parallel", action="store_true", default=False)
    parser.add_argument("--debug", action="store_true", default=False)
    parser.add_argument(
        "--arch",
        choices=["amd64", "arm64"],
        nargs="+",
        help="for daily builds only, specify the list of architectures to build for images",
    )
    parser.add_argument("--sign", action="store_true", default=False)
    parser.add_argument(
        "--parallel-factor",
        type=int,
        default=0,
        help="the factor on how many agents are build in parallel. 0 means all CPUs will be used",
    )
    parser.add_argument(
        "--all-agents",
        action="store_true",
        default=False,
        help="optional parameter to be able to push "
        "all non operator suffixed agents, even if we are not in a release",
    )
    args = parser.parse_args()

    if args.list_images:
        print(get_builder_function_for_image_name().keys())
        sys.exit(0)

    if args.arch == ["arm64"]:
        print("Building for arm64 only is not supported yet")
        sys.exit(1)

    if not args.sign:
        logger.warning("--sign flag not provided, images won't be signed")

    images_to_build = calculate_images_to_build(
        list(get_builder_function_for_image_name().keys()), args.include, args.exclude
    )

    build_all_images(
        images_to_build,
        args.builder,
        debug=args.debug,
        parallel=args.parallel,
        architecture=args.arch,
        sign=args.sign,
        all_agents=args.all_agents,
        parallel_factor=args.parallel_factor,
    )


if __name__ == "__main__":
    main()<|MERGE_RESOLUTION|>--- conflicted
+++ resolved
@@ -641,16 +641,11 @@
     This includes the quay_registry and ospid corresponding to RedHat's project id.
     """
     image_configs = [
-<<<<<<< HEAD
         image_config("database"),
         image_config("init-appdb"),
         image_config("init-database"),
         image_config("init-ops-manager"),
         image_config("mongodb-kubernetes"),
-=======
-        image_config("database", ubi_suffix=""),
-        image_config("init-appdb", ubi_suffix=""),
->>>>>>> d7678614
         image_config("agent", name_prefix="mongodb-enterprise-"),
         image_config("ops-manager", name_prefix="mongodb-enterprise-", base_suffix="-ubi"),
         image_config("mongodb-agent", name_prefix="", base_suffix="-ubi"),
