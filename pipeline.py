#!/usr/bin/env python3

"""This pipeline script knows about the details of our Docker images
and where to fetch and calculate parameters. It uses Sonar.py
to produce the final images."""

import argparse
import copy
import json
import os
import random
import shutil
import subprocess
import sys
import tarfile
import time
import traceback
from concurrent.futures import ProcessPoolExecutor, ThreadPoolExecutor
from dataclasses import dataclass
from datetime import datetime, timedelta, timezone
from queue import Queue
from typing import Callable, Dict, Iterable, List, Optional, Set, Tuple, Union

import requests
import semver
from opentelemetry import context
from opentelemetry import context as otel_context
from opentelemetry import trace
from opentelemetry.exporter.otlp.proto.grpc.trace_exporter import (
    OTLPSpanExporter as OTLPSpanGrpcExporter,
)
from opentelemetry.sdk.resources import SERVICE_NAME, Resource
from opentelemetry.sdk.trace import (
    SynchronousMultiSpanProcessor,
    Tracer,
    TracerProvider,
)
from opentelemetry.sdk.trace.export import BatchSpanProcessor
from opentelemetry.trace import NonRecordingSpan, SpanContext, TraceFlags
from packaging.version import Version

import docker
from lib.base_logger import logger
from lib.sonar.sonar import process_image
from scripts.evergreen.release.agent_matrix import (
    get_supported_operator_versions,
    get_supported_version_for_image_matrix_handling,
)
from scripts.evergreen.release.images_signing import (
    mongodb_artifactory_login,
    sign_image,
    verify_signature,
)
from scripts.evergreen.release.sbom import generate_sbom, generate_sbom_for_cli

TRACER = trace.get_tracer("evergreen-agent")


def _setup_tracing():
    trace_id = os.environ.get("otel_trace_id")
    parent_id = os.environ.get("otel_parent_id")
    endpoint = os.environ.get("otel_collector_endpoint")
    if any(value is None for value in [trace_id, parent_id, endpoint]):
        logger.info("tracing environment variables are missing, not configuring tracing")
        return
    logger.info(f"parent_id is {parent_id}")
    logger.info(f"trace_id is {trace_id}")
    logger.info(f"endpoint is {endpoint}")
    span_context = SpanContext(
        trace_id=int(trace_id, 16),
        span_id=int(parent_id, 16),
        is_remote=False,
        # This flag ensures the span is sampled and sent to the collector
        trace_flags=TraceFlags(0x01),
    )
    ctx = trace.set_span_in_context(NonRecordingSpan(span_context))
    context.attach(ctx)
    sp = SynchronousMultiSpanProcessor()
    span_processor = BatchSpanProcessor(
        OTLPSpanGrpcExporter(
            endpoint=endpoint,
        )
    )
    sp.add_span_processor(span_processor)
    resource = Resource(attributes={SERVICE_NAME: "evergreen-agent"})
    provider = TracerProvider(resource=resource, active_span_processor=sp)
    trace.set_tracer_provider(provider)


DEFAULT_IMAGE_TYPE = "ubi"
DEFAULT_NAMESPACE = "default"

# QUAY_REGISTRY_URL sets the base registry for all release build stages. Context images and daily builds will push the
# final images to the registry specified here.
# This makes it easy to use ECR to test changes on the pipeline before pushing to Quay.
QUAY_REGISTRY_URL = os.environ.get("QUAY_REGISTRY", "quay.io/mongodb")


@dataclass
class BuildConfiguration:
    image_type: str
    base_repository: str
    namespace: str

    include_tags: list[str]
    skip_tags: list[str]

    builder: str = "docker"
    parallel: bool = False
    parallel_factor: int = 0
    architecture: Optional[List[str]] = None
    sign: bool = False
    all_agents: bool = False
    agent_to_build: str = ""

    pipeline: bool = True
    debug: bool = True

    def build_args(self, args: Optional[Dict[str, str]] = None) -> Dict[str, str]:
        if args is None:
            args = {}
        args = args.copy()

        args["registry"] = self.base_repository

        return args

    def get_skip_tags(self) -> list[str]:
        return make_list_of_str(self.skip_tags)

    def get_include_tags(self) -> list[str]:
        return make_list_of_str(self.include_tags)

    def is_release_step_executed(self) -> bool:
        if "release" in self.get_skip_tags():
            return False
        if "release" in self.get_include_tags():
            return True
        return len(self.get_include_tags()) == 0


def make_list_of_str(value: Union[None, str, List[str]]) -> List[str]:
    if value is None:
        return []

    if isinstance(value, str):
        return [e.strip() for e in value.split(",")]

    return value


def get_tools_distro(tools_version: str) -> Dict[str, str]:
    new_rhel_tool_version = "100.10.0"
    default_distro = {"arm": "rhel90-aarch64", "amd": "rhel90-x86_64"}
    if Version(tools_version) >= Version(new_rhel_tool_version):
        return {"arm": "rhel93-aarch64", "amd": "rhel93-x86_64"}
    return default_distro


def operator_build_configuration(
    builder: str,
    parallel: bool,
    debug: bool,
    architecture: Optional[List[str]] = None,
    sign: bool = False,
    all_agents: bool = False,
    parallel_factor: int = 0,
    agent_to_build: str = "",
) -> BuildConfiguration:
    bc = BuildConfiguration(
        image_type=os.environ.get("distro", DEFAULT_IMAGE_TYPE),
        base_repository=os.environ["BASE_REPO_URL"],
        namespace=os.environ.get("namespace", DEFAULT_NAMESPACE),
        skip_tags=make_list_of_str(os.environ.get("skip_tags")),
        include_tags=make_list_of_str(os.environ.get("include_tags")),
        builder=builder,
        parallel=parallel,
        all_agents=all_agents or bool(os.environ.get("all_agents", False)),
        debug=debug,
        architecture=architecture,
        sign=sign,
        parallel_factor=parallel_factor,
        agent_to_build=agent_to_build,
    )

    logger.info(f"is_running_in_patch: {is_running_in_patch()}")
    logger.info(f"is_running_in_evg_pipeline: {is_running_in_evg_pipeline()}")
    if is_running_in_patch() or not is_running_in_evg_pipeline():
        logger.info(
            f"Running build not in evg pipeline (is_running_in_evg_pipeline={is_running_in_evg_pipeline()}) "
            f"or in pipeline but not from master (is_running_in_patch={is_running_in_patch()}). "
            "Adding 'master' tag to skip to prevent publishing to the latest dev image."
        )
        bc.skip_tags.append("master")

    return bc


def is_running_in_evg_pipeline():
    return os.getenv("RUNNING_IN_EVG", "") == "true"


class MissingEnvironmentVariable(Exception):
    pass


def should_pin_at() -> Optional[Tuple[str, str]]:
    """Gets the value of the pin_tag_at to tag the images with.

    Returns its value split on :.
    """
    # We need to return something so `partition` does not raise
    # AttributeError
    is_patch = is_running_in_patch()

    try:
        pinned = os.environ["pin_tag_at"]
    except KeyError:
        raise MissingEnvironmentVariable(f"pin_tag_at environment variable does not exist, but is required")
    if is_patch:
        if pinned == "00:00":
            raise Exception("Pinning to midnight during a patch is not supported. Please pin to another date!")

    hour, _, minute = pinned.partition(":")
    return hour, minute


def is_running_in_patch():
    is_patch = os.environ.get("is_patch")
    return is_patch is not None and is_patch.lower() == "true"


def build_id() -> str:
    """Returns the current UTC time in ISO8601 date format.

    If running in Evergreen and `created_at` expansion is defined, use the
    datetime defined in that variable instead.

    It is possible to pin this time at midnight (00:00) for periodic builds. If
    running a manual build, then the Evergreen `pin_tag_at` variable needs to be
    set to the empty string, in which case, the image tag suffix will correspond
    to the current timestamp.

    """

    date = datetime.now(timezone.utc)
    try:
        created_at = os.environ["created_at"]
        date = datetime.strptime(created_at, "%y_%m_%d_%H_%M_%S")
    except KeyError:
        pass

    hour, minute = should_pin_at()
    if hour and minute:
        logger.info(f"we are pinning to, hour: {hour}, minute: {minute}")
        date = date.replace(hour=int(hour), minute=int(minute), second=0)
    else:
        logger.warning(f"hour and minute cannot be extracted from provided pin_tag_at env, pinning to now")

    string_time = date.strftime("%Y%m%dT%H%M%SZ")

    return string_time


def get_release() -> Dict:
    with open("release.json") as release:
        return json.load(release)


def get_git_release_tag() -> str:
    """Returns the git tag of the current run on releases, on non-release returns the patch id."""
    release_env_var = os.getenv("triggered_by_git_tag")

    # that means we are in a release and only return the git_tag; otherwise we want to return the patch_id
    # appended to ensure the image created is unique and does not interfere
    if release_env_var is not None:
        logger.info(f"git tag detected: {release_env_var}")
        return release_env_var

    patch_id = os.environ.get("version_id", "latest")
    logger.info(f"No git tag detected, using patch_id: {patch_id}")
    return patch_id


def copy_into_container(client, src, dst):
    """Copies a local file into a running container."""

    os.chdir(os.path.dirname(src))
    srcname = os.path.basename(src)
    with tarfile.open(src + ".tar", mode="w") as tar:
        tar.add(srcname)

    name, dst = dst.split(":")
    container = client.containers.get(name)

    with open(src + ".tar", "rb") as fd:
        container.put_archive(os.path.dirname(dst), fd.read())


def create_and_push_manifest(image: str, tag: str, architectures: list[str]) -> None:
    """
    Generates docker manifests by running the following commands:
    1. Clear existing manifests
    docker manifest rm config.repo_url/image:tag
    2. Create the manifest
    docker manifest create config.repo_url/image:tag --amend config.repo_url/image:tag-amd64 --amend config.repo_url/image:tag-arm64
    3. Push the manifest
    docker manifest push config.repo_url/image:tag

    This method calls docker directly on the command line, this is different from the rest of the code which uses
    Sonar as an interface to docker. We decided to keep this asymmetry for now, as Sonar will be removed soon.
    """
    docker_cmd = shutil.which("docker")
    if docker_cmd is None:
        raise Exception("Docker executable not found in PATH")

    final_manifest = image + ":" + tag

    args = [
        docker_cmd,
        "manifest",
        "create",
        final_manifest,
    ]

    for arch in architectures:
        args.extend(["--amend", f"{final_manifest}-{arch}"])

    args_str = " ".join(args)
    logger.debug(f"creating new manifest: {args_str}")
    cp = subprocess.run(args, stdout=subprocess.PIPE, stderr=subprocess.PIPE)

    if cp.returncode != 0:
        raise Exception(cp.stderr)

    args = [docker_cmd, "manifest", "push", final_manifest]
    args_str = " ".join(args)
    logger.info(f"pushing new manifest: {args_str}")
    cp = subprocess.run(args, stdout=subprocess.PIPE, stderr=subprocess.PIPE)

    if cp.returncode != 0:
        raise Exception(cp.stderr)


def try_get_platform_data(client, image):
    """Helper function to try and retrieve platform data."""
    try:
        return client.images.get_registry_data(image)
    except Exception as e:
        logger.error("Failed to get registry data for image: {0}. Error: {1}".format(image, str(e)))
        return None


def check_multi_arch(image: str, suffix: str) -> bool:
    """
    Checks if a docker image supports AMD and ARM platforms by inspecting the registry data.

    :param str image: The image name and tag
    """
    client = docker.from_env()
    platforms = ["linux/amd64", "linux/arm64"]

    for img in [image, image + suffix]:
        reg_data = try_get_platform_data(client, img)
        if reg_data is not None and all(reg_data.has_platform(p) for p in platforms):
            logger.info("Base image {} supports multi architecture, building for ARM64 and AMD64".format(img))
            return True

    logger.info("Base image {} is single-arch, building only for AMD64.".format(img))
    return False


@TRACER.start_as_current_span("sonar_build_image")
def sonar_build_image(
    image_name: str,
    build_configuration: BuildConfiguration,
    args: Dict[str, str] = None,
    inventory="inventory.yaml",
    with_sbom: bool = True,
):
    """Calls sonar to build `image_name` with arguments defined in `args`."""
    span = trace.get_current_span()
    span.set_attribute("mck.image_name", image_name)
    span.set_attribute("mck.inventory", inventory)
    if args:
        span.set_attribute("mck.build_args", str(args))

    build_options = {
        # Will continue building an image if it finds an error. See next comment.
        "continue_on_errors": True,
        # But will still fail after all the tasks have completed
        "fail_on_errors": True,
        "pipeline": build_configuration.pipeline,
    }

    logger.info(f"Sonar config bc: {build_configuration}, args: {args}, for image: {image_name}")

    process_image(
        image_name,
        skip_tags=build_configuration.get_skip_tags(),
        include_tags=build_configuration.get_include_tags(),
        build_args=build_configuration.build_args(args),
        inventory=inventory,
        build_options=build_options,
    )

    if with_sbom:
        produce_sbom(build_configuration, args)


@TRACER.start_as_current_span("produce_sbom")
def produce_sbom(build_configuration, args):
    span = trace.get_current_span()
    if not is_running_in_evg_pipeline():
        logger.info("Skipping SBOM Generation (enabled only for EVG)")
        return

    try:
        image_pull_spec = args["quay_registry"] + args.get("ubi_suffix", "")
    except KeyError:
        logger.error(f"Could not find image pull spec. Args: {args}, BuildConfiguration: {build_configuration}")
        logger.error(f"Skipping SBOM generation")
        return

    try:
        image_tag = args["release_version"]
        span.set_attribute("mck.release_version", image_tag)
    except KeyError:
        logger.error(f"Could not find image tag. Args: {args}, BuildConfiguration: {build_configuration}")
        logger.error(f"Skipping SBOM generation")
        return

    image_pull_spec = f"{image_pull_spec}:{image_tag}"
    print(f"Producing SBOM for image: {image_pull_spec} args: {args}")

    if "platform" in args:
        if args["platform"] == "arm64":
            platform = "linux/arm64"
        elif args["platform"] == "amd64":
            platform = "linux/amd64"
        else:
            # TODO: return here?
            logger.error(f"Unrecognized architectures in {args}. Skipping SBOM generation")
    else:
        platform = "linux/amd64"

    generate_sbom(image_pull_spec, platform)


def build_tests_image(build_configuration: BuildConfiguration):
    """
    Builds image used to run tests.
    """
    image_name = "test"

    # helm directory needs to be copied over to the tests docker context.
    helm_src = "helm_chart"
    helm_dest = "docker/mongodb-kubernetes-tests/helm_chart"
    requirements_dest = "docker/mongodb-kubernetes-tests/requirements.txt"
    public_src = "public"
    public_dest = "docker/mongodb-kubernetes-tests/public"

    # Remove existing directories/files if they exist
    shutil.rmtree(helm_dest, ignore_errors=True)
    shutil.rmtree(public_dest, ignore_errors=True)

    # Copy directories and files (recursive copy)
    shutil.copytree(helm_src, helm_dest)
    shutil.copytree(public_src, public_dest)
    shutil.copyfile("release.json", "docker/mongodb-kubernetes-tests/release.json")
    shutil.copyfile("requirements.txt", requirements_dest)

    python_version = os.getenv("PYTHON_VERSION", "")
    if python_version == "":
        raise Exception("Missing PYTHON_VERSION environment variable")

    buildargs = dict({"python_version": python_version})

    sonar_build_image(image_name, build_configuration, buildargs, "inventories/test.yaml")


def build_mco_tests_image(build_configuration: BuildConfiguration):
    """
    Builds image used to run community tests.
    """
    image_name = "community-operator-e2e"
    golang_version = os.getenv("GOLANG_VERSION", "1.24")
    if golang_version == "":
        raise Exception("Missing GOLANG_VERSION environment variable")

    buildargs = dict({"golang_version": golang_version})

    sonar_build_image(image_name, build_configuration, buildargs, "inventories/mco_test.yaml")


TRACER.start_as_current_span("build_operator_image")


def build_operator_image(build_configuration: BuildConfiguration):
    """Calculates arguments required to build the operator image, and starts the build process."""
    # In evergreen, we can pass test_suffix env to publish the operator to a quay
    # repository with a given suffix.
    test_suffix = os.environ.get("test_suffix", "")
    log_automation_config_diff = os.environ.get("LOG_AUTOMATION_CONFIG_DIFF", "false")
    version = get_git_release_tag()

    # Use only amd64 if we should skip arm64 builds
    if should_skip_arm64(build_configuration):
        architectures = ["amd64"]
        logger.info("Skipping ARM64 builds for operator image as this is running in EVG pipeline as a patch")
    else:
        architectures = build_configuration.architecture or ["amd64", "arm64"]

    multi_arch_args_list = []

    for arch in architectures:
        arch_args = {
            "version": version,
            "log_automation_config_diff": log_automation_config_diff,
            "test_suffix": test_suffix,
            "debug": build_configuration.debug,
            "architecture": arch,
        }
        multi_arch_args_list.append(arch_args)

    logger.info(f"Building Operator args: {multi_arch_args_list}")

    image_name = "mongodb-kubernetes"

    current_span = trace.get_current_span()
    current_span.set_attribute("mck.image_name", image_name)
    current_span.set_attribute("mck.architecture", architectures)

    build_image_generic(
        config=build_configuration,
        image_name=image_name,
        inventory_file="inventory.yaml",
        multi_arch_args_list=multi_arch_args_list,
        with_image_base=False,
        is_multi_arch=True,
    )


def build_database_image(build_configuration: BuildConfiguration):
    """
    Builds a new database image.
    """
    release = get_release()
    version = release["databaseImageVersion"]
    args = {"version": version}
    build_image_generic(build_configuration, "database", "inventories/database.yaml", args)


def build_CLI_SBOM(build_configuration: BuildConfiguration):
    if not is_running_in_evg_pipeline():
        logger.info("Skipping SBOM Generation (enabled only for EVG)")
        return

    if build_configuration.architecture is None or len(build_configuration.architecture) == 0:
        architectures = ["linux/amd64", "linux/arm64", "darwin/arm64", "darwin/amd64"]
    elif "arm64" in build_configuration.architecture:
        architectures = ["linux/arm64", "darwin/arm64"]
    elif "amd64" in build_configuration.architecture:
        architectures = ["linux/amd64", "darwin/amd64"]
    else:
        logger.error(f"Unrecognized architectures {build_configuration.architecture}. Skipping SBOM generation")
        return

    release = get_release()
    version = release["mongodbOperator"]

    for architecture in architectures:
        generate_sbom_for_cli(version, architecture)


def build_operator_image_patch(build_configuration: BuildConfiguration):
    """This function builds the operator locally and pushed into an existing
    Docker image. This is the fastest way I could image we can do this."""

    client = docker.from_env()
    # image that we know is where we build operator.
    image_repo = build_configuration.base_repository + "/" + build_configuration.image_type + "/mongodb-kubernetes"
    image_tag = "latest"
    repo_tag = image_repo + ":" + image_tag

    logger.debug(f"Pulling image: {repo_tag}")
    try:
        image = client.images.get(repo_tag)
    except docker.errors.ImageNotFound:
        logger.debug("Operator image does not exist locally. Building it now")
        build_operator_image(build_configuration)
        return

    logger.debug("Done")
    too_old = datetime.now() - timedelta(hours=3)
    image_timestamp = datetime.fromtimestamp(
        image.history()[0]["Created"]
    )  # Layer 0 is the latest added layer to this Docker image. [-1] is the FROM layer.

    if image_timestamp < too_old:
        logger.info("Current operator image is too old, will rebuild it completely first")
        build_operator_image(build_configuration)
        return

    container_name = "mongodb-enterprise-operator"
    operator_binary_location = "/usr/local/bin/mongodb-kubernetes-operator"
    try:
        client.containers.get(container_name).remove()
        logger.debug(f"Removed {container_name}")
    except docker.errors.NotFound:
        pass

    container = client.containers.run(repo_tag, name=container_name, entrypoint="sh", detach=True)

    logger.debug("Building operator with debugging symbols")
    subprocess.run(["make", "manager"], check=True, stdout=subprocess.PIPE)
    logger.debug("Done building the operator")

    copy_into_container(
        client,
        os.getcwd() + "/docker/mongodb-kubernetes-operator/content/mongodb-kubernetes-operator",
        container_name + ":" + operator_binary_location,
    )

    # Commit changes on disk as a tag
    container.commit(
        repository=image_repo,
        tag=image_tag,
    )
    # Stop this container so we can use it next time
    container.stop()
    container.remove()

    logger.info("Pushing operator to {}:{}".format(image_repo, image_tag))
    client.images.push(
        repository=image_repo,
        tag=image_tag,
    )


def get_supported_variants_for_image(image: str) -> List[str]:
    return get_release()["supportedImages"][image]["variants"]


def image_config(
    image_name: str,
    name_prefix: str = "mongodb-kubernetes-",
    s3_bucket: str = "enterprise-operator-dockerfiles",
    ubi_suffix: str = "-ubi",
    base_suffix: str = "",
) -> Tuple[str, Dict[str, str]]:
    """Generates configuration for an image suitable to be passed
    to Sonar.

    It returns a dictionary with registries and S3 configuration."""
    args = {
        "quay_registry": "{}/{}{}".format(QUAY_REGISTRY_URL, name_prefix, image_name),
        "ecr_registry_ubi": "268558157000.dkr.ecr.us-east-1.amazonaws.com/dev/{}{}".format(name_prefix, image_name),
        "s3_bucket_http": "https://{}.s3.amazonaws.com/dockerfiles/{}{}".format(s3_bucket, name_prefix, image_name),
        "ubi_suffix": ubi_suffix,
        "base_suffix": base_suffix,
    }

    return image_name, args


def args_for_daily_image(image_name: str) -> Dict[str, str]:
    """Returns configuration for an image to be able to be pushed with Sonar.

    This includes the quay_registry and ospid corresponding to RedHat's project id.
    """
    image_configs = [
        image_config("database", ubi_suffix=""),
        image_config("init-appdb", ubi_suffix=""),
        image_config("agent", name_prefix="mongodb-enterprise-"),
        image_config("init-database", ubi_suffix=""),
        image_config("init-ops-manager", ubi_suffix=""),
        image_config("mongodb-kubernetes", name_prefix="", ubi_suffix=""),
        image_config("ops-manager", name_prefix="mongodb-enterprise-"),
        image_config(
            image_name="mongodb-kubernetes-operator",
            name_prefix="",
            s3_bucket="enterprise-operator-dockerfiles",
            # community ubi image does not have a suffix in its name
            ubi_suffix="",
        ),
        image_config(
            image_name="readinessprobe",
            ubi_suffix="",
            s3_bucket="enterprise-operator-dockerfiles",
        ),
        image_config(
            image_name="operator-version-upgrade-post-start-hook",
            ubi_suffix="",
            s3_bucket="enterprise-operator-dockerfiles",
        ),
        image_config(
            image_name="mongodb-agent",
            name_prefix="",
            s3_bucket="enterprise-operator-dockerfiles",
            ubi_suffix="-ubi",
            base_suffix="-ubi",
        ),
    ]

    images = {k: v for k, v in image_configs}
    return images[image_name]


def is_version_in_range(version: str, min_version: str, max_version: str) -> bool:
    """Check if the version is in the range"""
    try:
        parsed_version = semver.VersionInfo.parse(version)
        if parsed_version.prerelease:
            logger.info(f"Excluding {version} from range {min_version}-{max_version} because it's a pre-release")
            return False
        version_without_rc = semver.VersionInfo.finalize_version(parsed_version)
    except ValueError:
        version_without_rc = version
    if min_version and max_version:
        return version_without_rc.match(">=" + min_version) and version_without_rc.match("<" + max_version)
    return True


def get_versions_to_rebuild(supported_versions, min_version, max_version):
    # this means we only want to release one version, we cannot rely on the below range function
    # since the agent does not follow semver for comparison
    if (min_version and max_version) and (min_version == max_version):
        return [min_version]
    return filter(lambda x: is_version_in_range(x, min_version, max_version), supported_versions)


def get_versions_to_rebuild_per_operator_version(supported_versions, operator_version):
    """
    This function returns all versions sliced by a specific operator version.
    If the input is `onlyAgents` then it only returns agents without the operator suffix.
    """
    versions_to_rebuild = []

    for version in supported_versions:
        if operator_version == "onlyAgents":
            # 1_ works because we append the operator version via "_", all agents end with "1".
            if "1_" not in version:
                versions_to_rebuild.append(version)
        else:
            if operator_version in version:
                versions_to_rebuild.append(version)
    return versions_to_rebuild


class TracedThreadPoolExecutor(ThreadPoolExecutor):
    """Implementation of :class:ThreadPoolExecutor that will pass context into sub tasks."""

    def __init__(self, tracer: Tracer, *args, **kwargs):
        self.tracer = tracer
        super().__init__(*args, **kwargs)

    def with_otel_context(self, c: otel_context.Context, fn: Callable):
        otel_context.attach(c)
        return fn()

    def submit(self, fn, *args, **kwargs):
        """Submit a new task to the thread pool."""

        # get the current otel context
        c = otel_context.get_current()
        if c:
            return super().submit(
                lambda: self.with_otel_context(c, lambda: fn(*args, **kwargs)),
            )
        else:
            return super().submit(lambda: fn(*args, **kwargs))


def should_skip_arm64(config: BuildConfiguration) -> bool:
    """
        Determines if arm64 builds should be skipped based on environment.
    Determines if arm64 builds should be skipped based on BuildConfiguration or environment.```
    And skipping the evergreen detail.
    """
    if config.is_release_step_executed():
        return False

    return is_running_in_evg_pipeline() and is_running_in_patch()


def build_image_daily(
    image_name: str,  # corresponds to the image_name in the release.json
    min_version: str = None,
    max_version: str = None,
    operator_version: str = None,
):
    """
    Starts the daily build process for an image. This function works for all images we support, for community and
    enterprise operator. The list of supported image_name is defined in get_builder_function_for_image_name.
    Builds an image for each version listed in ./release.json
    The registry used to pull base image and output the daily build is configured in the image_config function, it is passed
    as an argument to the inventories/daily.yaml file.

    If the context image supports both ARM and AMD architectures, both will be built.
    """

    def get_architectures_set(build_configuration, args):
        """Determine the set of architectures to build for"""
        arch_set = set(build_configuration.architecture) if build_configuration.architecture else set()
        if arch_set == {"arm64"}:
            raise ValueError("Building for ARM64 only is not supported yet")

        if should_skip_arm64(build_configuration):
            logger.info("Skipping ARM64 builds as this is running in as a patch and not a release step.")
            return {"amd64"}

        # Automatic architecture detection is the default behavior if 'arch' argument isn't specified
        if arch_set == set():
            if check_multi_arch(
                image=args["quay_registry"] + args["ubi_suffix"] + ":" + args["release_version"],
                suffix="-context",
            ):
                arch_set = {"amd64", "arm64"}
            else:
                # When nothing specified and single-arch, default to amd64
                arch_set = {"amd64"}

        return arch_set

    def create_and_push_manifests(args: dict, architectures: list[str]):
        """Create and push manifests for all registries."""
        registries = [args["ecr_registry_ubi"], args["quay_registry"]]
        tags = [args["release_version"], args["release_version"] + "-b" + args["build_id"]]
        for registry in registries:
            for tag in tags:
                create_and_push_manifest(registry + args["ubi_suffix"], tag, architectures=architectures)

    def sign_image_concurrently(executor, args, futures, arch=None):
        v = args["release_version"]
        logger.info(f"Enqueuing signing task for version: {v}")
        future = executor.submit(sign_image_in_repositories, args, arch)
        futures.append(future)

    @TRACER.start_as_current_span("inner")
    def inner(build_configuration: BuildConfiguration):
        supported_versions = get_supported_version_for_image_matrix_handling(image_name)
        variants = get_supported_variants_for_image(image_name)

        args = args_for_daily_image(image_name)
        args["build_id"] = build_id()

        completed_versions = set()

        filtered_versions = get_versions_to_rebuild(supported_versions, min_version, max_version)
        if operator_version:
            filtered_versions = get_versions_to_rebuild_per_operator_version(filtered_versions, operator_version)

        logger.info("Building Versions for {}: {}".format(image_name, filtered_versions))

        with TracedThreadPoolExecutor(TRACER) as executor:
            futures = []
            for version in filtered_versions:
                build_configuration = copy.deepcopy(build_configuration)
                if build_configuration.include_tags is None:
                    build_configuration.include_tags = []
                build_configuration.include_tags.extend(variants)

                logger.info("Rebuilding {} with variants {}".format(version, variants))
                args["release_version"] = version

                arch_set = get_architectures_set(build_configuration, args)
                span = trace.get_current_span()
                span.set_attribute("mck.architectures", str(arch_set))
                span.set_attribute("mck.architectures_numbers", len(arch_set))
                span.set_attribute("mck.release", build_configuration.is_release_step_executed())

                if version not in completed_versions:
                    if arch_set == {"amd64", "arm64"}:
                        # We need to release the non context amd64 and arm64 images first before we can create the sbom
                        for arch in arch_set:
                            # Suffix to append to images name for multi-arch (see usage in daily.yaml inventory)
                            args["architecture_suffix"] = f"-{arch}"
                            args["platform"] = arch
                            sonar_build_image(
                                "image-daily-build",
                                build_configuration,
                                args,
                                inventory="inventories/daily.yaml",
                                with_sbom=False,
                            )
                            if build_configuration.sign:
                                sign_image_concurrently(executor, copy.deepcopy(args), futures, arch)
                        create_and_push_manifests(args, list(arch_set))
                        for arch in arch_set:
                            args["architecture_suffix"] = f"-{arch}"
                            args["platform"] = arch
                            logger.info(f"Enqueuing SBOM production task for image: {version}")
                            future = executor.submit(produce_sbom, build_configuration, copy.deepcopy(args))
                            futures.append(future)
                        if build_configuration.sign:
                            sign_image_concurrently(executor, copy.deepcopy(args), futures)
                    else:
                        # No suffix for single arch images
                        args["architecture_suffix"] = ""
                        args["platform"] = "amd64"
                        sonar_build_image(
                            "image-daily-build",
                            build_configuration,
                            args,
                            inventory="inventories/daily.yaml",
                        )
                        if build_configuration.sign:
                            sign_image_concurrently(executor, copy.deepcopy(args), futures)
                    completed_versions.add(version)

            # wait for all signings to be done
            logger.info("Waiting for all tasks to complete...")
            encountered_error = False
            # all the futures contain concurrent sbom and signing tasks
            for future in futures:
                try:
                    future.result()
                except Exception as e:
                    logger.error(f"Error in future: {e}")
                    encountered_error = True

            executor.shutdown(wait=True)
            logger.info("All tasks completed.")

            # we execute them concurrently with retries, if one of them eventually fails, we fail the whole task
            if encountered_error:
                logger.info("Some tasks failed.")
                exit(1)

    return inner


@TRACER.start_as_current_span("sign_image_in_repositories")
def sign_image_in_repositories(args: Dict[str, str], arch: str = None):
    span = trace.get_current_span()
    repository = args["quay_registry"] + args["ubi_suffix"]
    tag = args["release_version"]
    if arch:
        tag = f"{tag}-{arch}"

    span.set_attribute("mck.tag", tag)

    sign_image(repository, tag)
    verify_signature(repository, tag)


def find_om_in_releases(om_version: str, releases: Dict[str, str]) -> Optional[str]:
    """
    There are a few alternatives out there that allow for json-path or xpath-type
    traversal of Json objects in Python, I don't have time to look for one of
    them now but I have to do at some point.
    """
    for release in releases:
        if release["version"] == om_version:
            for platform in release["platform"]:
                if platform["package_format"] == "deb" and platform["arch"] == "x86_64":
                    for package in platform["packages"]["links"]:
                        if package["name"] == "tar.gz":
                            return package["download_link"]
    return None


def get_om_releases() -> Dict[str, str]:
    """Returns a dictionary representation of the Json document holdin all the OM
    releases.
    """
    ops_manager_release_archive = (
        "https://info-mongodb-com.s3.amazonaws.com/com-download-center/ops_manager_release_archive.json"
    )

    return requests.get(ops_manager_release_archive).json()


def find_om_url(om_version: str) -> str:
    """Gets a download URL for a given version of OM."""
    releases = get_om_releases()

    current_release = find_om_in_releases(om_version, releases["currentReleases"])
    if current_release is None:
        current_release = find_om_in_releases(om_version, releases["oldReleases"])

    if current_release is None:
        raise ValueError("Ops Manager version {} could not be found".format(om_version))

    return current_release


def build_init_om_image(build_configuration: BuildConfiguration):
    release = get_release()
    init_om_version = release["initOpsManagerVersion"]
    args = {"version": init_om_version}
    build_image_generic(build_configuration, "init-ops-manager", "inventories/init_om.yaml", args)


def build_om_image(build_configuration: BuildConfiguration):
    # Make this a parameter for the Evergreen build
    # https://github.com/evergreen-ci/evergreen/wiki/Parameterized-Builds
    om_version = os.environ.get("om_version")
    if om_version is None:
        raise ValueError("`om_version` should be defined.")

    om_download_url = os.environ.get("om_download_url", "")
    if om_download_url == "":
        om_download_url = find_om_url(om_version)

    args = {
        "version": om_version,
        "om_download_url": om_download_url,
    }

    build_image_generic(
        config=build_configuration,
        image_name="ops-manager",
        inventory_file="inventories/om.yaml",
        extra_args=args,
        registry_address_override=f"{QUAY_REGISTRY_URL}/mongodb-enterprise-ops-manager",
    )


@TRACER.start_as_current_span("build_image_generic")
def build_image_generic(
    config: BuildConfiguration,
    image_name: str,
    inventory_file: str,
    extra_args: dict = None,
    with_image_base: bool = True,
    is_multi_arch: bool = False,
    multi_arch_args_list: list = None,
    is_run_in_parallel: bool = False,
    registry_address_override: str = "",
):
    """Build image generic builds context images and is used for triggering release. During releases
    it signs and verifies the context image.
    The release process uses the daily images build process.
    The with_image_base parameter determines whether the image being built should include a base image prefix.
    When set to True, the function prepends "mongodb-kubernetes-" to the image name
    """
    image_base = ""
    if with_image_base:
        image_base = "mongodb-kubernetes-"

<<<<<<< HEAD
    try:
        if not multi_arch_args_list:
            multi_arch_args_list = [extra_args or {}]
=======
    if not multi_arch_args_list:
        multi_arch_args_list = [extra_args or {}]

    version = multi_arch_args_list[0].get("version", "")  # the version is the same in multi-arch for each item
    registry = f"{QUAY_REGISTRY_URL}/mongodb-kubernetes-{image_name}" if not registry_address else registry_address

    for args in multi_arch_args_list:  # in case we are building multiple architectures
        args["quay_registry"] = registry
        sonar_build_image(image_name, config, args, inventory_file, False)
    if is_multi_arch:
        # we only push the manifests of the context images here,
        # since daily rebuilds will push the manifests for the proper images later
        architectures = [v["architecture"] for v in multi_arch_args_list]
        create_and_push_manifest(registry_address, f"{version}-context", architectures=architectures)
        if not config.is_release_step_executed():
            # Normally daily rebuild would create and push the manifests for the non-context images.
            # But since we don't run daily rebuilds on ecr image builds, we can do that step instead here.
            # We only need to push manifests for multi-arch images.
            create_and_push_manifest(registry_address, version, architectures=architectures)
            latest_tag = "latest"
            if not is_running_in_patch() and is_running_in_evg_pipeline():
                logger.info(f"Tagging and pushing {registry_address}:{version} as {latest_tag}")
                try:
                    client = docker.from_env()
                    source_image = client.images.pull(f"{registry_address}:{version}")
                    source_image.tag(registry_address, latest_tag)
                    client.images.push(registry_address, tag=latest_tag)
                    span = trace.get_current_span()
                    span.set_attribute("mck.image.push_latest", f"{registry_address}:{latest_tag}")
                    logger.info(f"Successfully tagged and pushed {registry_address}:{latest_tag}")
                except docker.errors.DockerException as e:
                    logger.error(f"Failed to tag/push {latest_tag} image: {e}")
                    raise
            else:
                logger.info(
                    f"Skipping tagging and pushing {registry_address}:{version} as {latest_tag} tag; is_running_in_patch={is_running_in_patch()}, is_running_in_evg_pipeline={is_running_in_evg_pipeline()}"
                )

    # Sign and verify the context image if on releases if required.
    if config.sign and config.is_release_step_executed():
        sign_and_verify_context_image(registry, version)
>>>>>>> 79543a3d

        version = multi_arch_args_list[0].get("version", "")
        if config.is_release_step_executed():
            registry = f"{QUAY_REGISTRY_URL}/{image_base}{image_name}"
        else:
            registry = f"{config.base_repository}/{image_base}{image_name}"

        if registry_address_override:
            registry = registry_address_override

        for args in multi_arch_args_list:
            sonar_build_image(image_name, config, args, inventory_file, False)

        if is_multi_arch:
            architectures = [v["architecture"] for v in multi_arch_args_list]
            create_and_push_manifest(registry, f"{version}-context", architectures=architectures)
            if not config.is_release_step_executed():
                create_and_push_manifest(registry, version, architectures=architectures)

        if config.sign and config.is_release_step_executed():
            sign_and_verify_context_image(registry, version)

        span = trace.get_current_span()
        span.set_attribute("mck.image.image_name", image_name)
        span.set_attribute("mck.image.version", version)
        span.set_attribute("mck.image.is_release", config.is_release_step_executed())
        span.set_attribute("mck.image.is_multi_arch", is_multi_arch)

        if config.is_release_step_executed() and version and QUAY_REGISTRY_URL in registry:
            logger.info(
                f"finished building context images, releasing them now via daily builds process for"
                f" image: {image_name} and version: {version}!"
            )
            if is_run_in_parallel:
                time.sleep(random.uniform(0, 5))
            build_image_daily(image_name, version, version)(config)

    except Exception as e:
        logger.error(f"Error during build_image_generic for image {image_name}: {e}")
        logger.error(f"Full traceback for build_image_generic error:")
        for line in traceback.format_exception(type(e), e, e.__traceback__):
            logger.error(line.rstrip())
        raise


def sign_and_verify_context_image(registry, version):
    sign_image(registry, version + "-context")
    verify_signature(registry, version + "-context")


def build_init_appdb(build_configuration: BuildConfiguration):
    release = get_release()
    version = release["initAppDbVersion"]
    base_url = "https://fastdl.mongodb.org/tools/db/"
    mongodb_tools_url_ubi = "{}{}".format(base_url, release["mongodbToolsBundle"]["ubi"])
    args = {"version": version, "is_appdb": True, "mongodb_tools_url_ubi": mongodb_tools_url_ubi}
    build_image_generic(build_configuration, "init-appdb", "inventories/init_appdb.yaml", args)


def build_community_image(build_configuration: BuildConfiguration, image_type: str):
    """
    Builds image for community components (readiness probe, upgrade hook).

    Args:
        build_configuration: The build configuration to use
        image_type: Type of image to build ("readiness-probe" or "upgrade-hook")
    """

    if image_type == "readiness-probe":
        image_name = "mongodb-kubernetes-readinessprobe"
        inventory_file = "inventories/readiness_probe.yaml"
    elif image_type == "upgrade-hook":
        image_name = "mongodb-kubernetes-operator-version-upgrade-post-start-hook"
        inventory_file = "inventories/upgrade_hook.yaml"
    else:
        raise ValueError(f"Unsupported image type: {image_type}")

    version = get_git_release_tag()
    golang_version = os.getenv("GOLANG_VERSION", "1.24")

    # Use only amd64 if we should skip arm64 builds
    if should_skip_arm64(build_configuration):
        architectures = ["amd64"]
        logger.info("Skipping ARM64 builds for community image as this is running in EVG pipeline as a patch")
    else:
        architectures = build_configuration.architecture or ["amd64", "arm64"]

    multi_arch_args_list = []

    for arch in architectures:
        arch_args = {
            "version": version,
            "golang_version": golang_version,
            "architecture": arch,
        }
        multi_arch_args_list.append(arch_args)

    build_image_generic(
        config=build_configuration,
        image_name=image_name,
        with_image_base=False,
        multi_arch_args_list=multi_arch_args_list,
        inventory_file=inventory_file,
        is_multi_arch=True,  # We for pushing manifest anyway, even if arm64 is skipped in patches
    )


def build_readiness_probe_image(build_configuration: BuildConfiguration):
    """
    Builds image used for readiness probe.
    """
    build_community_image(build_configuration, "readiness-probe")


def build_upgrade_hook_image(build_configuration: BuildConfiguration):
    """
    Builds image used for version upgrade post-start hook.
    """
    build_community_image(build_configuration, "upgrade-hook")


def build_multi_arch_agent_in_sonar(
    build_configuration: BuildConfiguration,
    image_version,
    tools_version,
):
    """
    Creates the multi-arch non-operator suffixed version of the agent.
    This is a drop-in replacement for the agent
    release from MCO.
    This should only be called during releases.
    Which will lead to a release of the multi-arch
    images to quay and ecr.
    """

    logger.info(f"building multi-arch base image for: {image_version}")
    is_release = build_configuration.is_release_step_executed()
    args = {
        "version": image_version,
        "tools_version": tools_version,
    }

    arch_arm = {
        "agent_distro": "amzn2_aarch64",
        "tools_distro": get_tools_distro(tools_version=tools_version)["arm"],
        "architecture": "arm64",
    }
    arch_amd = {
        "agent_distro": "rhel9_x86_64",
        "tools_distro": get_tools_distro(tools_version=tools_version)["amd"],
        "architecture": "amd64",
    }

    new_rhel_tool_version = "100.10.0"
    if Version(tools_version) >= Version(new_rhel_tool_version):
        arch_arm["tools_distro"] = "rhel93-aarch64"
        arch_amd["tools_distro"] = "rhel93-x86_64"

    joined_args = [args | arch_amd]

    # Only include arm64 if we shouldn't skip it
    if not should_skip_arm64(build_configuration):
        joined_args.append(args | arch_arm)

    build_image_generic(
        config=build_configuration,
        image_name="mongodb-agent-ubi",
        inventory_file="inventories/agent.yaml",
        multi_arch_args_list=joined_args,
        with_image_base=False,
        is_multi_arch=True,  # We for pushing manifest anyway, even if arm64 is skipped in patches
        is_run_in_parallel=True,
    )


def build_agent_default_case(build_configuration: BuildConfiguration):
    """
    Build the agent only for the latest operator for patches and operator releases.

    See more information in the function: build_agent_on_agent_bump
    """
    release_json = get_release()

    is_release = build_configuration.is_release_step_executed()

    # We need to release [all agents x latest operator] on operator releases
    if is_release:
        agent_versions_to_build = gather_all_supported_agent_versions(release_json)
    # We only need [latest agents (for each OM major version and for CM) x patch ID] for patches
    else:
        agent_versions_to_build = gather_latest_agent_versions(release_json, build_configuration.agent_to_build)

    logger.info(f"Building Agent versions: {agent_versions_to_build}")

    tasks_queue = Queue()
    max_workers = 1
    if build_configuration.parallel:
        max_workers = None
        if build_configuration.parallel_factor > 0:
            max_workers = build_configuration.parallel_factor
    with ProcessPoolExecutor(max_workers=max_workers) as executor:
        logger.info(f"running with factor of {max_workers}")
        for agent_version in agent_versions_to_build:
            # We don't need to keep create and push the same image on every build.
            # It is enough to create and push the non-operator suffixed images only during releases to ecr and quay.
            if build_configuration.is_release_step_executed() or build_configuration.all_agents:
                tasks_queue.put(
                    executor.submit(
                        build_multi_arch_agent_in_sonar,
                        build_configuration,
                        agent_version[0],
                        agent_version[1],
                    )
                )
            _add_to_agent_queue(agent_version, build_configuration, executor, tasks_queue)

    queue_exception_handling(tasks_queue)


def build_agent_on_agent_bump(build_configuration: BuildConfiguration):
    """
    Build the agent matrix (operator version x agent version), triggered by PCT.

    We have three cases where we need to build the agent:
    - e2e test runs
    - operator releases
    - OM/CM bumps via PCT

    In OM/CM bumps, we release a new agent.
    """
    release_json = get_release()
    is_release = build_configuration.is_release_step_executed()

    if build_configuration.all_agents:
        agent_versions_to_build = gather_all_supported_agent_versions(release_json)
    else:
        # we only need to release the latest images, we don't need to re-push old images, as we don't clean them up anymore.
        agent_versions_to_build = gather_latest_agent_versions(release_json, build_configuration.agent_to_build)

    legacy_agent_versions_to_build = release_json["supportedImages"]["mongodb-agent"]["versions"]

    tasks_queue = Queue()
    max_workers = 1
    if build_configuration.parallel:
        max_workers = None
        if build_configuration.parallel_factor > 0:
            max_workers = build_configuration.parallel_factor
    with ProcessPoolExecutor(max_workers=max_workers) as executor:
        logger.info(f"running with factor of {max_workers}")

        # We need to regularly push legacy agents, otherwise ecr lifecycle policy will expire them.
        # We only need to push them once in a while to ecr, so no quay required
        if not is_release:
            for legacy_agent in legacy_agent_versions_to_build:
                tasks_queue.put(
                    executor.submit(
                        build_multi_arch_agent_in_sonar,
                        build_configuration,
                        legacy_agent,
                        # we assume that all legacy agents are build using that tools version
                        "100.9.4",
                    )
                )

        for agent_version in agent_versions_to_build:
            # We don't need to keep create and push the same image on every build.
            # It is enough to create and push the non-operator suffixed images only during releases to ecr and quay.
            if build_configuration.is_release_step_executed() or build_configuration.all_agents:
                tasks_queue.put(
                    executor.submit(
                        build_multi_arch_agent_in_sonar,
                        build_configuration,
                        agent_version[0],
                        agent_version[1],
                    )
                )
            logger.info(f"Building Agent versions: {agent_version}")
            _add_to_agent_queue(agent_version, build_configuration, executor, tasks_queue)

    queue_exception_handling(tasks_queue)


@TRACER.start_as_current_span("queue_exception_handling")
def queue_exception_handling(tasks_queue):
    span = trace.get_current_span()

    exceptions_found = False
    exception_count = 0
    total_tasks = len(tasks_queue.queue)
    exception_types = set()

    span.set_attribute("mck.agent.queue.tasks_total", total_tasks)

    for task in tasks_queue.queue:
        if task.exception() is not None:
            exceptions_found = True
            exception_count += 1
            exception_types.add(type(task.exception()).__name__)

            exception_info = task.exception()
            logger.fatal(f"=== THREAD EXCEPTION DETAILS ===")
            logger.fatal(f"Exception Type: {type(exception_info).__name__}")
            logger.fatal(f"Exception Message: {str(exception_info)}")
            logger.fatal(f"=== END THREAD EXCEPTION DETAILS ===")

    span.set_attribute("mck.agent.queue.exceptions_count", exception_count)
    span.set_attribute(
        "mck.agent.queue.success_rate", ((total_tasks - exception_count) / total_tasks * 100) if total_tasks > 0 else 0
    )
    span.set_attribute("mck.agent.queue.exception_types", list(exception_types))
    span.set_attribute("mck.agent.queue.has_exceptions", exceptions_found)

    if exceptions_found:
        raise Exception(
            f"Exception(s) found when processing Agent images. \nSee also previous logs for more info\nFailing the build"
        )


def _add_to_agent_queue(
    agent_version: Tuple[str, str],
    build_configuration: BuildConfiguration,
    executor: ProcessPoolExecutor,
    tasks_queue: Queue,
):
    tools_version = agent_version[1]
    image_version = f"{agent_version[0]}"

    tasks_queue.put(
        executor.submit(
            build_multi_arch_agent_in_sonar,
            build_configuration,
            image_version,
            tools_version,
        )
    )


def gather_all_supported_agent_versions(release: Dict) -> List[Tuple[str, str]]:
    # This is a list of a tuples - agent version and corresponding tools version
    agent_versions_to_build = list()
    agent_versions_to_build.append(
        (
            release["supportedImages"]["mongodb-agent"]["opsManagerMapping"]["cloud_manager"],
            release["supportedImages"]["mongodb-agent"]["opsManagerMapping"]["cloud_manager_tools"],
        )
    )
    for _, om in release["supportedImages"]["mongodb-agent"]["opsManagerMapping"]["ops_manager"].items():
        agent_versions_to_build.append((om["agent_version"], om["tools_version"]))

    # lets not build the same image multiple times
    return sorted(list(set(agent_versions_to_build)))


def gather_latest_agent_versions(release: Dict, agent_to_build: str = "") -> List[Tuple[str, str]]:
    """
    This function is used when we release a new agent via OM bump.
    That means we will need to release that agent with all supported operators.
    Since we don't want to release all agents again, we only release the latest, which will contain the newly added one
    :return: the latest agent for each major version
    """
    agent_versions_to_build = list()
    agent_versions_to_build.append(
        (
            release["supportedImages"]["mongodb-agent"]["opsManagerMapping"]["cloud_manager"],
            release["supportedImages"]["mongodb-agent"]["opsManagerMapping"]["cloud_manager_tools"],
        )
    )

    latest_versions = {}

    for version in release["supportedImages"]["mongodb-agent"]["opsManagerMapping"]["ops_manager"].keys():
        parsed_version = semver.VersionInfo.parse(version)
        major_version = parsed_version.major
        if major_version in latest_versions:
            latest_parsed_version = semver.VersionInfo.parse(str(latest_versions[major_version]))
            latest_versions[major_version] = max(parsed_version, latest_parsed_version)
        else:
            latest_versions[major_version] = version

    for major_version, latest_version in latest_versions.items():
        agent_versions_to_build.append(
            (
                release["supportedImages"]["mongodb-agent"]["opsManagerMapping"]["ops_manager"][str(latest_version)][
                    "agent_version"
                ],
                release["supportedImages"]["mongodb-agent"]["opsManagerMapping"]["ops_manager"][str(latest_version)][
                    "tools_version"
                ],
            )
        )

    # TODO: Remove this once we don't need to use OM 7.0.12 in the OM Multicluster DR tests
    # https://jira.mongodb.org/browse/CLOUDP-297377
    agent_versions_to_build.append(("107.0.12.8669-1", "100.10.0"))

    if agent_to_build != "":
        for agent_tuple in agent_versions_to_build:
            if agent_tuple[0] == agent_to_build:
                return [agent_tuple]

    return sorted(list(set(agent_versions_to_build)))


def get_builder_function_for_image_name() -> Dict[str, Callable]:
    """Returns a dictionary of image names that can be built."""

    image_builders = {
        "cli": build_CLI_SBOM,
        "test": build_tests_image,
        "operator": build_operator_image,
        "mco-test": build_mco_tests_image,
        # TODO: add support to build this per patch
        "readiness-probe": build_readiness_probe_image,
        "upgrade-hook": build_upgrade_hook_image,
        "operator-quick": build_operator_image_patch,
        "database": build_database_image,
        "agent-pct": build_agent_on_agent_bump,
        "agent": build_agent_default_case,
        #
        # Init images
        "init-appdb": build_init_appdb,
        "init-database": build_init_database,
        "init-ops-manager": build_init_om_image,
        #
        # Daily builds
        "operator-daily": build_image_daily("mongodb-kubernetes"),
        "appdb-daily": build_image_daily("appdb"),
        "database-daily": build_image_daily("database"),
        "init-appdb-daily": build_image_daily("init-appdb"),
        "init-database-daily": build_image_daily("init-database"),
        "init-ops-manager-daily": build_image_daily("init-ops-manager"),
        "ops-manager-6-daily": build_image_daily("ops-manager", min_version="6.0.0", max_version="7.0.0"),
        "ops-manager-7-daily": build_image_daily("ops-manager", min_version="7.0.0", max_version="8.0.0"),
        "ops-manager-8-daily": build_image_daily("ops-manager", min_version="8.0.0", max_version="9.0.0"),
        #
        # Ops Manager image
        "ops-manager": build_om_image,
        # This only builds the agents without the operator suffix
        "mongodb-agent-daily": build_image_daily("mongodb-agent", operator_version="onlyAgents"),
        # Community images
        "readinessprobe-daily": build_image_daily(
            "readinessprobe",
        ),
        "operator-version-upgrade-post-start-hook-daily": build_image_daily(
            "operator-version-upgrade-post-start-hook",
        ),
        "mongodb-kubernetes-operator-daily": build_image_daily("mongodb-kubernetes-operator"),
    }

    # since we only support the last 3 operator versions, we can build the following names which each matches to an
    # operator version we support and rebuild:
    # - mongodb-agent-daily-1
    # - mongodb-agent-daily-2
    # - mongodb-agent-daily-3
    # get_supported_operator_versions returns the last three supported operator versions in a sorted manner
    i = 1
    for operator_version in get_supported_operator_versions():
        image_builders[f"mongodb-agent-{i}-daily"] = build_image_daily(
            "mongodb-agent", operator_version=operator_version
        )
        i += 1

    return image_builders


# TODO: nam static: remove this once static containers becomes the default
def build_init_database(build_configuration: BuildConfiguration):
    release = get_release()
    version = release["initDatabaseVersion"]  # comes from release.json
    base_url = "https://fastdl.mongodb.org/tools/db/"
    mongodb_tools_url_ubi = "{}{}".format(base_url, release["mongodbToolsBundle"]["ubi"])
    args = {"version": version, "mongodb_tools_url_ubi": mongodb_tools_url_ubi, "is_appdb": False}
    build_image_generic(build_configuration, "init-database", "inventories/init_database.yaml", args)


def build_image(image_name: str, build_configuration: BuildConfiguration):
    """Builds one of the supported images by its name."""
    get_builder_function_for_image_name()[image_name](build_configuration)


def build_all_images(
    images: Iterable[str],
    builder: str,
    debug: bool = False,
    parallel: bool = False,
    architecture: Optional[List[str]] = None,
    sign: bool = False,
    all_agents: bool = False,
    agent_to_build: str = "",
    parallel_factor: int = 0,
):
    """Builds all the images in the `images` list."""
    build_configuration = operator_build_configuration(
        builder, parallel, debug, architecture, sign, all_agents, parallel_factor, agent_to_build
    )
    if sign:
        mongodb_artifactory_login()
    for image in images:
        build_image(image, build_configuration)


def calculate_images_to_build(
    images: List[str], include: Optional[List[str]], exclude: Optional[List[str]]
) -> Set[str]:
    """
    Calculates which images to build based on the `images`, `include` and `exclude` sets.

    >>> calculate_images_to_build(["a", "b"], ["a"], ["b"])
    ... ["a"]
    """

    if not include and not exclude:
        return set(images)
    include = set(include or [])
    exclude = set(exclude or [])
    images = set(images or [])

    for image in include.union(exclude):
        if image not in images:
            raise ValueError("Image definition {} not found".format(image))

    images_to_build = include.intersection(images)
    if exclude:
        images_to_build = images.difference(exclude)
    return images_to_build


def main():
    _setup_tracing()

    parser = argparse.ArgumentParser()
    parser.add_argument("--include", action="append", help="list of images to include")
    parser.add_argument("--exclude", action="append", help="list of images to exclude")
    parser.add_argument("--builder", default="docker", type=str, help="docker or podman")
    parser.add_argument("--list-images", action="store_true")
    parser.add_argument("--parallel", action="store_true", default=False)
    parser.add_argument("--debug", action="store_true", default=False)
    parser.add_argument(
        "--arch",
        choices=["amd64", "arm64"],
        nargs="+",
        help="for daily builds only, specify the list of architectures to build for images",
    )
    parser.add_argument("--sign", action="store_true", default=False)
    parser.add_argument(
        "--parallel-factor",
        type=int,
        default=0,
        help="the factor on how many agents are build in parallel. 0 means all CPUs will be used",
    )
    parser.add_argument(
        "--all-agents",
        action="store_true",
        default=False,
        help="optional parameter to be able to push "
        "all non operator suffixed agents, even if we are not in a release",
    )
    parser.add_argument(
        "--build-one-agent",
        default="",
        help="optional parameter to push one agent",
    )
    args = parser.parse_args()

    if args.list_images:
        print(get_builder_function_for_image_name().keys())
        sys.exit(0)

    if args.arch == ["arm64"]:
        print("Building for arm64 only is not supported yet")
        sys.exit(1)

    if not args.sign:
        logger.warning("--sign flag not provided, images won't be signed")

    images_to_build = calculate_images_to_build(
        list(get_builder_function_for_image_name().keys()), args.include, args.exclude
    )

    build_all_images(
        images_to_build,
        args.builder,
        debug=args.debug,
        parallel=args.parallel,
        architecture=args.arch,
        sign=args.sign,
        all_agents=args.all_agents,
        agent_to_build=args.build_one_agent,
        parallel_factor=args.parallel_factor,
    )


if __name__ == "__main__":
    main()<|MERGE_RESOLUTION|>--- conflicted
+++ resolved
@@ -1040,53 +1040,9 @@
     if with_image_base:
         image_base = "mongodb-kubernetes-"
 
-<<<<<<< HEAD
     try:
         if not multi_arch_args_list:
             multi_arch_args_list = [extra_args or {}]
-=======
-    if not multi_arch_args_list:
-        multi_arch_args_list = [extra_args or {}]
-
-    version = multi_arch_args_list[0].get("version", "")  # the version is the same in multi-arch for each item
-    registry = f"{QUAY_REGISTRY_URL}/mongodb-kubernetes-{image_name}" if not registry_address else registry_address
-
-    for args in multi_arch_args_list:  # in case we are building multiple architectures
-        args["quay_registry"] = registry
-        sonar_build_image(image_name, config, args, inventory_file, False)
-    if is_multi_arch:
-        # we only push the manifests of the context images here,
-        # since daily rebuilds will push the manifests for the proper images later
-        architectures = [v["architecture"] for v in multi_arch_args_list]
-        create_and_push_manifest(registry_address, f"{version}-context", architectures=architectures)
-        if not config.is_release_step_executed():
-            # Normally daily rebuild would create and push the manifests for the non-context images.
-            # But since we don't run daily rebuilds on ecr image builds, we can do that step instead here.
-            # We only need to push manifests for multi-arch images.
-            create_and_push_manifest(registry_address, version, architectures=architectures)
-            latest_tag = "latest"
-            if not is_running_in_patch() and is_running_in_evg_pipeline():
-                logger.info(f"Tagging and pushing {registry_address}:{version} as {latest_tag}")
-                try:
-                    client = docker.from_env()
-                    source_image = client.images.pull(f"{registry_address}:{version}")
-                    source_image.tag(registry_address, latest_tag)
-                    client.images.push(registry_address, tag=latest_tag)
-                    span = trace.get_current_span()
-                    span.set_attribute("mck.image.push_latest", f"{registry_address}:{latest_tag}")
-                    logger.info(f"Successfully tagged and pushed {registry_address}:{latest_tag}")
-                except docker.errors.DockerException as e:
-                    logger.error(f"Failed to tag/push {latest_tag} image: {e}")
-                    raise
-            else:
-                logger.info(
-                    f"Skipping tagging and pushing {registry_address}:{version} as {latest_tag} tag; is_running_in_patch={is_running_in_patch()}, is_running_in_evg_pipeline={is_running_in_evg_pipeline()}"
-                )
-
-    # Sign and verify the context image if on releases if required.
-    if config.sign and config.is_release_step_executed():
-        sign_and_verify_context_image(registry, version)
->>>>>>> 79543a3d
 
         version = multi_arch_args_list[0].get("version", "")
         if config.is_release_step_executed():
@@ -1097,32 +1053,56 @@
         if registry_address_override:
             registry = registry_address_override
 
-        for args in multi_arch_args_list:
+        for args in multi_arch_args_list:  # in case we are building multiple architectures
+            args["quay_registry"] = registry
             sonar_build_image(image_name, config, args, inventory_file, False)
-
         if is_multi_arch:
+            # we only push the manifests of the context images here,
+            # since daily rebuilds will push the manifests for the proper images later
             architectures = [v["architecture"] for v in multi_arch_args_list]
             create_and_push_manifest(registry, f"{version}-context", architectures=architectures)
             if not config.is_release_step_executed():
+                # Normally daily rebuild would create and push the manifests for the non-context images.
+                # But since we don't run daily rebuilds on ecr image builds, we can do that step instead here.
+                # We only need to push manifests for multi-arch images.
                 create_and_push_manifest(registry, version, architectures=architectures)
-
-        if config.sign and config.is_release_step_executed():
-            sign_and_verify_context_image(registry, version)
-
-        span = trace.get_current_span()
-        span.set_attribute("mck.image.image_name", image_name)
-        span.set_attribute("mck.image.version", version)
-        span.set_attribute("mck.image.is_release", config.is_release_step_executed())
-        span.set_attribute("mck.image.is_multi_arch", is_multi_arch)
-
-        if config.is_release_step_executed() and version and QUAY_REGISTRY_URL in registry:
-            logger.info(
-                f"finished building context images, releasing them now via daily builds process for"
-                f" image: {image_name} and version: {version}!"
-            )
-            if is_run_in_parallel:
-                time.sleep(random.uniform(0, 5))
-            build_image_daily(image_name, version, version)(config)
+                latest_tag = "latest"
+                if not is_running_in_patch() and is_running_in_evg_pipeline():
+                    logger.info(f"Tagging and pushing {registry}:{version} as {latest_tag}")
+                    try:
+                        client = docker.from_env()
+                        source_image = client.images.pull(f"{registry}:{version}")
+                        source_image.tag(registry, latest_tag)
+                        client.images.push(registry, tag=latest_tag)
+                        span = trace.get_current_span()
+                        span.set_attribute("mck.image.push_latest", f"{registry}:{latest_tag}")
+                        logger.info(f"Successfully tagged and pushed {registry}:{latest_tag}")
+                    except docker.errors.DockerException as e:
+                        logger.error(f"Failed to tag/push {latest_tag} image: {e}")
+                        raise
+                else:
+                    logger.info(
+                        f"Skipping tagging and pushing {registry}:{version} as {latest_tag} tag; is_running_in_patch={is_running_in_patch()}, is_running_in_evg_pipeline={is_running_in_evg_pipeline()}"
+                    )
+
+            # Sign and verify the context image if on releases if required.
+            if config.sign and config.is_release_step_executed():
+                sign_and_verify_context_image(registry, version)
+
+            span = trace.get_current_span()
+            span.set_attribute("mck.image.image_name", image_name)
+            span.set_attribute("mck.image.version", version)
+            span.set_attribute("mck.image.is_release", config.is_release_step_executed())
+            span.set_attribute("mck.image.is_multi_arch", is_multi_arch)
+
+            if config.is_release_step_executed() and version and QUAY_REGISTRY_URL in registry:
+                logger.info(
+                    f"finished building context images, releasing them now via daily builds process for"
+                    f" image: {image_name} and version: {version}!"
+                )
+                if is_run_in_parallel:
+                    time.sleep(random.uniform(0, 5))
+                build_image_daily(image_name, version, version)(config)
 
     except Exception as e:
         logger.error(f"Error during build_image_generic for image {image_name}: {e}")
